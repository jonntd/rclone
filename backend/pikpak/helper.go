--- conflicted
+++ resolved
@@ -16,19 +16,13 @@
 	"os"
 	"strconv"
 	"strings"
-<<<<<<< HEAD
 	"sync"
-=======
->>>>>>> 49f69196
 	"time"
 
 	"github.com/rclone/rclone/backend/pikpak/api"
 	"github.com/rclone/rclone/fs"
-<<<<<<< HEAD
 	"github.com/rclone/rclone/fs/config/configmap"
 	"github.com/rclone/rclone/fs/fserrors"
-=======
->>>>>>> 49f69196
 	"github.com/rclone/rclone/lib/rest"
 )
 
@@ -273,30 +267,20 @@
 	if err != nil {
 		return
 	}
-<<<<<<< HEAD
 	if src.Size() == 0 {
 		// If src is zero-length, the API will return
 		// Error "cid and file_size is required" (400)
 		// In this case, we can simply return cid == gcid
 		return cid, nil
 	}
-=======
->>>>>>> 49f69196
 
 	params := url.Values{}
 	params.Set("cid", cid)
 	params.Set("file_size", strconv.FormatInt(src.Size(), 10))
 	opts := rest.Opts{
-<<<<<<< HEAD
 		Method:     "GET",
 		Path:       "/drive/v1/resource/cid",
 		Parameters: params,
-=======
-		Method:       "GET",
-		Path:         "/drive/v1/resource/cid",
-		Parameters:   params,
-		ExtraHeaders: map[string]string{"x-device-id": f.deviceID},
->>>>>>> 49f69196
 	}
 
 	info := struct {
@@ -373,11 +357,7 @@
 	calcBlockSize := func(j int64) int64 {
 		var psize int64 = 0x40000
 		for float64(j)/float64(psize) > 0x200 && psize < 0x200000 {
-<<<<<<< HEAD
-			psize = psize << 1
-=======
 			psize <<= 1
->>>>>>> 49f69196
 		}
 		return psize
 	}
@@ -420,7 +400,6 @@
 		_, err = io.Copy(hash, rc)
 		return err
 	}
-<<<<<<< HEAD
 
 	if size <= 0xF000 { // 61440 = 60KB
 		err = readHash(0, size)
@@ -663,43 +642,4 @@
 
 func (c *pikpakClient) Call(ctx context.Context, opts *rest.Opts) (resp *http.Response, err error) {
 	return c.client.Call(ctx, opts)
-=======
-
-	if size <= 0xF000 { // 61440 = 60KB
-		err = readHash(0, size)
-	} else { // 20KB from three different parts
-		for _, start := range []int64{0, size / 3, size - 0x5000} {
-			err = readHash(start, 0x5000)
-			if err != nil {
-				break
-			}
-		}
-	}
-	if err != nil {
-		return "", fmt.Errorf("failed to hash: %w", err)
-	}
-	cid = strings.ToUpper(hex.EncodeToString(hash.Sum(nil)))
-	return
-}
-
-// randomly generates device id used for request header 'x-device-id'
-//
-// original javascript implementation
-//
-//	return "xxxxxxxxxxxx4xxxyxxxxxxxxxxxxxxx".replace(/[xy]/g, (e) => {
-//	    const t = (16 * Math.random()) | 0;
-//	    return ("x" == e ? t : (3 & t) | 8).toString(16);
-//	});
-func genDeviceID() string {
-	base := []byte("xxxxxxxxxxxx4xxxyxxxxxxxxxxxxxxx")
-	for i, char := range base {
-		switch char {
-		case 'x':
-			base[i] = fmt.Sprintf("%x", rand.Intn(16))[0]
-		case 'y':
-			base[i] = fmt.Sprintf("%x", rand.Intn(16)&3|8)[0]
-		}
-	}
-	return string(base)
->>>>>>> 49f69196
 }