// Package local provides a filesystem interface
package local

import (
	"bytes"
	"context"
	"fmt"
	"io"
	"io/ioutil"
	"os"
	"path"
	"path/filepath"
	"runtime"
	"strings"
	"sync"
	"time"
	"unicode/utf8"

	"github.com/pkg/errors"
	"github.com/rclone/rclone/fs"
	"github.com/rclone/rclone/fs/accounting"
	"github.com/rclone/rclone/fs/config"
	"github.com/rclone/rclone/fs/config/configmap"
	"github.com/rclone/rclone/fs/config/configstruct"
	"github.com/rclone/rclone/fs/fserrors"
	"github.com/rclone/rclone/fs/hash"
	"github.com/rclone/rclone/lib/encoder"
	"github.com/rclone/rclone/lib/file"
	"github.com/rclone/rclone/lib/readers"
)

// Constants
const devUnset = 0xdeadbeefcafebabe                                       // a device id meaning it is unset
const linkSuffix = ".rclonelink"                                          // The suffix added to a translated symbolic link
const useReadDir = (runtime.GOOS == "windows" || runtime.GOOS == "plan9") // these OSes read FileInfos directly

// Register with Fs
func init() {
	fsi := &fs.RegInfo{
		Name:        "local",
		Description: "Local Disk",
		NewFs:       NewFs,
		CommandHelp: commandHelp,
		Options: []fs.Option{{
			Name: "nounc",
			Help: "Disable UNC (long path names) conversion on Windows",
			Examples: []fs.OptionExample{{
				Value: "true",
				Help:  "Disables long file names",
			}},
		}, {
			Name:     "copy_links",
			Help:     "Follow symlinks and copy the pointed to item.",
			Default:  false,
			NoPrefix: true,
			ShortOpt: "L",
			Advanced: true,
		}, {
			Name:     "links",
			Help:     "Translate symlinks to/from regular files with a '" + linkSuffix + "' extension",
			Default:  false,
			NoPrefix: true,
			ShortOpt: "l",
			Advanced: true,
		}, {
			Name: "skip_links",
			Help: `Don't warn about skipped symlinks.
This flag disables warning messages on skipped symlinks or junction
points, as you explicitly acknowledge that they should be skipped.`,
			Default:  false,
			NoPrefix: true,
			Advanced: true,
		}, {
			Name: "zero_size_links",
			Help: `Assume the Stat size of links is zero (and read them instead)

On some virtual filesystems (such ash LucidLink), reading a link size via a Stat call always returns 0.
However, on unix it reads as the length of the text in the link. This may cause errors like this when
syncing:

    Failed to copy: corrupted on transfer: sizes differ 0 vs 13

Setting this flag causes rclone to read the link and use that as the size of the link
instead of 0 which in most cases fixes the problem.`,
			Default:  false,
			Advanced: true,
		}, {
			Name: "no_unicode_normalization",
			Help: `Don't apply unicode normalization to paths and filenames (Deprecated)

This flag is deprecated now.  Rclone no longer normalizes unicode file
names, but it compares them with unicode normalization in the sync
routine instead.`,
			Default:  false,
			Advanced: true,
		}, {
			Name: "no_check_updated",
			Help: `Don't check to see if the files change during upload

Normally rclone checks the size and modification time of files as they
are being uploaded and aborts with a message which starts "can't copy
- source file is being updated" if the file changes during upload.

However on some file systems this modification time check may fail (e.g.
[Glusterfs #2206](https://github.com/rclone/rclone/issues/2206)) so this
check can be disabled with this flag.

If this flag is set, rclone will use its best efforts to transfer a
file which is being updated. If the file is only having things
appended to it (e.g. a log) then rclone will transfer the log file with
the size it had the first time rclone saw it.

If the file is being modified throughout (not just appended to) then
the transfer may fail with a hash check failure.

In detail, once the file has had stat() called on it for the first
time we:

- Only transfer the size that stat gave
- Only checksum the size that stat gave
- Don't update the stat info for the file

`,
			Default:  false,
			Advanced: true,
		}, {
			Name:     "one_file_system",
			Help:     "Don't cross filesystem boundaries (unix/macOS only).",
			Default:  false,
			NoPrefix: true,
			ShortOpt: "x",
			Advanced: true,
		}, {
			Name: "case_sensitive",
			Help: `Force the filesystem to report itself as case sensitive.

Normally the local backend declares itself as case insensitive on
Windows/macOS and case sensitive for everything else.  Use this flag
to override the default choice.`,
			Default:  false,
			Advanced: true,
		}, {
			Name: "case_insensitive",
			Help: `Force the filesystem to report itself as case insensitive

Normally the local backend declares itself as case insensitive on
Windows/macOS and case sensitive for everything else.  Use this flag
to override the default choice.`,
			Default:  false,
			Advanced: true,
		}, {
			Name: "no_sparse",
			Help: `Disable sparse files for multi-thread downloads

On Windows platforms rclone will make sparse files when doing
multi-thread downloads. This avoids long pauses on large files where
the OS zeros the file. However sparse files may be undesirable as they
cause disk fragmentation and can be slow to work with.`,
			Default:  false,
			Advanced: true,
		}, {
			Name: "no_set_modtime",
			Help: `Disable setting modtime

Normally rclone updates modification time of files after they are done
uploading. This can cause permissions issues on Linux platforms when 
the user rclone is running as does not own the file uploaded, such as
when copying to a CIFS mount owned by another user. If this option is 
enabled, rclone will no longer update the modtime after copying a file.`,
			Default:  false,
			Advanced: true,
		}, {
			Name:     config.ConfigEncoding,
			Help:     config.ConfigEncodingHelp,
			Advanced: true,
			Default:  defaultEnc,
		}},
	}
	fs.Register(fsi)
}

// Options defines the configuration for this backend
type Options struct {
	FollowSymlinks    bool                 `config:"copy_links"`
	TranslateSymlinks bool                 `config:"links"`
	SkipSymlinks      bool                 `config:"skip_links"`
	ZeroSizeLinks     bool                 `config:"zero_size_links"`
	NoUTFNorm         bool                 `config:"no_unicode_normalization"`
	NoCheckUpdated    bool                 `config:"no_check_updated"`
	NoUNC             bool                 `config:"nounc"`
	OneFileSystem     bool                 `config:"one_file_system"`
	CaseSensitive     bool                 `config:"case_sensitive"`
	CaseInsensitive   bool                 `config:"case_insensitive"`
	NoSparse          bool                 `config:"no_sparse"`
	NoSetModTime      bool                 `config:"no_set_modtime"`
	Enc               encoder.MultiEncoder `config:"encoding"`
}

// Fs represents a local filesystem rooted at root
type Fs struct {
	name        string              // the name of the remote
	root        string              // The root directory (OS path)
	opt         Options             // parsed config options
	features    *fs.Features        // optional features
	dev         uint64              // device number of root node
	precisionOk sync.Once           // Whether we need to read the precision
	precision   time.Duration       // precision of local filesystem
	warnedMu    sync.Mutex          // used for locking access to 'warned'.
	warned      map[string]struct{} // whether we have warned about this string

	// do os.Lstat or os.Stat
	lstat        func(name string) (os.FileInfo, error)
	objectMetaMu sync.RWMutex // global lock for Object metadata
}

// Object represents a local filesystem object
type Object struct {
	fs     *Fs    // The Fs this object is part of
	remote string // The remote path (encoded path)
	path   string // The local path (OS path)
	// When using these items the fs.objectMetaMu must be held
	size    int64 // file metadata - always present
	mode    os.FileMode
	modTime time.Time
	hashes  map[hash.Type]string // Hashes
	// these are read only and don't need the mutex held
	translatedLink bool // Is this object a translated link
}

// ------------------------------------------------------------

var errLinksAndCopyLinks = errors.New("can't use -l/--links with -L/--copy-links")

// NewFs constructs an Fs from the path
func NewFs(ctx context.Context, name, root string, m configmap.Mapper) (fs.Fs, error) {
	// Parse config into Options struct
	opt := new(Options)
	err := configstruct.Set(m, opt)
	if err != nil {
		return nil, err
	}
	if opt.TranslateSymlinks && opt.FollowSymlinks {
		return nil, errLinksAndCopyLinks
	}

	if opt.NoUTFNorm {
		fs.Errorf(nil, "The --local-no-unicode-normalization flag is deprecated and will be removed")
	}

	f := &Fs{
		name:   name,
		opt:    *opt,
		warned: make(map[string]struct{}),
		dev:    devUnset,
		lstat:  os.Lstat,
	}
	f.root = cleanRootPath(root, f.opt.NoUNC, f.opt.Enc)
	f.features = (&fs.Features{
		CaseInsensitive:         f.caseInsensitive(),
		CanHaveEmptyDirectories: true,
		IsLocal:                 true,
		SlowHash:                true,
	}).Fill(ctx, f)
	if opt.FollowSymlinks {
		f.lstat = os.Stat
	}

	// Check to see if this points to a file
	fi, err := f.lstat(f.root)
	if err == nil {
		f.dev = readDevice(fi, f.opt.OneFileSystem)
	}
	if err == nil && f.isRegular(fi.Mode()) {
		// It is a file, so use the parent as the root
		f.root = filepath.Dir(f.root)
		// return an error with an fs which points to the parent
		return f, fs.ErrorIsFile
	}
	return f, nil
}

// Determine whether a file is a 'regular' file,
// Symlinks are regular files, only if the TranslateSymlink
// option is in-effect
func (f *Fs) isRegular(mode os.FileMode) bool {
	if !f.opt.TranslateSymlinks {
		return mode.IsRegular()
	}

	// fi.Mode().IsRegular() tests that all mode bits are zero
	// Since symlinks are accepted, test that all other bits are zero,
	// except the symlink bit
	return mode&os.ModeType&^os.ModeSymlink == 0
}

// Name of the remote (as passed into NewFs)
func (f *Fs) Name() string {
	return f.name
}

// Root of the remote (as passed into NewFs)
func (f *Fs) Root() string {
	return f.opt.Enc.ToStandardPath(filepath.ToSlash(f.root))
}

// String converts this Fs to a string
func (f *Fs) String() string {
	return fmt.Sprintf("Local file system at %s", f.Root())
}

// Features returns the optional features of this Fs
func (f *Fs) Features() *fs.Features {
	return f.features
}

// caseInsensitive returns whether the remote is case insensitive or not
func (f *Fs) caseInsensitive() bool {
	if f.opt.CaseSensitive {
		return false
	}
	if f.opt.CaseInsensitive {
		return true
	}
	// FIXME not entirely accurate since you can have case
	// sensitive Fses on darwin and case insensitive Fses on linux.
	// Should probably check but that would involve creating a
	// file in the remote to be most accurate which probably isn't
	// desirable.
	return runtime.GOOS == "windows" || runtime.GOOS == "darwin"
}

// translateLink checks whether the remote is a translated link
// and returns a new path, removing the suffix as needed,
// It also returns whether this is a translated link at all
//
// for regular files, localPath is returned unchanged
func translateLink(remote, localPath string) (newLocalPath string, isTranslatedLink bool) {
	isTranslatedLink = strings.HasSuffix(remote, linkSuffix)
	newLocalPath = strings.TrimSuffix(localPath, linkSuffix)
	return newLocalPath, isTranslatedLink
}

// newObject makes a half completed Object
func (f *Fs) newObject(remote string) *Object {
	translatedLink := false
	localPath := f.localPath(remote)

	if f.opt.TranslateSymlinks {
		// Possibly receive a new name for localPath
		localPath, translatedLink = translateLink(remote, localPath)
	}

	return &Object{
		fs:             f,
		remote:         remote,
		path:           localPath,
		translatedLink: translatedLink,
	}
}

// Return an Object from a path
//
// May return nil if an error occurred
func (f *Fs) newObjectWithInfo(remote string, info os.FileInfo) (fs.Object, error) {
	o := f.newObject(remote)
	if info != nil {
		o.setMetadata(info)
	} else {
		err := o.lstat()
		if err != nil {
			if os.IsNotExist(err) {
				return nil, fs.ErrorObjectNotFound
			}
			if os.IsPermission(err) {
				return nil, fs.ErrorPermissionDenied
			}
			return nil, err
		}
		// Handle the odd case, that a symlink was specified by name without the link suffix
		if o.fs.opt.TranslateSymlinks && o.mode&os.ModeSymlink != 0 && !o.translatedLink {
			return nil, fs.ErrorObjectNotFound
		}

	}
	if o.mode.IsDir() {
		return nil, errors.Wrapf(fs.ErrorNotAFile, "%q", remote)
	}
	return o, nil
}

// NewObject finds the Object at remote.  If it can't be found
// it returns the error ErrorObjectNotFound.
func (f *Fs) NewObject(ctx context.Context, remote string) (fs.Object, error) {
	return f.newObjectWithInfo(remote, nil)
}

// List the objects and directories in dir into entries.  The
// entries can be returned in any order but should be for a
// complete directory.
//
// dir should be "" to list the root, and should not have
// trailing slashes.
//
// This should return ErrDirNotFound if the directory isn't
// found.
func (f *Fs) List(ctx context.Context, dir string) (entries fs.DirEntries, err error) {
	fsDirPath := f.localPath(dir)
	_, err = os.Stat(fsDirPath)
	if err != nil {
		return nil, fs.ErrorDirNotFound
	}

	fd, err := os.Open(fsDirPath)
	if err != nil {
		isPerm := os.IsPermission(err)
		err = errors.Wrapf(err, "failed to open directory %q", dir)
		fs.Errorf(dir, "%v", err)
		if isPerm {
			_ = accounting.Stats(ctx).Error(fserrors.NoRetryError(err))
			err = nil // ignore error but fail sync
		}
		return nil, err
	}
	defer func() {
		cerr := fd.Close()
		if cerr != nil && err == nil {
			err = errors.Wrapf(cerr, "failed to close directory %q:", dir)
		}
	}()

	for {
		var fis []os.FileInfo
		if useReadDir {
			// Windows and Plan9 read the directory entries with the stat information in which
			// shouldn't fail because of unreadable entries.
			fis, err = fd.Readdir(1024)
			if err == io.EOF && len(fis) == 0 {
				break
			}
		} else {
			// For other OSes we read the names only (which shouldn't fail) then stat the
			// individual ourselves so we can log errors but not fail the directory read.
			var names []string
			names, err = fd.Readdirnames(1024)
			if err == io.EOF && len(names) == 0 {
				break
			}
			if err == nil {
				for _, name := range names {
					namepath := filepath.Join(fsDirPath, name)
					fi, fierr := os.Lstat(namepath)
					if fierr != nil {
						err = errors.Wrapf(err, "failed to read directory %q", namepath)
						fs.Errorf(dir, "%v", fierr)
						_ = accounting.Stats(ctx).Error(fserrors.NoRetryError(fierr)) // fail the sync
						continue
					}
					fis = append(fis, fi)
				}
			}
		}
		if err != nil {
			return nil, errors.Wrap(err, "failed to read directory entry")
		}

		for _, fi := range fis {
			name := fi.Name()
			mode := fi.Mode()
			newRemote := f.cleanRemote(dir, name)
			// Follow symlinks if required
			if f.opt.FollowSymlinks && (mode&os.ModeSymlink) != 0 {
				localPath := filepath.Join(fsDirPath, name)
				fi, err = os.Stat(localPath)
				if os.IsNotExist(err) || isCircularSymlinkError(err) {
					// Skip bad symlinks and circular symlinks
					err = fserrors.NoRetryError(errors.Wrap(err, "symlink"))
					fs.Errorf(newRemote, "Listing error: %v", err)
					err = accounting.Stats(ctx).Error(err)
					continue
				}
				if err != nil {
					return nil, err
				}
				mode = fi.Mode()
			}
			if fi.IsDir() {
				// Ignore directories which are symlinks.  These are junction points under windows which
				// are kind of a souped up symlink. Unix doesn't have directories which are symlinks.
				if (mode&os.ModeSymlink) == 0 && f.dev == readDevice(fi, f.opt.OneFileSystem) {
					d := fs.NewDir(newRemote, fi.ModTime())
					entries = append(entries, d)
				}
			} else {
				// Check whether this link should be translated
				if f.opt.TranslateSymlinks && fi.Mode()&os.ModeSymlink != 0 {
					newRemote += linkSuffix
				}
				fso, err := f.newObjectWithInfo(newRemote, fi)
				if err != nil {
					return nil, err
				}
				if fso.Storable() {
					entries = append(entries, fso)
				}
			}
		}
	}
	return entries, nil
}

func (f *Fs) cleanRemote(dir, filename string) (remote string) {
	remote = path.Join(dir, f.opt.Enc.ToStandardName(filename))

	if !utf8.ValidString(filename) {
		f.warnedMu.Lock()
		if _, ok := f.warned[remote]; !ok {
			fs.Logf(f, "Replacing invalid UTF-8 characters in %q", remote)
			f.warned[remote] = struct{}{}
		}
		f.warnedMu.Unlock()
	}
	return
}

func (f *Fs) localPath(name string) string {
	return filepath.Join(f.root, filepath.FromSlash(f.opt.Enc.FromStandardPath(name)))
}

// Put the Object to the local filesystem
func (f *Fs) Put(ctx context.Context, in io.Reader, src fs.ObjectInfo, options ...fs.OpenOption) (fs.Object, error) {
	// Temporary Object under construction - info filled in by Update()
	o := f.newObject(src.Remote())
	err := o.Update(ctx, in, src, options...)
	if err != nil {
		return nil, err
	}
	return o, nil
}

// PutStream uploads to the remote path with the modTime given of indeterminate size
func (f *Fs) PutStream(ctx context.Context, in io.Reader, src fs.ObjectInfo, options ...fs.OpenOption) (fs.Object, error) {
	return f.Put(ctx, in, src, options...)
}

// Mkdir creates the directory if it doesn't exist
func (f *Fs) Mkdir(ctx context.Context, dir string) error {
	// FIXME: https://github.com/syncthing/syncthing/blob/master/lib/osutil/mkdirall_windows.go
	localPath := f.localPath(dir)
	err := os.MkdirAll(localPath, 0777)
	if err != nil {
		return err
	}
	if dir == "" {
		fi, err := f.lstat(localPath)
		if err != nil {
			return err
		}
		f.dev = readDevice(fi, f.opt.OneFileSystem)
	}
	return nil
}

// Rmdir removes the directory
//
// If it isn't empty it will return an error
func (f *Fs) Rmdir(ctx context.Context, dir string) error {
	return os.Remove(f.localPath(dir))
}

// Precision of the file system
func (f *Fs) Precision() (precision time.Duration) {
	if f.opt.NoSetModTime {
		return fs.ModTimeNotSupported
	}

	f.precisionOk.Do(func() {
		f.precision = f.readPrecision()
	})
	return f.precision
}

// Read the precision
func (f *Fs) readPrecision() (precision time.Duration) {
	// Default precision of 1s
	precision = time.Second

	// Create temporary file and test it
	fd, err := ioutil.TempFile("", "rclone")
	if err != nil {
		// If failed return 1s
		// fmt.Println("Failed to create temp file", err)
		return time.Second
	}
	path := fd.Name()
	// fmt.Println("Created temp file", path)
	err = fd.Close()
	if err != nil {
		return time.Second
	}

	// Delete it on return
	defer func() {
		// fmt.Println("Remove temp file")
		_ = os.Remove(path) // ignore error
	}()

	// Find the minimum duration we can detect
	for duration := time.Duration(1); duration < time.Second; duration *= 10 {
		// Current time with delta
		t := time.Unix(time.Now().Unix(), int64(duration))
		err := os.Chtimes(path, t, t)
		if err != nil {
			// fmt.Println("Failed to Chtimes", err)
			break
		}

		// Read the actual time back
		fi, err := os.Stat(path)
		if err != nil {
			// fmt.Println("Failed to Stat", err)
			break
		}

		// If it matches - have found the precision
		// fmt.Println("compare", fi.ModTime(ctx), t)
		if fi.ModTime().Equal(t) {
			// fmt.Println("Precision detected as", duration)
			return duration
		}
	}
	return
}

// Purge deletes all the files in the directory
//
// Optional interface: Only implement this if you have a way of
// deleting all the files quicker than just running Remove() on the
// result of List()
func (f *Fs) Purge(ctx context.Context, dir string) error {
	dir = f.localPath(dir)
	fi, err := f.lstat(dir)
	if err != nil {
		// already purged
		if os.IsNotExist(err) {
			return fs.ErrorDirNotFound
		}
		return err
	}
	if !fi.Mode().IsDir() {
		return errors.Errorf("can't purge non directory: %q", dir)
	}
	return os.RemoveAll(dir)
}

// Move src to this remote using server-side move operations.
//
// This is stored with the remote path given
//
// It returns the destination Object and a possible error
//
// Will only be called if src.Fs().Name() == f.Name()
//
// If it isn't possible then return fs.ErrorCantMove
func (f *Fs) Move(ctx context.Context, src fs.Object, remote string) (fs.Object, error) {
	srcObj, ok := src.(*Object)
	if !ok {
		fs.Debugf(src, "Can't move - not same remote type")
		return nil, fs.ErrorCantMove
	}

	// Temporary Object under construction
	dstObj := f.newObject(remote)
	dstObj.fs.objectMetaMu.RLock()
	dstObjMode := dstObj.mode
	dstObj.fs.objectMetaMu.RUnlock()

	// Check it is a file if it exists
	err := dstObj.lstat()
	if os.IsNotExist(err) {
		// OK
	} else if err != nil {
		return nil, err
	} else if !dstObj.fs.isRegular(dstObjMode) {
		// It isn't a file
		return nil, errors.New("can't move file onto non-file")
	}

	// Create destination
	err = dstObj.mkdirAll()
	if err != nil {
		return nil, err
	}

	// Do the move
	err = os.Rename(srcObj.path, dstObj.path)
	if os.IsNotExist(err) {
		// race condition, source was deleted in the meantime
		return nil, err
	} else if os.IsPermission(err) {
		// not enough rights to write to dst
		return nil, err
	} else if err != nil {
		// not quite clear, but probably trying to move a file across file system
		// boundaries. Copying might still work.
		fs.Debugf(src, "Can't move: %v: trying copy", err)
		return nil, fs.ErrorCantMove
	}

	// Update the info
	err = dstObj.lstat()
	if err != nil {
		return nil, err
	}

	return dstObj, nil
}

// DirMove moves src, srcRemote to this remote at dstRemote
// using server-side move operations.
//
// Will only be called if src.Fs().Name() == f.Name()
//
// If it isn't possible then return fs.ErrorCantDirMove
//
// If destination exists then return fs.ErrorDirExists
func (f *Fs) DirMove(ctx context.Context, src fs.Fs, srcRemote, dstRemote string) error {
	srcFs, ok := src.(*Fs)
	if !ok {
		fs.Debugf(srcFs, "Can't move directory - not same remote type")
		return fs.ErrorCantDirMove
	}
	srcPath := srcFs.localPath(srcRemote)
	dstPath := f.localPath(dstRemote)

	// Check if destination exists
	_, err := os.Lstat(dstPath)
	if !os.IsNotExist(err) {
		return fs.ErrorDirExists
	}

	// Create parent of destination
	dstParentPath := filepath.Dir(dstPath)
	err = os.MkdirAll(dstParentPath, 0777)
	if err != nil {
		return err
	}

	// Do the move
	err = os.Rename(srcPath, dstPath)
	if os.IsNotExist(err) {
		// race condition, source was deleted in the meantime
		return err
	} else if os.IsPermission(err) {
		// not enough rights to write to dst
		return err
	} else if err != nil {
		// not quite clear, but probably trying to move directory across file system
		// boundaries. Copying might still work.
		fs.Debugf(src, "Can't move dir: %v: trying copy", err)
		return fs.ErrorCantDirMove
	}
	return nil
}

// Hashes returns the supported hash sets.
func (f *Fs) Hashes() hash.Set {
	return hash.Supported()
}

var commandHelp = []fs.CommandHelp{
	{
		Name:  "noop",
		Short: "A null operation for testing backend commands",
		Long: `This is a test command which has some options
you can try to change the output.`,
		Opts: map[string]string{
			"echo":  "echo the input arguments",
			"error": "return an error based on option value",
		},
	},
}

// Command the backend to run a named command
//
// The command run is name
// args may be used to read arguments from
// opts may be used to read optional arguments from
//
// The result should be capable of being JSON encoded
// If it is a string or a []string it will be shown to the user
// otherwise it will be JSON encoded and shown to the user like that
func (f *Fs) Command(ctx context.Context, name string, arg []string, opt map[string]string) (interface{}, error) {
	switch name {
	case "noop":
		if txt, ok := opt["error"]; ok {
			if txt == "" {
				txt = "unspecified error"
			}
			return nil, errors.New(txt)
		}
		if _, ok := opt["echo"]; ok {
			out := map[string]interface{}{}
			out["name"] = name
			out["arg"] = arg
			out["opt"] = opt
			return out, nil
		}
		return nil, nil
	default:
		return nil, fs.ErrorCommandNotFound
	}
}

// ------------------------------------------------------------

// Fs returns the parent Fs
func (o *Object) Fs() fs.Info {
	return o.fs
}

// Return a string version
func (o *Object) String() string {
	if o == nil {
		return "<nil>"
	}
	return o.remote
}

// Remote returns the remote path
func (o *Object) Remote() string {
	return o.remote
}

// Hash returns the requested hash of a file as a lowercase hex string
func (o *Object) Hash(ctx context.Context, r hash.Type) (string, error) {
	// Check that the underlying file hasn't changed
	o.fs.objectMetaMu.RLock()
	oldtime := o.modTime
	oldsize := o.size
	o.fs.objectMetaMu.RUnlock()
	err := o.lstat()
	var changed bool
	if err != nil {
		if os.IsNotExist(errors.Cause(err)) {
			// If file not found then we assume any accumulated
			// hashes are OK - this will error on Open
			changed = true
		} else {
			return "", errors.Wrap(err, "hash: failed to stat")
		}
	} else {
		o.fs.objectMetaMu.RLock()
		changed = !o.modTime.Equal(oldtime) || oldsize != o.size
		o.fs.objectMetaMu.RUnlock()
	}

	o.fs.objectMetaMu.RLock()
	hashValue, hashFound := o.hashes[r]
	o.fs.objectMetaMu.RUnlock()

	if changed || !hashFound {
		var in io.ReadCloser

		if !o.translatedLink {
			var fd *os.File
			fd, err = file.Open(o.path)
			if fd != nil {
				in = newFadviseReadCloser(o, fd, 0, 0)
			}
		} else {
			in, err = o.openTranslatedLink(0, -1)
		}
		// If not checking for updates, only read size given
		if o.fs.opt.NoCheckUpdated {
			in = readers.NewLimitedReadCloser(in, o.size)
		}
		if err != nil {
			return "", errors.Wrap(err, "hash: failed to open")
		}
		var hashes map[hash.Type]string
		hashes, err = hash.StreamTypes(in, hash.NewHashSet(r))
		closeErr := in.Close()
		if err != nil {
			return "", errors.Wrap(err, "hash: failed to read")
		}
		if closeErr != nil {
			return "", errors.Wrap(closeErr, "hash: failed to close")
		}
		hashValue = hashes[r]
		o.fs.objectMetaMu.Lock()
		if o.hashes == nil {
			o.hashes = hashes
		} else {
			o.hashes[r] = hashValue
		}
		o.fs.objectMetaMu.Unlock()
	}
	return hashValue, nil
}

// Size returns the size of an object in bytes
func (o *Object) Size() int64 {
	o.fs.objectMetaMu.RLock()
	defer o.fs.objectMetaMu.RUnlock()
	return o.size
}

// ModTime returns the modification time of the object
func (o *Object) ModTime(ctx context.Context) time.Time {
	o.fs.objectMetaMu.RLock()
	defer o.fs.objectMetaMu.RUnlock()
	return o.modTime
}

// SetModTime sets the modification time of the local fs object
func (o *Object) SetModTime(ctx context.Context, modTime time.Time) error {
	if o.fs.opt.NoSetModTime {
		return nil
	}
	var err error
	if o.translatedLink {
		err = lChtimes(o.path, modTime, modTime)
	} else {
		err = os.Chtimes(o.path, modTime, modTime)
	}
	if err != nil {
		return err
	}
	// Re-read metadata
	return o.lstat()
}

// Storable returns a boolean showing if this object is storable
func (o *Object) Storable() bool {
	o.fs.objectMetaMu.RLock()
	mode := o.mode
	o.fs.objectMetaMu.RUnlock()
	if mode&os.ModeSymlink != 0 && !o.fs.opt.TranslateSymlinks {
		if !o.fs.opt.SkipSymlinks {
			fs.Logf(o, "Can't follow symlink without -L/--copy-links")
		}
		return false
	} else if mode&(os.ModeNamedPipe|os.ModeSocket|os.ModeDevice) != 0 {
		fs.Logf(o, "Can't transfer non file/directory")
		return false
	} else if mode&os.ModeDir != 0 {
		// fs.Debugf(o, "Skipping directory")
		return false
	}
	return true
}

// localOpenFile wraps an io.ReadCloser and updates the md5sum of the
// object that is read
type localOpenFile struct {
	o    *Object           // object that is open
	in   io.ReadCloser     // handle we are wrapping
	hash *hash.MultiHasher // currently accumulating hashes
	fd   *os.File          // file object reference
}

// Read bytes from the object - see io.Reader
func (file *localOpenFile) Read(p []byte) (n int, err error) {
	if !file.o.fs.opt.NoCheckUpdated {
		// Check if file has the same size and modTime
		fi, err := file.fd.Stat()
		if err != nil {
			return 0, errors.Wrap(err, "can't read status of source file while transferring")
		}
		file.o.fs.objectMetaMu.RLock()
		oldtime := file.o.modTime
		oldsize := file.o.size
		file.o.fs.objectMetaMu.RUnlock()
		if oldsize != fi.Size() {
			return 0, fserrors.NoLowLevelRetryError(errors.Errorf("can't copy - source file is being updated (size changed from %d to %d)", oldsize, fi.Size()))
		}
		if !oldtime.Equal(fi.ModTime()) {
			return 0, fserrors.NoLowLevelRetryError(errors.Errorf("can't copy - source file is being updated (mod time changed from %v to %v)", oldtime, fi.ModTime()))
		}
	}

	n, err = file.in.Read(p)
	if n > 0 {
		// Hash routines never return an error
		_, _ = file.hash.Write(p[:n])
	}
	return
}

// Close the object and update the hashes
func (file *localOpenFile) Close() (err error) {
	err = file.in.Close()
	if err == nil {
		if file.hash.Size() == file.o.Size() {
			file.o.fs.objectMetaMu.Lock()
			file.o.hashes = file.hash.Sums()
			file.o.fs.objectMetaMu.Unlock()
		}
	}
	return err
}

// Returns a ReadCloser() object that contains the contents of a symbolic link
func (o *Object) openTranslatedLink(offset, limit int64) (lrc io.ReadCloser, err error) {
	// Read the link and return the destination  it as the contents of the object
	linkdst, err := os.Readlink(o.path)
	if err != nil {
		return nil, err
	}
	return readers.NewLimitedReadCloser(ioutil.NopCloser(strings.NewReader(linkdst[offset:])), limit), nil
}

// Open an object for read
func (o *Object) Open(ctx context.Context, options ...fs.OpenOption) (in io.ReadCloser, err error) {
	var offset, limit int64 = 0, -1
	var hasher *hash.MultiHasher
	for _, option := range options {
		switch x := option.(type) {
		case *fs.SeekOption:
			offset = x.Offset
		case *fs.RangeOption:
			offset, limit = x.Decode(o.Size())
		case *fs.HashesOption:
			if x.Hashes.Count() > 0 {
				hasher, err = hash.NewMultiHasherTypes(x.Hashes)
				if err != nil {
					return nil, err
				}
			}
		default:
			if option.Mandatory() {
				fs.Logf(o, "Unsupported mandatory option: %v", option)
			}
		}
	}

	// If not checking updated then limit to current size.  This means if
	// file is being extended, readers will read a o.Size() bytes rather
	// than the new size making for a consistent upload.
	if limit < 0 && o.fs.opt.NoCheckUpdated {
		limit = o.size
	}

	// Handle a translated link
	if o.translatedLink {
		return o.openTranslatedLink(offset, limit)
	}

	fd, err := file.Open(o.path)
	if err != nil {
		return
	}
	wrappedFd := readers.NewLimitedReadCloser(newFadviseReadCloser(o, fd, offset, limit), limit)
	if offset != 0 {
		// seek the object
		_, err = fd.Seek(offset, io.SeekStart)
		// don't attempt to make checksums
		return wrappedFd, err
	}
	if hasher == nil {
		// no need to wrap since we don't need checksums
		return wrappedFd, nil
	}
	// Update the hashes as we go along
	in = &localOpenFile{
		o:    o,
		in:   wrappedFd,
		hash: hasher,
		fd:   fd,
	}
	return in, nil
}

// mkdirAll makes all the directories needed to store the object
func (o *Object) mkdirAll() error {
	dir := filepath.Dir(o.path)
	return os.MkdirAll(dir, 0777)
}

type nopWriterCloser struct {
	*bytes.Buffer
}

func (nwc nopWriterCloser) Close() error {
	// noop
	return nil
}

// Update the object from in with modTime and size
func (o *Object) Update(ctx context.Context, in io.Reader, src fs.ObjectInfo, options ...fs.OpenOption) (err error) {
	var out io.WriteCloser
	var hasher *hash.MultiHasher

	for _, option := range options {
		switch x := option.(type) {
		case *fs.HashesOption:
			if x.Hashes.Count() > 0 {
				hasher, err = hash.NewMultiHasherTypes(x.Hashes)
				if err != nil {
					return err
				}
			}
		}
	}

	err = o.mkdirAll()
	if err != nil {
		return err
	}

	var symlinkData bytes.Buffer
	// If the object is a regular file, create it.
	// If it is a translated link, just read in the contents, and
	// then create a symlink
	if !o.translatedLink {
		f, err := file.OpenFile(o.path, os.O_WRONLY|os.O_CREATE|os.O_TRUNC, 0666)
		if err != nil {
			if runtime.GOOS == "windows" && os.IsPermission(err) {
				// If permission denied on Windows might be trying to update a
				// hidden file, in which case try opening without CREATE
				// See: https://stackoverflow.com/questions/13215716/ioerror-errno-13-permission-denied-when-trying-to-open-hidden-file-in-w-mod
				f, err = file.OpenFile(o.path, os.O_WRONLY|os.O_TRUNC, 0666)
				if err != nil {
					return err
				}
			} else {
				return err
			}
		}
		// Pre-allocate the file for performance reasons
		err = file.PreAllocate(src.Size(), f)
		if err != nil {
			fs.Debugf(o, "Failed to pre-allocate: %v", err)
		}
		out = f
	} else {
		out = nopWriterCloser{&symlinkData}
	}

	// Calculate the hash of the object we are reading as we go along
	if hasher != nil {
		in = io.TeeReader(in, hasher)
	}

	_, err = io.Copy(out, in)
	closeErr := out.Close()
	if err == nil {
		err = closeErr
	}

	if o.translatedLink {
		if err == nil {
			// Remove any current symlink or file, if one exists
			if _, err := os.Lstat(o.path); err == nil {
				if removeErr := os.Remove(o.path); removeErr != nil {
					fs.Errorf(o, "Failed to remove previous file: %v", removeErr)
					return removeErr
				}
			}
			// Use the contents for the copied object to create a symlink
			err = os.Symlink(symlinkData.String(), o.path)
		}

		// only continue if symlink creation succeeded
		if err != nil {
			return err
		}
	}

	if err != nil {
		fs.Logf(o, "Removing partially written file on error: %v", err)
		if removeErr := os.Remove(o.path); removeErr != nil {
			fs.Errorf(o, "Failed to remove partially written file: %v", removeErr)
		}
		return err
	}

	// All successful so update the hashes
	if hasher != nil {
		o.fs.objectMetaMu.Lock()
		o.hashes = hasher.Sums()
		o.fs.objectMetaMu.Unlock()
	}

	// Set the mtime
	err = o.SetModTime(ctx, src.ModTime(ctx))
	if err != nil {
		return err
	}

	// ReRead info now that we have finished
	return o.lstat()
}

var sparseWarning sync.Once

// OpenWriterAt opens with a handle for random access writes
//
// Pass in the remote desired and the size if known.
//
// It truncates any existing object
func (f *Fs) OpenWriterAt(ctx context.Context, remote string, size int64) (fs.WriterAtCloser, error) {
	// Temporary Object under construction
	o := f.newObject(remote)

	err := o.mkdirAll()
	if err != nil {
		return nil, err
	}

	if o.translatedLink {
		return nil, errors.New("can't open a symlink for random writing")
	}

	out, err := file.OpenFile(o.path, os.O_WRONLY|os.O_CREATE|os.O_TRUNC, 0666)
	if err != nil {
		return nil, err
	}
	// Pre-allocate the file for performance reasons
	err = file.PreAllocate(size, out)
	if err != nil {
		fs.Debugf(o, "Failed to pre-allocate: %v", err)
	}
	if !f.opt.NoSparse && file.SetSparseImplemented {
		sparseWarning.Do(func() {
			fs.Infof(nil, "Writing sparse files: use --local-no-sparse or --multi-thread-streams 0 to disable")
		})
		// Set the file to be a sparse file (important on Windows)
		err = file.SetSparse(out)
		if err != nil {
			fs.Errorf(o, "Failed to set sparse: %v", err)
		}
	}

	return out, nil
}

// setMetadata sets the file info from the os.FileInfo passed in
func (o *Object) setMetadata(info os.FileInfo) {
	// if not checking updated then don't update the stat
	if o.fs.opt.NoCheckUpdated && !o.modTime.IsZero() {
		return
	}
	o.fs.objectMetaMu.Lock()
	o.size = info.Size()
	o.modTime = info.ModTime()
	o.mode = info.Mode()
	o.fs.objectMetaMu.Unlock()
	// On Windows links read as 0 size so set the correct size here
<<<<<<< HEAD
	if runtime.GOOS == "windows" && o.translatedLink {
=======
	// Optionally, users can turn this feature on with the zero_size_links flag
	if (runtime.GOOS == "windows" || o.fs.opt.ZeroSizeLinks) && o.translatedLink {
>>>>>>> 7f5ee5d8
		linkdst, err := os.Readlink(o.path)
		if err != nil {
			fs.Errorf(o, "Failed to read link size: %v", err)
		} else {
			o.size = int64(len(linkdst))
		}
	}
}

// Stat an Object into info
func (o *Object) lstat() error {
	info, err := o.fs.lstat(o.path)
	if err == nil {
		o.setMetadata(info)
	}
	return err
}

// Remove an object
func (o *Object) Remove(ctx context.Context) error {
	return remove(o.path)
}

func cleanRootPath(s string, noUNC bool, enc encoder.MultiEncoder) string {
	if runtime.GOOS == "windows" {
		if !filepath.IsAbs(s) && !strings.HasPrefix(s, "\\") {
			s2, err := filepath.Abs(s)
			if err == nil {
				s = s2
			}
		}
		s = filepath.ToSlash(s)
		vol := filepath.VolumeName(s)
		s = vol + enc.FromStandardPath(s[len(vol):])
		s = filepath.FromSlash(s)

		if !noUNC {
			// Convert to UNC
			s = file.UNCPath(s)
		}
		return s
	}
	if !filepath.IsAbs(s) {
		s2, err := filepath.Abs(s)
		if err == nil {
			s = s2
		}
	}
	s = enc.FromStandardPath(s)
	return s
}

// Check the interfaces are satisfied
var (
	_ fs.Fs             = &Fs{}
	_ fs.Purger         = &Fs{}
	_ fs.PutStreamer    = &Fs{}
	_ fs.Mover          = &Fs{}
	_ fs.DirMover       = &Fs{}
	_ fs.Commander      = &Fs{}
	_ fs.OpenWriterAter = &Fs{}
	_ fs.Object         = &Object{}
)<|MERGE_RESOLUTION|>--- conflicted
+++ resolved
@@ -1247,12 +1247,8 @@
 	o.mode = info.Mode()
 	o.fs.objectMetaMu.Unlock()
 	// On Windows links read as 0 size so set the correct size here
-<<<<<<< HEAD
-	if runtime.GOOS == "windows" && o.translatedLink {
-=======
 	// Optionally, users can turn this feature on with the zero_size_links flag
 	if (runtime.GOOS == "windows" || o.fs.opt.ZeroSizeLinks) && o.translatedLink {
->>>>>>> 7f5ee5d8
 		linkdst, err := os.Readlink(o.path)
 		if err != nil {
 			fs.Errorf(o, "Failed to read link size: %v", err)
