--- conflicted
+++ resolved
@@ -136,10 +136,7 @@
 		expectErrorMessage string
 		expectResult       string
 		expectFail         bool
-<<<<<<< HEAD
-=======
 		expectNil          bool
->>>>>>> 169990e2
 	}{
 		{
 			name:       "no url",
@@ -148,30 +145,18 @@
 			expectFail: true,
 		},
 		{
-<<<<<<< HEAD
-			name:       "2fa not set",
-			mapper:     configmap.Simple{"url": "http://localhost/"},
-			input:      fs.ConfigIn{State: ""},
-			expectFail: true,
-		},
-		{
-=======
->>>>>>> 169990e2
 			name:       "unknown state",
 			mapper:     configmap.Simple{"url": "http://localhost/", "2fa": "true", "user": "username"},
 			input:      fs.ConfigIn{State: "unknown"},
 			expectFail: true,
 		},
 		{
-<<<<<<< HEAD
-=======
 			name:      "2fa not set",
 			mapper:    configmap.Simple{"url": "http://localhost/"},
 			input:     fs.ConfigIn{State: ""},
 			expectNil: true,
 		},
 		{
->>>>>>> 169990e2
 			name:        "no password in config",
 			mapper:      configmap.Simple{"url": "http://localhost/", "2fa": "true", "user": "username"},
 			input:       fs.ConfigIn{State: ""},
@@ -231,13 +216,10 @@
 				t.Log(err)
 				return
 			}
-<<<<<<< HEAD
-=======
 			if fixture.expectNil {
 				require.Nil(t, output)
 				return
 			}
->>>>>>> 169990e2
 			assert.Equal(t, fixture.expectState, output.State)
 			assert.Equal(t, fixture.expectErrorMessage, output.Error)
 			assert.Equal(t, fixture.expectResult, output.Result)
