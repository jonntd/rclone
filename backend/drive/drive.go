// Package drive interfaces with the Google Drive object storage system
package drive

// FIXME need to deal with some corner cases
// * multiple files with the same name
// * files can be in multiple directories
// * can have directory loops
// * files with / in name

import (
	"bytes"
	"context"
	"crypto/tls"
	"encoding/json"
	"fmt"
	"io"
	"io/ioutil"
<<<<<<< HEAD
	"log"
	"math/rand"
=======
>>>>>>> 86f13fa4
	"mime"
	"net/http"
	"net/url"
	"path"
	"path/filepath"
	"regexp"
	"sort"
	"strconv"
	"strings"
	"sync"
	"sync/atomic"
	"text/template"
	"time"

	"github.com/pkg/errors"
	"github.com/rclone/rclone/fs"
	"github.com/rclone/rclone/fs/cache"
	"github.com/rclone/rclone/fs/config"
	"github.com/rclone/rclone/fs/config/configmap"
	"github.com/rclone/rclone/fs/config/configstruct"
	"github.com/rclone/rclone/fs/config/obscure"
	"github.com/rclone/rclone/fs/fserrors"
	"github.com/rclone/rclone/fs/fshttp"
	"github.com/rclone/rclone/fs/fspath"
	"github.com/rclone/rclone/fs/hash"
	"github.com/rclone/rclone/fs/operations"
	"github.com/rclone/rclone/fs/walk"
	"github.com/rclone/rclone/lib/dircache"
	"github.com/rclone/rclone/lib/encoder"
	"github.com/rclone/rclone/lib/env"
	"github.com/rclone/rclone/lib/oauthutil"
	"github.com/rclone/rclone/lib/pacer"
	"github.com/rclone/rclone/lib/readers"
	"golang.org/x/oauth2"
	"golang.org/x/oauth2/google"
	drive_v2 "google.golang.org/api/drive/v2"
	drive "google.golang.org/api/drive/v3"
	"google.golang.org/api/googleapi"
)

// Constants
const (
	rcloneClientID              = "202264815644.apps.googleusercontent.com"
	rcloneEncryptedClientSecret = "eX8GpZTVx3vxMWVkuuBdDWmAUE6rGhTwVrvG9GhllYccSdj2-mvHVg"
	gdsEncryptedEndpoint        = "S02NBrLggd4DwLGR1SNhhfDXW6ZRBPP3I1oR6E0l4vGwkkAS2HX9IRPv9ch3dPXrPg" // mod
	driveFolderType             = "application/vnd.google-apps.folder"
	shortcutMimeType            = "application/vnd.google-apps.shortcut"
	shortcutMimeTypeDangling    = "application/vnd.google-apps.shortcut.dangling" // synthetic mime type for internal use
	timeFormatIn                = time.RFC3339
	timeFormatOut               = "2006-01-02T15:04:05.000000000Z07:00"
	defaultMinSleep             = fs.Duration(100 * time.Millisecond)
	defaultSAMinSleep           = fs.Duration(100 * time.Millisecond) // mod
	defaultSAMaxLoad            = 5                                   // mod
	defaultBurst                = 100
	defaultExportExtensions     = "docx,xlsx,pptx,svg"
	scopePrefix                 = "https://www.googleapis.com/auth/"
	defaultScope                = "drive"
	// chunkSize is the size of the chunks created during a resumable upload and should be a power of two.
	// 1<<18 is the minimum size supported by the Google uploader, and there is no maximum.
	minChunkSize     = 256 * fs.Kibi
	defaultChunkSize = 8 * fs.Mebi
	partialFields    = "id,name,size,md5Checksum,trashed,explicitlyTrashed,modifiedTime,createdTime,mimeType,parents,webViewLink,shortcutDetails,exportLinks"
	listRGrouping    = 50   // number of IDs to search at once when using ListR
	listRInputBuffer = 1000 // size of input buffer when using ListR
	defaultXDGIcon   = "text-html"
)

// Globals
var (
	// Description of how to auth for this app
	driveConfig = &oauth2.Config{
		Scopes:       []string{scopePrefix + "drive"},
		Endpoint:     google.Endpoint,
		ClientID:     rcloneClientID,
		ClientSecret: obscure.MustReveal(rcloneEncryptedClientSecret),
		RedirectURL:  oauthutil.TitleBarRedirectURL,
	}
	_mimeTypeToExtensionDuplicates = map[string]string{
		"application/x-vnd.oasis.opendocument.presentation": ".odp",
		"application/x-vnd.oasis.opendocument.spreadsheet":  ".ods",
		"application/x-vnd.oasis.opendocument.text":         ".odt",
		"image/jpg":   ".jpg",
		"image/x-bmp": ".bmp",
		"image/x-png": ".png",
		"text/rtf":    ".rtf",
	}
	_mimeTypeToExtension = map[string]string{
		"application/epub+zip":                            ".epub",
		"application/json":                                ".json",
		"application/msword":                              ".doc",
		"application/pdf":                                 ".pdf",
		"application/rtf":                                 ".rtf",
		"application/vnd.ms-excel":                        ".xls",
		"application/vnd.oasis.opendocument.presentation": ".odp",
		"application/vnd.oasis.opendocument.spreadsheet":  ".ods",
		"application/vnd.oasis.opendocument.text":         ".odt",
		"application/vnd.openxmlformats-officedocument.presentationml.presentation": ".pptx",
		"application/vnd.openxmlformats-officedocument.spreadsheetml.sheet":         ".xlsx",
		"application/vnd.openxmlformats-officedocument.wordprocessingml.document":   ".docx",
		"application/x-msmetafile":  ".wmf",
		"application/zip":           ".zip",
		"image/bmp":                 ".bmp",
		"image/jpeg":                ".jpg",
		"image/pjpeg":               ".pjpeg",
		"image/png":                 ".png",
		"image/svg+xml":             ".svg",
		"text/csv":                  ".csv",
		"text/html":                 ".html",
		"text/plain":                ".txt",
		"text/tab-separated-values": ".tsv",
	}
	_mimeTypeToExtensionLinks = map[string]string{
		"application/x-link-desktop": ".desktop",
		"application/x-link-html":    ".link.html",
		"application/x-link-url":     ".url",
		"application/x-link-webloc":  ".webloc",
	}
	_mimeTypeCustomTransform = map[string]string{
		"application/vnd.google-apps.script+json": "application/json",
	}
	_mimeTypeToXDGLinkIcons = map[string]string{
		"application/vnd.google-apps.document":     "x-office-document",
		"application/vnd.google-apps.drawing":      "x-office-drawing",
		"application/vnd.google-apps.presentation": "x-office-presentation",
		"application/vnd.google-apps.spreadsheet":  "x-office-spreadsheet",
	}
	fetchFormatsOnce sync.Once                     // make sure we fetch the export/import formats only once
	_exportFormats   map[string][]string           // allowed export MIME type conversions
	_importFormats   map[string][]string           // allowed import MIME type conversions
	templatesOnce    sync.Once                     // parse link templates only once
	_linkTemplates   map[string]*template.Template // available link types
)

// Parse the scopes option returning a slice of scopes
func driveScopes(scopesString string) (scopes []string) {
	if scopesString == "" {
		scopesString = defaultScope
	}
	for _, scope := range strings.Split(scopesString, ",") {
		scope = strings.TrimSpace(scope)
		scopes = append(scopes, scopePrefix+scope)
	}
	return scopes
}

// Returns true if one of the scopes was "drive.appfolder"
func driveScopesContainsAppFolder(scopes []string) bool {
	for _, scope := range scopes {
		if scope == scopePrefix+"drive.appfolder" {
			return true
		}

	}
	return false
}

func driveOAuthOptions() []fs.Option {
	opts := []fs.Option{}
	for _, opt := range oauthutil.SharedOptions {
		if opt.Name == config.ConfigClientID {
			opt.Help = "Google Application Client Id\nSetting your own is recommended.\nSee https://rclone.org/drive/#making-your-own-client-id for how to create your own.\nIf you leave this blank, it will use an internal key which is low performance."
		}
		opts = append(opts, opt)
	}
	return opts
}

// Register with Fs
func init() {
	fs.Register(&fs.RegInfo{
		Name:        "drive",
		Description: "Google Drive",
		NewFs:       NewFs,
		CommandHelp: commandHelp,
		Config: func(ctx context.Context, name string, m configmap.Mapper, config fs.ConfigIn) (*fs.ConfigOut, error) {
			// Parse config into Options struct
			opt := new(Options)
			err := configstruct.Set(m, opt)
			if err != nil {
				return nil, errors.Wrap(err, "couldn't parse config into struct")
			}

			switch config.State {
			case "":
				// Fill in the scopes
				driveConfig.Scopes = driveScopes(opt.Scope)

				// Set the root_folder_id if using drive.appfolder
				if driveScopesContainsAppFolder(driveConfig.Scopes) {
					m.Set("root_folder_id", "appDataFolder")
				}

<<<<<<< HEAD
			if opt.ServiceAccountFile == "" && opt.ServiceAccountCredentials == "" {
				err = oauthutil.Config(ctx, "drive", name, m, driveConfig, nil)
=======
				if opt.ServiceAccountFile == "" && opt.ServiceAccountCredentials == "" {
					return oauthutil.ConfigOut("teamdrive", &oauthutil.Options{
						OAuth2Config: driveConfig,
					})
				}
				return fs.ConfigGoto("teamdrive")
			case "teamdrive":
				if opt.TeamDriveID == "" {
					return fs.ConfigConfirm("teamdrive_ok", false, "config_change_team_drive", "Configure this as a Shared Drive (Team Drive)?\n")
				}
				return fs.ConfigConfirm("teamdrive_change", false, "config_change_team_drive", fmt.Sprintf("Change current Shared Drive (Team Drive) ID %q?\n", opt.TeamDriveID))
			case "teamdrive_ok":
				if config.Result == "false" {
					m.Set("team_drive", "")
					return nil, nil
				}
				return fs.ConfigGoto("teamdrive_config")
			case "teamdrive_change":
				if config.Result == "false" {
					return nil, nil
				}
				return fs.ConfigGoto("teamdrive_config")
			case "teamdrive_config":
				f, err := newFs(ctx, name, "", m)
>>>>>>> 86f13fa4
				if err != nil {
					return nil, errors.Wrap(err, "failed to make Fs to list Shared Drives")
				}
				teamDrives, err := f.listTeamDrives(ctx)
				if err != nil {
					return nil, err
				}
				if len(teamDrives) == 0 {
					return fs.ConfigError("", "No Shared Drives found in your account")
				}
				return fs.ConfigChoose("teamdrive_final", "config_team_drive", "Shared Drive", len(teamDrives), func(i int) (string, string) {
					teamDrive := teamDrives[i]
					return teamDrive.Id, teamDrive.Name
				})
			case "teamdrive_final":
				driveID := config.Result
				m.Set("team_drive", driveID)
				m.Set("root_folder_id", "")
				opt.TeamDriveID = driveID
				opt.RootFolderID = ""
				return nil, nil
			}
			return nil, fmt.Errorf("unknown state %q", config.State)
		},
		Options: append(driveOAuthOptions(), []fs.Option{{
			Name: "scope",
			Help: "Scope that rclone should use when requesting access from drive.",
			Examples: []fs.OptionExample{{
				Value: "drive",
				Help:  "Full access all files, excluding Application Data Folder.",
			}, {
				Value: "drive.readonly",
				Help:  "Read-only access to file metadata and file contents.",
			}, {
				Value: "drive.file",
				Help:  "Access to files created by rclone only.\nThese are visible in the drive website.\nFile authorization is revoked when the user deauthorizes the app.",
			}, {
				Value: "drive.appfolder",
				Help:  "Allows read and write access to the Application Data folder.\nThis is not visible in the drive website.",
			}, {
				Value: "drive.metadata.readonly",
				Help:  "Allows read-only access to file metadata but\ndoes not allow any access to read or download file content.",
			}},
		}, {
			Name: "root_folder_id",
			Help: `ID of the root folder
Leave blank normally.

Fill in to access "Computers" folders (see docs), or for rclone to use
a non root folder as its starting point.
`,
		}, {
			Name: "service_account_file",
			Help: "Service Account Credentials JSON file path \nLeave blank normally.\nNeeded only if you want use SA instead of interactive login." + env.ShellExpandHelp,
		}, { // mod
			Name: "service_account_file_path",
			Help: "Service Account Credentials JSON folder path.",
		}, { // mod
			Name:     "service_account_min_sleep",
			Default:  defaultSAMinSleep,
			Help:     "Minimum time to sleep between change service account.",
			Hide:     fs.OptionHideConfigurator,
			Advanced: true,
		}, { // mod
			Name:     "service_account_per_file",
			Default:  false,
			Help:     "Changes service account for each file copy.",
			Hide:     fs.OptionHideConfigurator,
			Advanced: true,
		}, { // mod
			Name:     "service_account_max_load",
			Default:  defaultSAMaxLoad,
			Help:     "Maximum number of loads for service account.",
			Hide:     fs.OptionHideConfigurator,
			Advanced: true,
		}, {
			Name:     "service_account_credentials",
			Help:     "Service Account Credentials JSON blob\nLeave blank normally.\nNeeded only if you want use SA instead of interactive login.",
			Hide:     fs.OptionHideConfigurator,
			Advanced: true,
		}, {
			Name:     "team_drive",
			Help:     "ID of the Shared Drive (Team Drive)",
			Hide:     fs.OptionHideConfigurator,
			Advanced: true,
		}, {
			Name:     "auth_owner_only",
			Default:  false,
			Help:     "Only consider files owned by the authenticated user.",
			Advanced: true,
		}, {
			Name:     "use_trash",
			Default:  true,
			Help:     "Send files to the trash instead of deleting permanently.\nDefaults to true, namely sending files to the trash.\nUse `--drive-use-trash=false` to delete files permanently instead.",
			Advanced: true,
		}, {
			Name:     "skip_gdocs",
			Default:  false,
			Help:     "Skip google documents in all listings.\nIf given, gdocs practically become invisible to rclone.",
			Advanced: true,
		}, {
			Name:    "skip_checksum_gphotos",
			Default: false,
			Help: `Skip MD5 checksum on Google photos and videos only.

Use this if you get checksum errors when transferring Google photos or
videos.

Setting this flag will cause Google photos and videos to return a
blank MD5 checksum.

Google photos are identified by being in the "photos" space.

Corrupted checksums are caused by Google modifying the image/video but
not updating the checksum.`,
			Advanced: true,
		}, {
			Name:    "shared_with_me",
			Default: false,
			Help: `Only show files that are shared with me.

Instructs rclone to operate on your "Shared with me" folder (where
Google Drive lets you access the files and folders others have shared
with you).

This works both with the "list" (lsd, lsl, etc.) and the "copy"
commands (copy, sync, etc.), and with all other commands too.`,
			Advanced: true,
		}, {
			Name:     "trashed_only",
			Default:  false,
			Help:     "Only show files that are in the trash.\nThis will show trashed files in their original directory structure.",
			Advanced: true,
		}, {
			Name:     "starred_only",
			Default:  false,
			Help:     "Only show files that are starred.",
			Advanced: true,
		}, {
			Name:     "formats",
			Default:  "",
			Help:     "Deprecated: see export_formats",
			Advanced: true,
			Hide:     fs.OptionHideConfigurator,
		}, {
			Name:     "export_formats",
			Default:  defaultExportExtensions,
			Help:     "Comma separated list of preferred formats for downloading Google docs.",
			Advanced: true,
		}, {
			Name:     "import_formats",
			Default:  "",
			Help:     "Comma separated list of preferred formats for uploading Google docs.",
			Advanced: true,
		}, {
			Name:     "allow_import_name_change",
			Default:  false,
			Help:     "Allow the filetype to change when uploading Google docs (e.g. file.doc to file.docx). This will confuse sync and reupload every time.",
			Advanced: true,
		}, {
			Name:    "use_created_date",
			Default: false,
			Help: `Use file created date instead of modified date.,

Useful when downloading data and you want the creation date used in
place of the last modified date.

**WARNING**: This flag may have some unexpected consequences.

When uploading to your drive all files will be overwritten unless they
haven't been modified since their creation. And the inverse will occur
while downloading.  This side effect can be avoided by using the
"--checksum" flag.

This feature was implemented to retain photos capture date as recorded
by google photos. You will first need to check the "Create a Google
Photos folder" option in your google drive settings. You can then copy
or move the photos locally and use the date the image was taken
(created) set as the modification date.`,
			Advanced: true,
			Hide:     fs.OptionHideConfigurator,
		}, {
			Name:    "use_shared_date",
			Default: false,
			Help: `Use date file was shared instead of modified date.

Note that, as with "--drive-use-created-date", this flag may have
unexpected consequences when uploading/downloading files.

If both this flag and "--drive-use-created-date" are set, the created
date is used.`,
			Advanced: true,
			Hide:     fs.OptionHideConfigurator,
		}, {
			Name:     "list_chunk",
			Default:  1000,
			Help:     "Size of listing chunk 100-1000. 0 to disable.",
			Advanced: true,
		}, {
			Name:     "impersonate",
			Default:  "",
			Help:     `Impersonate this user when using a service account.`,
			Advanced: true,
		}, { // mod
			Name:     "impersonate_user_path",
			Default:  "",
			Help:     `Use filenames in this folder as impersonators.`,
			Advanced: true,
		}, { // mod
			Name:     "gds_userid",
			Default:  "",
			Help:     `userid for custom google drive authentication server.`,
			Advanced: true,
		}, { // mod
			Name:     "gds_apikey",
			Default:  "",
			Help:     `apikey for custom google drive authentication server.`,
			Advanced: true,
		}, { // mod
			Name:     "gds_endpoint",
			Default:  obscure.MustReveal(gdsEncryptedEndpoint),
			Help:     `api endpoint for custom google drive authentication server.`,
			Advanced: true,
		}, { // mod
			Name:     "gds_mode",
			Default:  "default",
			Help:     `api mode for custom google drive authentication server.`,
			Advanced: true,
		}, {
			Name:    "alternate_export",
			Default: false,
			Help:    "Deprecated: no longer needed",
			Hide:    fs.OptionHideBoth,
		}, {
			Name:     "upload_cutoff",
			Default:  defaultChunkSize,
			Help:     "Cutoff for switching to chunked upload",
			Advanced: true,
		}, {
			Name:    "chunk_size",
			Default: defaultChunkSize,
			Help: `Upload chunk size. Must a power of 2 >= 256k.

Making this larger will improve performance, but note that each chunk
is buffered in memory one per transfer.

Reducing this will reduce memory usage but decrease performance.`,
			Advanced: true,
		}, {
			Name:    "acknowledge_abuse",
			Default: false,
			Help: `Set to allow files which return cannotDownloadAbusiveFile to be downloaded.

If downloading a file returns the error "This file has been identified
as malware or spam and cannot be downloaded" with the error code
"cannotDownloadAbusiveFile" then supply this flag to rclone to
indicate you acknowledge the risks of downloading the file and rclone
will download it anyway.`,
			Advanced: true,
		}, {
			Name:     "keep_revision_forever",
			Default:  false,
			Help:     "Keep new head revision of each file forever.",
			Advanced: true,
		}, {
			Name:    "size_as_quota",
			Default: false,
			Help: `Show sizes as storage quota usage, not actual size.

Show the size of a file as the storage quota used. This is the
current version plus any older versions that have been set to keep
forever.

**WARNING**: This flag may have some unexpected consequences.

It is not recommended to set this flag in your config - the
recommended usage is using the flag form --drive-size-as-quota when
doing rclone ls/lsl/lsf/lsjson/etc only.

If you do use this flag for syncing (not recommended) then you will
need to use --ignore size also.`,
			Advanced: true,
			Hide:     fs.OptionHideConfigurator,
		}, {
			Name:     "v2_download_min_size",
			Default:  fs.SizeSuffix(-1),
			Help:     "If Object's are greater, use drive v2 API to download.",
			Advanced: true,
		}, {
			Name:     "pacer_min_sleep",
			Default:  defaultMinSleep,
			Help:     "Minimum time to sleep between API calls.",
			Advanced: true,
		}, {
			Name:     "pacer_burst",
			Default:  defaultBurst,
			Help:     "Number of API calls to allow without sleeping.",
			Advanced: true,
		}, {
			Name:    "server_side_across_configs",
			Default: false,
			Help: `Allow server-side operations (e.g. copy) to work across different drive configs.

This can be useful if you wish to do a server-side copy between two
different Google drives.  Note that this isn't enabled by default
because it isn't easy to tell if it will work between any two
configurations.`,
			Advanced: true,
		}, {
			Name:    "disable_http2",
			Default: true,
			Help: `Disable drive using http2

There is currently an unsolved issue with the google drive backend and
HTTP/2.  HTTP/2 is therefore disabled by default for the drive backend
but can be re-enabled here.  When the issue is solved this flag will
be removed.

See: https://github.com/rclone/rclone/issues/3631

`,
			Advanced: true,
		}, {
			Name:    "stop_on_upload_limit",
			Default: false,
			Help: `Make upload limit errors be fatal

At the time of writing it is only possible to upload 750 GiB of data to
Google Drive a day (this is an undocumented limit). When this limit is
reached Google Drive produces a slightly different error message. When
this flag is set it causes these errors to be fatal.  These will stop
the in-progress sync.

Note that this detection is relying on error message strings which
Google don't document so it may break in the future.

See: https://github.com/rclone/rclone/issues/3857
`,
			Advanced: true,
		}, {
			Name:    "stop_on_download_limit",
			Default: false,
			Help: `Make download limit errors be fatal

At the time of writing it is only possible to download 10 TiB of data from
Google Drive a day (this is an undocumented limit). When this limit is
reached Google Drive produces a slightly different error message. When
this flag is set it causes these errors to be fatal.  These will stop
the in-progress sync.

Note that this detection is relying on error message strings which
Google don't document so it may break in the future.
`,
			Advanced: true,
		}, {
			Name: "skip_shortcuts",
			Help: `If set skip shortcut files

Normally rclone dereferences shortcut files making them appear as if
they are the original file (see [the shortcuts section](#shortcuts)).
If this flag is set then rclone will ignore shortcut files completely.
`,
			Advanced: true,
			Default:  false,
		}, {
			Name:     config.ConfigEncoding,
			Help:     config.ConfigEncodingHelp,
			Advanced: true,
			// Encode invalid UTF-8 bytes as json doesn't handle them properly.
			// Don't encode / as it's a valid name character in drive.
			Default: encoder.EncodeInvalidUtf8,
		}}...),
	})

	// register duplicate MIME types first
	// this allows them to be used with mime.ExtensionsByType() but
	// mime.TypeByExtension() will return the later registered MIME type
	for _, m := range []map[string]string{
		_mimeTypeToExtensionDuplicates, _mimeTypeToExtension, _mimeTypeToExtensionLinks,
	} {
		for mimeType, extension := range m {
			if err := mime.AddExtensionType(extension, mimeType); err != nil {
				fs.Errorf("Failed to register MIME type %q: %v", mimeType, err)
			}
		}
	}
}

// Options defines the configuration for this backend
type Options struct {
	Scope                     string               `config:"scope"`
	RootFolderID              string               `config:"root_folder_id"`
	ServiceAccountFile        string               `config:"service_account_file"`
	ServiceAccountFilePath    string               `config:"service_account_file_path"` // mod
	ServiceAccountMinSleep    fs.Duration          `config:"service_account_min_sleep"` // mod
	ServiceAccountPerFile     bool                 `config:"service_account_per_file"`  // mod
	ServiceAccountMaxLoad     int                  `config:"service_account_max_load"`  // mod
	ServiceAccountCredentials string               `config:"service_account_credentials"`
	TeamDriveID               string               `config:"team_drive"`
	AuthOwnerOnly             bool                 `config:"auth_owner_only"`
	UseTrash                  bool                 `config:"use_trash"`
	SkipGdocs                 bool                 `config:"skip_gdocs"`
	SkipChecksumGphotos       bool                 `config:"skip_checksum_gphotos"`
	SharedWithMe              bool                 `config:"shared_with_me"`
	TrashedOnly               bool                 `config:"trashed_only"`
	StarredOnly               bool                 `config:"starred_only"`
	Extensions                string               `config:"formats"`
	ExportExtensions          string               `config:"export_formats"`
	ImportExtensions          string               `config:"import_formats"`
	AllowImportNameChange     bool                 `config:"allow_import_name_change"`
	UseCreatedDate            bool                 `config:"use_created_date"`
	UseSharedDate             bool                 `config:"use_shared_date"`
	ListChunk                 int64                `config:"list_chunk"`
	Impersonate               string               `config:"impersonate"`
	ImpersonateUserPath       string               `config:"impersonate_user_path"` // mod
	GdsUserid                 string               `config:"gds_userid"`            // mod
	GdsApikey                 string               `config:"gds_apikey"`            // mod
	GdsEndpoint               string               `config:"gds_endpoint"`          // mod
	GdsMode                   string               `config:"gds_mode"`              // mod
	UploadCutoff              fs.SizeSuffix        `config:"upload_cutoff"`
	ChunkSize                 fs.SizeSuffix        `config:"chunk_size"`
	AcknowledgeAbuse          bool                 `config:"acknowledge_abuse"`
	KeepRevisionForever       bool                 `config:"keep_revision_forever"`
	SizeAsQuota               bool                 `config:"size_as_quota"`
	V2DownloadMinSize         fs.SizeSuffix        `config:"v2_download_min_size"`
	PacerMinSleep             fs.Duration          `config:"pacer_min_sleep"`
	PacerBurst                int                  `config:"pacer_burst"`
	ServerSideAcrossConfigs   bool                 `config:"server_side_across_configs"`
	DisableHTTP2              bool                 `config:"disable_http2"`
	StopOnUploadLimit         bool                 `config:"stop_on_upload_limit"`
	StopOnDownloadLimit       bool                 `config:"stop_on_download_limit"`
	SkipShortcuts             bool                 `config:"skip_shortcuts"`
	Enc                       encoder.MultiEncoder `config:"encoding"`
}

// Fs represents a remote drive server
type Fs struct {
	name             string             // name of this remote
	root             string             // the path we are working on
	opt              Options            // parsed options
	ci               *fs.ConfigInfo     // global config
	features         *fs.Features       // optional features
	svc              *drive.Service     // the connection to the drive server
	v2Svc            *drive_v2.Service  // used to create download links for the v2 api
	client           *http.Client       // authorized client
	rootFolderID     string             // the id of the root folder
	dirCache         *dircache.DirCache // Map of directory path to directory id
	pacer            *fs.Pacer          // To pace the API calls
	exportExtensions []string           // preferred extensions to download docs
	importMimeTypes  []string           // MIME types to convert to docs
	isTeamDrive      bool               // true if this is a team drive
	fileFields       googleapi.Field    // fields to fetch file info with
	m                configmap.Mapper
	grouping         int32               // number of IDs to search at once in ListR - read with atomic
	listRmu          *sync.Mutex         // protects listRempties
	listRempties     map[string]struct{} // IDs of supposedly empty directories which triggered grouping disable
	changeSAenabled  bool                // mod
	changeSApool     *ServiceAccountPool
	changeSAmu       *sync.Mutex
	changeSAtime     time.Time
	FileObj          *fs.Object
	FileName         string
}

type baseObject struct {
	fs           *Fs      // what this object is part of
	remote       string   // The remote path
	id           string   // Drive Id of this object
	modifiedDate string   // RFC3339 time it was last modified
	mimeType     string   // The object MIME type
	bytes        int64    // size of the object
	parents      []string // IDs of the parent directories
}
type documentObject struct {
	baseObject
	url              string // Download URL of this object
	documentMimeType string // the original document MIME type
	extLen           int    // The length of the added export extension
}
type linkObject struct {
	baseObject
	content []byte // The file content generated by a link template
	extLen  int    // The length of the added export extension
}

// Object describes a drive object
type Object struct {
	baseObject
	url        string // Download URL of this object
	md5sum     string // md5sum of the object
	v2Download bool   // generate v2 download link ondemand
}

// mod ------------------------------------------------------------ start
type baseSAobject struct {
	ServiceAccountFile string
	Impersonate        string
}

type ServiceAccountPool struct {
	files   []string        // on newServiceAccountPool
	users   []string        // on newServiceAccountPool
	mutex   *sync.Mutex     // on newServiceAccountPool
	maxLoad int             // on newServiceAccountPool
	SAs     []*baseSAobject // on LoadSA()
	numLoad int
}

func newServiceAccountPool(ctx context.Context, opt *Options) (*ServiceAccountPool, error) {
	var saFiles, ipUsers []string
	if opt.ServiceAccountFilePath != "" {
		dirList, err := ioutil.ReadDir(opt.ServiceAccountFilePath)
		if err != nil {
			return nil, errors.Wrap(err, "unable to read service_account_file_path")
		}
		for _, v := range dirList {
			filePath := filepath.Join(opt.ServiceAccountFilePath, v.Name())
			if path.Ext(filePath) != ".json" {
				continue
			}
			saFiles = append(saFiles, filePath)
		}
		if len(saFiles) == 0 {
			return nil, errors.Errorf("unable to locate service account files in %s", opt.ServiceAccountFilePath)
		}
		fs.Debugf(nil, "%d service account files from %q", len(saFiles), opt.ServiceAccountFilePath)
	} else if opt.ServiceAccountFile != "" {
		saFiles = append(saFiles, opt.ServiceAccountFile)
		fs.Debugf(nil, "1 service account file from %q", opt.ServiceAccountFile)
	}
	if opt.ImpersonateUserPath != "" {
		dirList, err := ioutil.ReadDir(opt.ImpersonateUserPath)
		if err != nil {
			return nil, errors.Wrap(err, "unable to read impersonate_user_path")
		}
		for _, v := range dirList {
			basename := v.Name()
			ext := filepath.Ext(basename)
			name := strings.TrimSuffix(basename, ext)
			if ext != ".json" {
				continue
			}
			ipUsers = append(ipUsers, name)
		}
		if len(ipUsers) == 0 {
			return nil, errors.Errorf("unable to locate impersonate users in %s", opt.ImpersonateUserPath)
		}
		fs.Debugf(nil, "%d impersonate users from %q", len(ipUsers), opt.ImpersonateUserPath)
	} else {
		ipUsers = append(ipUsers, opt.Impersonate)
	}
	p := &ServiceAccountPool{
		files:   saFiles,
		users:   ipUsers,
		mutex:   new(sync.Mutex),
		maxLoad: opt.ServiceAccountMaxLoad,
	}
	return p, nil
}

func (p *ServiceAccountPool) LoadSA() error {
	if p.numLoad >= p.maxLoad {
		return errors.Errorf("maximum service account load exceeded")
	}
	p.mutex.Lock()
	defer p.mutex.Unlock()
	// make a list of baseSAobjects
	var saList []*baseSAobject
	for _, sa := range p.files {
		for _, imp := range p.users {
			saList = append(saList, &baseSAobject{
				ServiceAccountFile: sa,
				Impersonate:        imp,
			})
		}
	}
	// make shuffled
	rand.Seed(time.Now().UTC().UnixNano())
	rand.Shuffle(len(saList), func(i, j int) {
		saList[i], saList[j] = saList[j], saList[i]
	})
	p.SAs = saList
	p.numLoad++
	fs.Debugf(nil, "%d service account loaded (%d/%d)", len(p.SAs), p.numLoad, p.maxLoad)
	return nil
}

func (p *ServiceAccountPool) _getSA() (newSA []*baseSAobject, err error) {
	SAs := p.SAs
	if len(SAs) == 0 {
		err = errors.Errorf("no available service account")
		return
	}
	p.SAs, newSA = SAs[:len(SAs)-1], SAs[len(SAs)-1:]
	return newSA, nil
}

func (p *ServiceAccountPool) GetSA() (newSA []*baseSAobject, err error) {
	p.mutex.Lock()
	defer p.mutex.Unlock()
	return p._getSA()
}

type GdsClient struct {
	client   *http.Client
	userid   string
	apikey   string
	endpoint string
	mode     string
}

type GdsRemote struct {
	SA           json.RawMessage `json:"sa"`
	RootFolderID string          `json:"root_folder_id"`
	Impersonate  string          `json:"impersonate"`
	Scope        string          `json:"scope"`
}

func newGdsClient(ctx context.Context, opt *Options) (*GdsClient, bool, error) {
	ok := true
	if opt.GdsUserid == "" && opt.GdsApikey == "" {
		ok = false
	} else if opt.GdsUserid == "" || opt.GdsApikey == "" {
		return nil, ok, errors.Errorf("required both --drive-gds-userid and --drive-gds-apikey")
	}
	gds := &GdsClient{
		client:   &http.Client{Timeout: time.Second * 2},
		userid:   opt.GdsUserid,
		apikey:   opt.GdsApikey,
		endpoint: opt.GdsEndpoint,
		mode:     opt.GdsMode,
	}
	return gds, ok, nil
}

func (gds *GdsClient) getGdsRemote(ctx context.Context) (remote GdsRemote, err error) {
	data := url.Values{
		"userid": {gds.userid},
		"apikey": {gds.apikey},
		"mode":   {gds.mode},
	}
	req, err := http.NewRequestWithContext(ctx, http.MethodPost, gds.endpoint, strings.NewReader(data.Encode()))
	if err != nil {
		return
	}
	req.Header.Add("Content-Type", "application/x-www-form-urlencoded")
	res, err := gds.client.Do(req)
	if err != nil {
		return
	}
	defer res.Body.Close()

	statusOK := res.StatusCode >= 200 && res.StatusCode < 300
	if !statusOK {
		err = fmt.Errorf("StatusCode: %v", res.StatusCode)
		return
	}

	body, err := ioutil.ReadAll(res.Body)
	if err != nil {
		return
	}

	resJson := struct {
		Result string `json:"result"`
		Data   struct {
			Member json.RawMessage
			Remote GdsRemote `json:"remote"`
		} `json:"data"`
	}{}
	err = json.Unmarshal(body, &resJson)
	if err != nil {
		return
	}
	if resJson.Result != "success" {
		err = fmt.Errorf("%v", resJson.Result)
		return
	}
	fs.Debugf(nil, "member: %+v\n", string(resJson.Data.Member))
	return resJson.Data.Remote, nil
}

// mod ------------------------------------------------------------ end

// ------------------------------------------------------------

// Name of the remote (as passed into NewFs)
func (f *Fs) Name() string {
	return f.name
}

// Root of the remote (as passed into NewFs)
func (f *Fs) Root() string {
	return f.root
}

// String converts this Fs to a string
func (f *Fs) String() string {
	return fmt.Sprintf("Google drive root '%s'", f.root)
}

// Features returns the optional features of this Fs
func (f *Fs) Features() *fs.Features {
	return f.features
}

// shouldRetry determines whether a given err rates being retried
func (f *Fs) shouldRetry(ctx context.Context, err error) (bool, error) {
	if fserrors.ContextError(ctx, &err) {
		return false, err
	}
	if err == nil {
		return false, nil
	}
	if fserrors.ShouldRetry(err) {
		return true, err
	}
	switch gerr := err.(type) {
	case *googleapi.Error:
		if gerr.Code >= 500 && gerr.Code < 600 {
			// All 5xx errors should be retried
			return true, err
		}
		if len(gerr.Errors) > 0 {
			reason := gerr.Errors[0].Reason
			message := gerr.Errors[0].Message
			if reason == "rateLimitExceeded" || reason == "userRateLimitExceeded" || (reason == "dailyLimitExceededUnreg" || strings.HasPrefix(message, "Daily Limit")) {
				// mod - try changing service account
				if f.changeSAenabled {
					f.changeSAmu.Lock()
					defer f.changeSAmu.Unlock()
					if saerr := f.changeServiceAccount(ctx); saerr == nil {
						return true, err
					}
				}
				if f.opt.StopOnUploadLimit && gerr.Errors[0].Message == "User rate limit exceeded." {
					fs.Errorf(f, "Received upload limit error: %v", err)
					return false, fserrors.FatalError(err)
				}
				return true, err
			} else if f.opt.StopOnDownloadLimit && reason == "downloadQuotaExceeded" {
				fs.Errorf(f, "Received download limit error: %v", err)
				return false, fserrors.FatalError(err)
			} else if f.opt.StopOnUploadLimit && reason == "teamDriveFileLimitExceeded" {
				fs.Errorf(f, "Received Shared Drive file limit error: %v", err)
				return false, fserrors.FatalError(err)
			}
		}
	}
	return false, err
}

// mod
func (f *Fs) changeServiceAccount(ctx context.Context) (err error) {
	// check min sleep
	if fs.Duration(time.Since(f.changeSAtime)) < f.opt.ServiceAccountMinSleep {
		fs.Debugf(nil, "retrying with the same service account")
		return nil
	}
	// reloading SA
	if len(f.changeSApool.SAs) < 1 {
		if err := f.changeSApool.LoadSA(); err != nil {
			return err
		}
	}
	if len(f.changeSApool.SAs) < 1 {
		return errors.Errorf("no available service account")
	}

	sa, err := f.changeSApool.GetSA()
	if err != nil {
		return err
	}
	newOpt := &Options{
		ServiceAccountFile: sa[0].ServiceAccountFile,
		Impersonate:        sa[0].Impersonate,
	}
	f.client, err = createOAuthClient(ctx, newOpt, f.name, f.m)
	if err != nil {
		return errors.Wrap(err, "failed to create oauth client")
	}
	f.svc, err = drive.New(f.client)
	if err != nil {
		return errors.Wrap(err, "couldn't create Drive client")
	}
	if f.opt.V2DownloadMinSize >= 0 {
		f.v2Svc, err = drive_v2.New(f.client)
		if err != nil {
			return errors.Wrap(err, "couldn't create Drive v2 client")
		}
	}
	if err == nil {
		f.changeSAtime = time.Now()
		f.pacer = fs.NewPacer(ctx, pacer.NewGoogleDrive(pacer.MinSleep(f.opt.PacerMinSleep), pacer.Burst(f.opt.PacerBurst)))
		if sa[0].Impersonate != "" {
			fs.Debugf(nil, "Now working with %q as %q", filepath.Base(sa[0].ServiceAccountFile), sa[0].Impersonate)
		} else {
			fs.Debugf(nil, "Now working with %q", filepath.Base(sa[0].ServiceAccountFile))
		}
		fs.Debugf(nil, "%d service account remaining", len(f.changeSApool.SAs))
	}
	return err
}

// parseParse parses a drive 'url'
func parseDrivePath(path string) (root string, err error) {
	root = strings.Trim(path, "/")
	return
}

// User function to process a File item from list
//
// Should return true to finish processing
type listFn func(*drive.File) bool

func containsString(slice []string, s string) bool {
	for _, e := range slice {
		if e == s {
			return true
		}
	}
	return false
}

// getFile returns drive.File for the ID passed and fields passed in
func (f *Fs) getFile(ctx context.Context, ID string, fields googleapi.Field) (info *drive.File, err error) {
	err = f.pacer.Call(func() (bool, error) {
		info, err = f.svc.Files.Get(ID).
			Fields(fields).
			SupportsAllDrives(true).
			Context(ctx).Do()
		return f.shouldRetry(ctx, err)
	})
	return info, err
}

// getRootID returns the canonical ID for the "root" ID
func (f *Fs) getRootID(ctx context.Context) (string, error) {
	info, err := f.getFile(ctx, "root", "id")
	if err != nil {
		return "", errors.Wrap(err, "couldn't find root directory ID")
	}
	return info.Id, nil
}

// Lists the directory required calling the user function on each item found
//
// If the user fn ever returns true then it early exits with found = true
//
// Search params: https://developers.google.com/drive/search-parameters
func (f *Fs) list(ctx context.Context, dirIDs []string, title string, directoriesOnly, filesOnly, trashedOnly, includeAll bool, fn listFn) (found bool, err error) {
	var query []string
	if !includeAll {
		q := "trashed=" + strconv.FormatBool(trashedOnly)
		if f.opt.TrashedOnly {
			q = fmt.Sprintf("(mimeType='%s' or %s)", driveFolderType, q)
		}
		query = append(query, q)
	}

	// Search with sharedWithMe will always return things listed in "Shared With Me" (without any parents)
	// We must not filter with parent when we try list "ROOT" with drive-shared-with-me
	// If we need to list file inside those shared folders, we must search it without sharedWithMe
	parentsQuery := bytes.NewBufferString("(")
	for _, dirID := range dirIDs {
		if dirID == "" {
			continue
		}
		if parentsQuery.Len() > 1 {
			_, _ = parentsQuery.WriteString(" or ")
		}
		if (f.opt.SharedWithMe || f.opt.StarredOnly) && dirID == f.rootFolderID {
			if f.opt.SharedWithMe {
				_, _ = parentsQuery.WriteString("sharedWithMe=true")
			}
			if f.opt.StarredOnly {
				if f.opt.SharedWithMe {
					_, _ = parentsQuery.WriteString(" and ")
				}
				_, _ = parentsQuery.WriteString("starred=true")
			}
		} else {
			_, _ = fmt.Fprintf(parentsQuery, "'%s' in parents", dirID)
		}
	}
	if parentsQuery.Len() > 1 {
		_ = parentsQuery.WriteByte(')')
		query = append(query, parentsQuery.String())
	}
	var stems []string
	if title != "" {
		searchTitle := f.opt.Enc.FromStandardName(title)
		// Escaping the backslash isn't documented but seems to work
		searchTitle = strings.Replace(searchTitle, `\`, `\\`, -1)
		searchTitle = strings.Replace(searchTitle, `'`, `\'`, -1)

		var titleQuery bytes.Buffer
		_, _ = fmt.Fprintf(&titleQuery, "(name='%s'", searchTitle)
		if !directoriesOnly && !f.opt.SkipGdocs {
			// If the search title has an extension that is in the export extensions add a search
			// for the filename without the extension.
			// Assume that export extensions don't contain escape sequences.
			for _, ext := range f.exportExtensions {
				if strings.HasSuffix(searchTitle, ext) {
					stems = append(stems, title[:len(title)-len(ext)])
					_, _ = fmt.Fprintf(&titleQuery, " or name='%s'", searchTitle[:len(searchTitle)-len(ext)])
				}
			}
		}
		_ = titleQuery.WriteByte(')')
		query = append(query, titleQuery.String())
	}
	if directoriesOnly {
		query = append(query, fmt.Sprintf("(mimeType='%s' or mimeType='%s')", driveFolderType, shortcutMimeType))
	}
	if filesOnly {
		query = append(query, fmt.Sprintf("mimeType!='%s'", driveFolderType))
	}
	list := f.svc.Files.List()
	if len(query) > 0 {
		list.Q(strings.Join(query, " and "))
		// fmt.Printf("list Query = %q\n", query)
	}
	if f.opt.ListChunk > 0 {
		list.PageSize(f.opt.ListChunk)
	}
	list.SupportsAllDrives(true)
	list.IncludeItemsFromAllDrives(true)
	if f.isTeamDrive {
		list.DriveId(f.opt.TeamDriveID)
		list.Corpora("drive")
	}
	// If using appDataFolder then need to add Spaces
	if f.rootFolderID == "appDataFolder" {
		list.Spaces("appDataFolder")
	}

	fields := fmt.Sprintf("files(%s),nextPageToken,incompleteSearch", f.fileFields)

OUTER:
	for {
		var files *drive.FileList
		err = f.pacer.Call(func() (bool, error) {
			files, err = list.Fields(googleapi.Field(fields)).Context(ctx).Do()
			return f.shouldRetry(ctx, err)
		})
		if err != nil {
			return false, errors.Wrap(err, "couldn't list directory")
		}
		if files.IncompleteSearch {
			fs.Errorf(f, "search result INCOMPLETE")
		}
		for _, item := range files.Files {
			item.Name = f.opt.Enc.ToStandardName(item.Name)
			if isShortcut(item) {
				// ignore shortcuts if directed
				if f.opt.SkipShortcuts {
					continue
				}
				// skip file shortcuts if directory only
				if directoriesOnly && item.ShortcutDetails.TargetMimeType != driveFolderType {
					continue
				}
				// skip directory shortcuts if file only
				if filesOnly && item.ShortcutDetails.TargetMimeType == driveFolderType {
					continue
				}
				item, err = f.resolveShortcut(ctx, item)
				if err != nil {
					return false, errors.Wrap(err, "list")
				}
			}
			// Check the case of items is correct since
			// the `=` operator is case insensitive.
			if title != "" && title != item.Name {
				found := false
				for _, stem := range stems {
					if stem == item.Name {
						found = true
						break
					}
				}
				if !found {
					continue
				}
				_, exportName, _, _ := f.findExportFormat(ctx, item)
				if exportName == "" || exportName != title {
					continue
				}
			}
			if fn(item) {
				found = true
				break OUTER
			}
		}
		if files.NextPageToken == "" {
			break
		}
		list.PageToken(files.NextPageToken)
	}
	return
}

// Returns true of x is a power of 2 or zero
func isPowerOfTwo(x int64) bool {
	switch {
	case x == 0:
		return true
	case x < 0:
		return false
	default:
		return (x & (x - 1)) == 0
	}
}

// add a charset parameter to all text/* MIME types
func fixMimeType(mimeTypeIn string) string {
	if mimeTypeIn == "" {
		return ""
	}
	mediaType, param, err := mime.ParseMediaType(mimeTypeIn)
	if err != nil {
		return mimeTypeIn
	}
	mimeTypeOut := mimeTypeIn
	if strings.HasPrefix(mediaType, "text/") && param["charset"] == "" {
		param["charset"] = "utf-8"
		mimeTypeOut = mime.FormatMediaType(mediaType, param)
	}
	if mimeTypeOut == "" {
		panic(errors.Errorf("unable to fix MIME type %q", mimeTypeIn))
	}
	return mimeTypeOut
}
func fixMimeTypeMap(in map[string][]string) (out map[string][]string) {
	out = make(map[string][]string, len(in))
	for k, v := range in {
		for i, mt := range v {
			v[i] = fixMimeType(mt)
		}
		out[fixMimeType(k)] = v
	}
	return out
}
func isInternalMimeType(mimeType string) bool {
	return strings.HasPrefix(mimeType, "application/vnd.google-apps.")
}
func isLinkMimeType(mimeType string) bool {
	return strings.HasPrefix(mimeType, "application/x-link-")
}

// parseExtensions parses a list of comma separated extensions
// into a list of unique extensions with leading "." and a list of associated MIME types
func parseExtensions(extensionsIn ...string) (extensions, mimeTypes []string, err error) {
	for _, extensionText := range extensionsIn {
		for _, extension := range strings.Split(extensionText, ",") {
			extension = strings.ToLower(strings.TrimSpace(extension))
			if extension == "" {
				continue
			}
			if len(extension) > 0 && extension[0] != '.' {
				extension = "." + extension
			}
			mt := mime.TypeByExtension(extension)
			if mt == "" {
				return extensions, mimeTypes, errors.Errorf("couldn't find MIME type for extension %q", extension)
			}
			if !containsString(extensions, extension) {
				extensions = append(extensions, extension)
				mimeTypes = append(mimeTypes, mt)
			}
		}
	}
	return
}

// getClient makes an http client according to the options
func getClient(ctx context.Context, opt *Options) *http.Client {
	t := fshttp.NewTransportCustom(ctx, func(t *http.Transport) {
		if opt.DisableHTTP2 {
			t.TLSNextProto = map[string]func(string, *tls.Conn) http.RoundTripper{}
		}
	})
	return &http.Client{
		Transport: t,
	}
}

func getServiceAccountClient(ctx context.Context, opt *Options, credentialsData []byte) (*http.Client, error) {
	scopes := driveScopes(opt.Scope)
	conf, err := google.JWTConfigFromJSON(credentialsData, scopes...)
	if err != nil {
		return nil, errors.Wrap(err, "error processing credentials")
	}
	if opt.Impersonate != "" {
		conf.Subject = opt.Impersonate
	}
	ctxWithSpecialClient := oauthutil.Context(ctx, getClient(ctx, opt))
	return oauth2.NewClient(ctxWithSpecialClient, conf.TokenSource(ctxWithSpecialClient)), nil
}

func createOAuthClient(ctx context.Context, opt *Options, name string, m configmap.Mapper) (*http.Client, error) {
	var oAuthClient *http.Client
	var err error

	// try loading service account credentials from env variable, then from a file
	if len(opt.ServiceAccountCredentials) == 0 && opt.ServiceAccountFile != "" {
		loadedCreds, err := ioutil.ReadFile(env.ShellExpand(opt.ServiceAccountFile))
		if err != nil {
			return nil, errors.Wrap(err, "error opening service account credentials file")
		}
		opt.ServiceAccountCredentials = string(loadedCreds)
	}
	if opt.ServiceAccountCredentials != "" {
		oAuthClient, err = getServiceAccountClient(ctx, opt, []byte(opt.ServiceAccountCredentials))
		if err != nil {
			return nil, errors.Wrap(err, "failed to create oauth client from service account")
		}
	} else {
		oAuthClient, _, err = oauthutil.NewClientWithBaseClient(ctx, name, m, driveConfig, getClient(ctx, opt))
		if err != nil {
			return nil, errors.Wrap(err, "failed to create oauth client")
		}
	}

	return oAuthClient, nil
}

func checkUploadChunkSize(cs fs.SizeSuffix) error {
	if !isPowerOfTwo(int64(cs)) {
		return errors.Errorf("%v isn't a power of two", cs)
	}
	if cs < minChunkSize {
		return errors.Errorf("%s is less than %s", cs, minChunkSize)
	}
	return nil
}

func (f *Fs) setUploadChunkSize(cs fs.SizeSuffix) (old fs.SizeSuffix, err error) {
	err = checkUploadChunkSize(cs)
	if err == nil {
		old, f.opt.ChunkSize = f.opt.ChunkSize, cs
	}
	return
}

func checkUploadCutoff(cs fs.SizeSuffix) error {
	return nil
}

func (f *Fs) setUploadCutoff(cs fs.SizeSuffix) (old fs.SizeSuffix, err error) {
	err = checkUploadCutoff(cs)
	if err == nil {
		old, f.opt.UploadCutoff = f.opt.UploadCutoff, cs
	}
	return
}

// mod - from fclone
func parseRootID(s string) (rootID string, err error) {
	re := regexp.MustCompile(`\{([^}]{5,})\}`)
	m := re.FindStringSubmatch(s)
	if m == nil {
		return "", errors.Errorf("%s doesn't not contain valid id", s)
	}
	rootID = m[1]

	if strings.HasPrefix(rootID, "http") {
		// folders - https://drive.google.com/drive/u/0/folders/
		// file - https://drive.google.com/file/d/
		re := regexp.MustCompile(`\/(folders|files|file\/d)(\/([A-Za-z0-9_-]{6,}))+\/?`)
		if m := re.FindStringSubmatch(rootID); m != nil {
			rootID = m[len(m)-1]
			return
		}
		// id - https://drive.google.com/open?id=
		re = regexp.MustCompile(`.+id=([A-Za-z0-9_-]{6,}).?`)
		if m := re.FindStringSubmatch(rootID); m != nil {
			rootID = m[1]
			return
		}
	}
	return
}

// newFs partially constructs Fs from the path
//
// It constructs a valid Fs but doesn't attempt to figure out whether
// it is a file or a directory.
func newFs(ctx context.Context, name, path string, m configmap.Mapper) (*Fs, error) {
	// Parse config into Options struct
	opt := new(Options)
	err := configstruct.Set(m, opt)

	// mod - parse object id from path remote:{ID}
	if rootID, _ := parseRootID(path); len(rootID) > 6 {
		name += rootID
		path = path[strings.Index(path, "}")+1:]
	}

	if err != nil {
		return nil, err
	}
	err = checkUploadCutoff(opt.UploadCutoff)
	if err != nil {
		return nil, errors.Wrap(err, "drive: upload cutoff")
	}
	err = checkUploadChunkSize(opt.ChunkSize)
	if err != nil {
		return nil, errors.Wrap(err, "drive: chunk size")
	}

	// mod
	pool, err := newServiceAccountPool(ctx, opt)
	if err != nil {
		return nil, err
	}
	if err := pool.LoadSA(); err == nil {
		if sa, err := pool.GetSA(); err == nil {
			opt.ServiceAccountFile = sa[0].ServiceAccountFile
			opt.Impersonate = sa[0].Impersonate
			if opt.Impersonate != "" {
				fs.Debugf(nil, "Starting newFs with %q as %q", filepath.Base(opt.ServiceAccountFile), opt.Impersonate)
			} else {
				fs.Debugf(nil, "Starting newFs with %q", filepath.Base(opt.ServiceAccountFile))
			}

		}
	}

	// mod
	if gds, ok, err := newGdsClient(ctx, opt); err != nil {
		return nil, err
	} else if ok {
		gdsRemote, authErr := gds.getGdsRemote(ctx)
		if authErr != nil {
			return nil, errors.Wrap(authErr, "drive: failed to get remote from gds")
		} else {
			opt.Scope = gdsRemote.Scope
			opt.ServiceAccountCredentials = string(gdsRemote.SA)
			opt.Impersonate = gdsRemote.Impersonate
			opt.RootFolderID = gdsRemote.RootFolderID
			fs.Debugf(nil, "Starting newFs with remote from gds")
		}
	}

	oAuthClient, err := createOAuthClient(ctx, opt, name, m)
	if err != nil {
		return nil, errors.Wrap(err, "drive: failed when making oauth client")
	}

	root, err := parseDrivePath(path)
	if err != nil {
		return nil, err
	}

	ci := fs.GetConfig(ctx)
	f := &Fs{
		name:         name,
		root:         root,
		opt:          *opt,
		ci:           ci,
		pacer:        fs.NewPacer(ctx, pacer.NewGoogleDrive(pacer.MinSleep(opt.PacerMinSleep), pacer.Burst(opt.PacerBurst))),
		m:            m,
		grouping:     listRGrouping,
		listRmu:      new(sync.Mutex),
		listRempties: make(map[string]struct{}),
	}
	f.isTeamDrive = opt.TeamDriveID != ""
	f.fileFields = f.getFileFields()
	f.features = (&fs.Features{
		DuplicateFiles:          true,
		ReadMimeType:            true,
		WriteMimeType:           true,
		CanHaveEmptyDirectories: true,
		ServerSideAcrossConfigs: opt.ServerSideAcrossConfigs,
	}).Fill(ctx, f)

	// mod
	if len(pool.SAs) > 0 {
		f.changeSAenabled = true
		f.changeSApool = pool
		f.changeSAmu = new(sync.Mutex)
		fs.Infof(nil, "Changing service account is enabled")
	}

	// Create a new authorized Drive client.
	f.client = oAuthClient
	f.svc, err = drive.New(f.client)
	if err != nil {
		return nil, errors.Wrap(err, "couldn't create Drive client")
	}

	if f.opt.V2DownloadMinSize >= 0 {
		f.v2Svc, err = drive_v2.New(f.client)
		if err != nil {
			return nil, errors.Wrap(err, "couldn't create Drive v2 client")
		}
	}

	return f, nil
}

// NewFs constructs an Fs from the path, container:path
func NewFs(ctx context.Context, name, path string, m configmap.Mapper) (fs.Fs, error) {
	f, err := newFs(ctx, name, path, m)
	if err != nil {
		return nil, err
	}

	// mod -  parse object id from path remote:{ID}
	var srcFile *drive.File
	if rootID, _ := parseRootID(path); len(rootID) > 6 {
		f.opt.RootFolderID = rootID

		err = f.pacer.Call(func() (bool, error) {
			srcFile, err = f.svc.Files.Get(rootID).
				Fields("name", "id", "size", "mimeType", "driveId").
				SupportsAllDrives(true).
				Context(ctx).Do()
			return f.shouldRetry(ctx, err)
		})
		if err == nil {
			if srcFile.MimeType != "" && srcFile.MimeType != "application/vnd.google-apps.folder" {
				fs.Debugf(nil, "Root ID (File): %s", rootID)
			} else {
				if srcFile.DriveId == rootID {
					fs.Debugf(nil, "Root ID (Drive): %s", rootID)
					f.opt.RootFolderID = ""
					f.opt.TeamDriveID = rootID
				} else {
					fs.Debugf(nil, "Root ID (Folder): %s", rootID)
					f.opt.RootFolderID = rootID
				}
				srcFile = nil
			}
			f.isTeamDrive = f.opt.TeamDriveID != ""
		} else {
			return nil, err
		}
	}

	// Set the root folder ID
	if f.opt.RootFolderID != "" {
		// use root_folder ID if set
		f.rootFolderID = f.opt.RootFolderID
	} else if f.isTeamDrive {
		// otherwise use team_drive if set
		f.rootFolderID = f.opt.TeamDriveID
	} else {
		// otherwise look up the actual root ID
		rootID, err := f.getRootID(ctx)
		if err != nil {
			if gerr, ok := errors.Cause(err).(*googleapi.Error); ok && gerr.Code == 404 {
				// 404 means that this scope does not have permission to get the
				// root so just use "root"
				rootID = "root"
			} else {
				return nil, err
			}
		}
		f.rootFolderID = rootID
		fs.Debugf(f, "'root_folder_id = %s' - save this in the config to speed up startup", rootID)
	}

	f.dirCache = dircache.New(f.root, f.rootFolderID, f)

	// Parse extensions
	if f.opt.Extensions != "" {
		if f.opt.ExportExtensions != defaultExportExtensions {
			return nil, errors.New("only one of 'formats' and 'export_formats' can be specified")
		}
		f.opt.Extensions, f.opt.ExportExtensions = "", f.opt.Extensions
	}
	f.exportExtensions, _, err = parseExtensions(f.opt.ExportExtensions, defaultExportExtensions)
	if err != nil {
		return nil, err
	}

	_, f.importMimeTypes, err = parseExtensions(f.opt.ImportExtensions)
	if err != nil {
		return nil, err
	}

	// mod
	if srcFile != nil {
		tempF := *f
		newRoot := ""
		tempF.dirCache = dircache.New(newRoot, f.rootFolderID, &tempF)
		tempF.root = newRoot
		f.dirCache = tempF.dirCache
		f.root = tempF.root

		extension, exportName, exportMimeType, isDocument := f.findExportFormat(ctx, srcFile)
		obj, _ := f.newObjectWithExportInfo(ctx, srcFile.Name, srcFile, extension, exportName, exportMimeType, isDocument)
		f.root = "isFile:" + srcFile.Name
		f.FileObj = &obj
		return f, fs.ErrorIsFile
	}

	// Find the current root
	err = f.dirCache.FindRoot(ctx, false)
	if err != nil {
		// Assume it is a file
		newRoot, remote := dircache.SplitPath(f.root)
		tempF := *f
		tempF.dirCache = dircache.New(newRoot, f.rootFolderID, &tempF)
		tempF.root = newRoot
		// Make new Fs which is the parent
		err = tempF.dirCache.FindRoot(ctx, false)
		if err != nil {
			// No root so return old f
			return f, nil
		}
		_, err := tempF.NewObject(ctx, remote)
		if err != nil {
			// unable to list folder so return old f
			return f, nil
		}
		// XXX: update the old f here instead of returning tempF, since
		// `features` were already filled with functions having *f as a receiver.
		// See https://github.com/rclone/rclone/issues/2182
		f.dirCache = tempF.dirCache
		f.root = tempF.root
		return f, fs.ErrorIsFile
	}
	// fmt.Printf("Root id %s", f.dirCache.RootID())
	return f, nil
}

func (f *Fs) newBaseObject(remote string, info *drive.File) baseObject {
	modifiedDate := info.ModifiedTime
	if f.opt.UseCreatedDate {
		modifiedDate = info.CreatedTime
	} else if f.opt.UseSharedDate && info.SharedWithMeTime != "" {
		modifiedDate = info.SharedWithMeTime
	}
	size := info.Size
	if f.opt.SizeAsQuota {
		size = info.QuotaBytesUsed
	}
	return baseObject{
		fs:           f,
		remote:       remote,
		id:           info.Id,
		modifiedDate: modifiedDate,
		mimeType:     info.MimeType,
		bytes:        size,
		parents:      info.Parents,
	}
}

// getFileFields gets the fields for a normal file Get or List
func (f *Fs) getFileFields() (fields googleapi.Field) {
	fields = partialFields
	if f.opt.AuthOwnerOnly {
		fields += ",owners"
	}
	if f.opt.UseSharedDate {
		fields += ",sharedWithMeTime"
	}
	if f.opt.SkipChecksumGphotos {
		fields += ",spaces"
	}
	if f.opt.SizeAsQuota {
		fields += ",quotaBytesUsed"
	}
	return fields
}

// newRegularObject creates an fs.Object for a normal drive.File
func (f *Fs) newRegularObject(remote string, info *drive.File) fs.Object {
	// wipe checksum if SkipChecksumGphotos and file is type Photo or Video
	if f.opt.SkipChecksumGphotos {
		for _, space := range info.Spaces {
			if space == "photos" {
				info.Md5Checksum = ""
				break
			}
		}
	}
	return &Object{
		baseObject: f.newBaseObject(remote, info),
		url:        fmt.Sprintf("%sfiles/%s?alt=media", f.svc.BasePath, actualID(info.Id)),
		md5sum:     strings.ToLower(info.Md5Checksum),
		v2Download: f.opt.V2DownloadMinSize != -1 && info.Size >= int64(f.opt.V2DownloadMinSize),
	}
}

// newDocumentObject creates an fs.Object for a google docs drive.File
func (f *Fs) newDocumentObject(remote string, info *drive.File, extension, exportMimeType string) (fs.Object, error) {
	mediaType, _, err := mime.ParseMediaType(exportMimeType)
	if err != nil {
		return nil, err
	}
	url := info.ExportLinks[mediaType]
	baseObject := f.newBaseObject(remote+extension, info)
	baseObject.bytes = -1
	baseObject.mimeType = exportMimeType
	return &documentObject{
		baseObject:       baseObject,
		url:              url,
		documentMimeType: info.MimeType,
		extLen:           len(extension),
	}, nil
}

// newLinkObject creates an fs.Object that represents a link a google docs drive.File
func (f *Fs) newLinkObject(remote string, info *drive.File, extension, exportMimeType string) (fs.Object, error) {
	t := linkTemplate(exportMimeType)
	if t == nil {
		return nil, errors.Errorf("unsupported link type %s", exportMimeType)
	}
	xdgIcon := _mimeTypeToXDGLinkIcons[info.MimeType]
	if xdgIcon == "" {
		xdgIcon = defaultXDGIcon
	}
	var buf bytes.Buffer
	err := t.Execute(&buf, struct {
		URL, Title, XDGIcon string
	}{
		info.WebViewLink, info.Name, xdgIcon,
	})
	if err != nil {
		return nil, errors.Wrap(err, "executing template failed")
	}

	baseObject := f.newBaseObject(remote+extension, info)
	baseObject.bytes = int64(buf.Len())
	baseObject.mimeType = exportMimeType
	return &linkObject{
		baseObject: baseObject,
		content:    buf.Bytes(),
		extLen:     len(extension),
	}, nil
}

// newObjectWithInfo creates an fs.Object for any drive.File
//
// When the drive.File cannot be represented as an fs.Object it will return (nil, nil).
func (f *Fs) newObjectWithInfo(ctx context.Context, remote string, info *drive.File) (fs.Object, error) {
	// If item has MD5 sum it is a file stored on drive
	if info.Md5Checksum != "" {
		return f.newRegularObject(remote, info), nil
	}

	extension, exportName, exportMimeType, isDocument := f.findExportFormat(ctx, info)
	return f.newObjectWithExportInfo(ctx, remote, info, extension, exportName, exportMimeType, isDocument)
}

// newObjectWithExportInfo creates an fs.Object for any drive.File and the result of findExportFormat
//
// When the drive.File cannot be represented as an fs.Object it will return (nil, nil).
func (f *Fs) newObjectWithExportInfo(
	ctx context.Context, remote string, info *drive.File,
	extension, exportName, exportMimeType string, isDocument bool) (o fs.Object, err error) {
	// Note that resolveShortcut will have been called already if
	// we are being called from a listing. However the drive.Item
	// will have been resolved so this will do nothing.
	info, err = f.resolveShortcut(ctx, info)
	if err != nil {
		return nil, errors.Wrap(err, "new object")
	}
	switch {
	case info.MimeType == driveFolderType:
		return nil, fs.ErrorNotAFile
	case info.MimeType == shortcutMimeType:
		// We can only get here if f.opt.SkipShortcuts is set
		// and not from a listing. This is unlikely.
		fs.Debugf(remote, "Ignoring shortcut as skip shortcuts is set")
		return nil, fs.ErrorObjectNotFound
	case info.MimeType == shortcutMimeTypeDangling:
		// Pretend a dangling shortcut is a regular object
		// It will error if used, but appear in listings so it can be deleted
		return f.newRegularObject(remote, info), nil
	case info.Md5Checksum != "":
		// If item has MD5 sum it is a file stored on drive
		return f.newRegularObject(remote, info), nil
	case f.opt.SkipGdocs:
		fs.Debugf(remote, "Skipping google document type %q", info.MimeType)
		return nil, fs.ErrorObjectNotFound
	default:
		// If item MimeType is in the ExportFormats then it is a google doc
		if !isDocument {
			fs.Debugf(remote, "Ignoring unknown document type %q", info.MimeType)
			return nil, fs.ErrorObjectNotFound
		}
		if extension == "" {
			fs.Debugf(remote, "No export formats found for %q", info.MimeType)
			return nil, fs.ErrorObjectNotFound
		}
		if isLinkMimeType(exportMimeType) {
			return f.newLinkObject(remote, info, extension, exportMimeType)
		}
		return f.newDocumentObject(remote, info, extension, exportMimeType)
	}
}

// NewObject finds the Object at remote.  If it can't be found
// it returns the error fs.ErrorObjectNotFound.
func (f *Fs) NewObject(ctx context.Context, remote string) (fs.Object, error) {
	// mod
	if f.FileObj != nil {
		return *f.FileObj, nil
	}

	info, extension, exportName, exportMimeType, isDocument, err := f.getRemoteInfoWithExport(ctx, remote)
	if err != nil {
		return nil, err
	}

	remote = remote[:len(remote)-len(extension)]
	obj, err := f.newObjectWithExportInfo(ctx, remote, info, extension, exportName, exportMimeType, isDocument)
	switch {
	case err != nil:
		return nil, err
	case obj == nil:
		return nil, fs.ErrorObjectNotFound
	default:
		return obj, nil
	}
}

// FindLeaf finds a directory of name leaf in the folder with ID pathID
func (f *Fs) FindLeaf(ctx context.Context, pathID, leaf string) (pathIDOut string, found bool, err error) {
	// Find the leaf in pathID
	pathID = actualID(pathID)
	found, err = f.list(ctx, []string{pathID}, leaf, true, false, f.opt.TrashedOnly, false, func(item *drive.File) bool {
		if !f.opt.SkipGdocs {
			_, exportName, _, isDocument := f.findExportFormat(ctx, item)
			if exportName == leaf {
				pathIDOut = item.Id
				return true
			}
			if isDocument {
				return false
			}
		}
		if item.Name == leaf {
			pathIDOut = item.Id
			return true
		}
		return false
	})
	return pathIDOut, found, err
}

// CreateDir makes a directory with pathID as parent and name leaf
func (f *Fs) CreateDir(ctx context.Context, pathID, leaf string) (newID string, err error) {
	leaf = f.opt.Enc.FromStandardName(leaf)
	// fmt.Println("Making", path)
	// Define the metadata for the directory we are going to create.
	pathID = actualID(pathID)
	createInfo := &drive.File{
		Name:        leaf,
		Description: leaf,
		MimeType:    driveFolderType,
		Parents:     []string{pathID},
	}
	var info *drive.File
	err = f.pacer.Call(func() (bool, error) {
		info, err = f.svc.Files.Create(createInfo).
			Fields("id").
			SupportsAllDrives(true).
			Context(ctx).Do()
		return f.shouldRetry(ctx, err)
	})
	if err != nil {
		return "", err
	}
	return info.Id, nil
}

// isAuthOwned checks if any of the item owners is the authenticated owner
func isAuthOwned(item *drive.File) bool {
	for _, owner := range item.Owners {
		if owner.Me {
			return true
		}
	}
	return false
}

// linkTemplate returns the Template for a MIME type or nil if the
// MIME type does not represent a link
func linkTemplate(mt string) *template.Template {
	templatesOnce.Do(func() {
		_linkTemplates = map[string]*template.Template{
			"application/x-link-desktop": template.Must(
				template.New("application/x-link-desktop").Parse(desktopTemplate)),
			"application/x-link-html": template.Must(
				template.New("application/x-link-html").Parse(htmlTemplate)),
			"application/x-link-url": template.Must(
				template.New("application/x-link-url").Parse(urlTemplate)),
			"application/x-link-webloc": template.Must(
				template.New("application/x-link-webloc").Parse(weblocTemplate)),
		}
	})
	return _linkTemplates[mt]
}
func (f *Fs) fetchFormats(ctx context.Context) {
	fetchFormatsOnce.Do(func() {
		var about *drive.About
		var err error
		err = f.pacer.Call(func() (bool, error) {
			about, err = f.svc.About.Get().
				Fields("exportFormats,importFormats").
				Context(ctx).Do()
			return f.shouldRetry(ctx, err)
		})
		if err != nil {
			fs.Errorf(f, "Failed to get Drive exportFormats and importFormats: %v", err)
			_exportFormats = map[string][]string{}
			_importFormats = map[string][]string{}
			return
		}
		_exportFormats = fixMimeTypeMap(about.ExportFormats)
		_importFormats = fixMimeTypeMap(about.ImportFormats)
	})
}

// exportFormats returns the export formats from drive, fetching them
// if necessary.
//
// if the fetch fails then it will not export any drive formats
func (f *Fs) exportFormats(ctx context.Context) map[string][]string {
	f.fetchFormats(ctx)
	return _exportFormats
}

// importFormats returns the import formats from drive, fetching them
// if necessary.
//
// if the fetch fails then it will not import any drive formats
func (f *Fs) importFormats(ctx context.Context) map[string][]string {
	f.fetchFormats(ctx)
	return _importFormats
}

// findExportFormatByMimeType works out the optimum export settings
// for the given MIME type.
//
// Look through the exportExtensions and find the first format that can be
// converted.  If none found then return ("", "", false)
func (f *Fs) findExportFormatByMimeType(ctx context.Context, itemMimeType string) (
	extension, mimeType string, isDocument bool) {
	exportMimeTypes, isDocument := f.exportFormats(ctx)[itemMimeType]
	if isDocument {
		for _, _extension := range f.exportExtensions {
			_mimeType := mime.TypeByExtension(_extension)
			if isLinkMimeType(_mimeType) {
				return _extension, _mimeType, true
			}
			for _, emt := range exportMimeTypes {
				if emt == _mimeType {
					return _extension, emt, true
				}
				if _mimeType == _mimeTypeCustomTransform[emt] {
					return _extension, emt, true
				}
			}
		}
	}

	// else return empty
	return "", "", isDocument
}

// findExportFormatByMimeType works out the optimum export settings
// for the given drive.File.
//
// Look through the exportExtensions and find the first format that can be
// converted.  If none found then return ("", "", "", false)
func (f *Fs) findExportFormat(ctx context.Context, item *drive.File) (extension, filename, mimeType string, isDocument bool) {
	extension, mimeType, isDocument = f.findExportFormatByMimeType(ctx, item.MimeType)
	if extension != "" {
		filename = item.Name + extension
	}
	return
}

// findImportFormat finds the matching upload MIME type for a file
// If the given MIME type is in importMimeTypes, the matching upload
// MIME type is returned
//
// When no match is found "" is returned.
func (f *Fs) findImportFormat(ctx context.Context, mimeType string) string {
	mimeType = fixMimeType(mimeType)
	ifs := f.importFormats(ctx)
	for _, mt := range f.importMimeTypes {
		if mt == mimeType {
			importMimeTypes := ifs[mimeType]
			if l := len(importMimeTypes); l > 0 {
				if l > 1 {
					fs.Infof(f, "found %d import formats for %q: %q", l, mimeType, importMimeTypes)
				}
				return importMimeTypes[0]
			}
		}
	}
	return ""
}

// List the objects and directories in dir into entries.  The
// entries can be returned in any order but should be for a
// complete directory.
//
// dir should be "" to list the root, and should not have
// trailing slashes.
//
// This should return ErrDirNotFound if the directory isn't
// found.
func (f *Fs) List(ctx context.Context, dir string) (entries fs.DirEntries, err error) {
	directoryID, err := f.dirCache.FindDir(ctx, dir, false)
	if err != nil {
		return nil, err
	}
	directoryID = actualID(directoryID)

	var iErr error
	_, err = f.list(ctx, []string{directoryID}, "", false, false, f.opt.TrashedOnly, false, func(item *drive.File) bool {
		entry, err := f.itemToDirEntry(ctx, path.Join(dir, item.Name), item)
		if err != nil {
			iErr = err
			return true
		}
		if entry != nil {
			entries = append(entries, entry)
		}
		return false
	})
	if err != nil {
		return nil, err
	}
	if iErr != nil {
		return nil, iErr
	}
	// If listing the root of a teamdrive and got no entries,
	// double check we have access
	if f.isTeamDrive && len(entries) == 0 && f.root == "" && dir == "" {
		err = f.teamDriveOK(ctx)
		if err != nil {
			return nil, err
		}
	}
	return entries, nil
}

// listREntry is a task to be executed by a litRRunner
type listREntry struct {
	id, path string
}

// listRSlices is a helper struct to sort two slices at once
type listRSlices struct {
	dirs  []string
	paths []string
}

func (s listRSlices) Sort() {
	sort.Sort(s)
}

func (s listRSlices) Len() int {
	return len(s.dirs)
}

func (s listRSlices) Swap(i, j int) {
	s.dirs[i], s.dirs[j] = s.dirs[j], s.dirs[i]
	s.paths[i], s.paths[j] = s.paths[j], s.paths[i]
}

func (s listRSlices) Less(i, j int) bool {
	return s.dirs[i] < s.dirs[j]
}

// listRRunner will read dirIDs from the in channel, perform the file listing and call cb with each DirEntry.
//
// In each cycle it will read up to grouping entries from the in channel without blocking.
// If an error occurs it will be send to the out channel and then return. Once the in channel is closed,
// nil is send to the out channel and the function returns.
func (f *Fs) listRRunner(ctx context.Context, wg *sync.WaitGroup, in chan listREntry, out chan<- error, cb func(fs.DirEntry) error, sendJob func(listREntry)) {
	var dirs []string
	var paths []string
	var grouping int32

	for dir := range in {
		dirs = append(dirs[:0], dir.id)
		paths = append(paths[:0], dir.path)
		grouping = atomic.LoadInt32(&f.grouping)
	waitloop:
		for i := int32(1); i < grouping; i++ {
			select {
			case d, ok := <-in:
				if !ok {
					break waitloop
				}
				dirs = append(dirs, d.id)
				paths = append(paths, d.path)
			default:
			}
		}
		listRSlices{dirs, paths}.Sort()
		var iErr error
		foundItems := false
		_, err := f.list(ctx, dirs, "", false, false, f.opt.TrashedOnly, false, func(item *drive.File) bool {
			// shared with me items have no parents when at the root
			if f.opt.SharedWithMe && len(item.Parents) == 0 && len(paths) == 1 && paths[0] == "" {
				item.Parents = dirs
			}
			for _, parent := range item.Parents {
				var i int
				foundItems = true
				earlyExit := false
				// If only one item in paths then no need to search for the ID
				// assuming google drive is doing its job properly.
				//
				// Note that we at the root when len(paths) == 1 && paths[0] == ""
				if len(paths) == 1 {
					// don't check parents at root because
					// - shared with me items have no parents at the root
					// - if using a root alias, e.g. "root" or "appDataFolder" the ID won't match
					i = 0
					// items at root can have more than one parent so we need to put
					// the item in just once.
					earlyExit = true
				} else {
					// only handle parents that are in the requested dirs list if not at root
					i = sort.SearchStrings(dirs, parent)
					if i == len(dirs) || dirs[i] != parent {
						continue
					}
				}
				remote := path.Join(paths[i], item.Name)
				entry, err := f.itemToDirEntry(ctx, remote, item)
				if err != nil {
					iErr = err
					return true
				}

				err = cb(entry)
				if err != nil {
					iErr = err
					return true
				}

				// If didn't check parents then insert only once
				if earlyExit {
					break
				}
			}
			return false
		})
		// Found no items in more than one directory. Retry these as
		// individual directories This is to work around a bug in google
		// drive where (A in parents) or (B in parents) returns nothing
		// sometimes. See #3114, #4289 and
		// https://issuetracker.google.com/issues/149522397
		if len(dirs) > 1 && !foundItems {
			if atomic.SwapInt32(&f.grouping, 1) != 1 {
				fs.Debugf(f, "Disabling ListR to work around bug in drive as multi listing (%d) returned no entries", len(dirs))
			}
			f.listRmu.Lock()
			for i := range dirs {
				// Requeue the jobs
				job := listREntry{id: dirs[i], path: paths[i]}
				sendJob(job)
				// Make a note of these dirs - if they all turn
				// out to be empty then we can re-enable grouping
				f.listRempties[dirs[i]] = struct{}{}
			}
			f.listRmu.Unlock()
			fs.Debugf(f, "Recycled %d entries", len(dirs))
		}
		// If using a grouping of 1 and dir was empty then check to see if it
		// is part of the group that caused grouping to be disabled.
		if grouping == 1 && len(dirs) == 1 && !foundItems {
			f.listRmu.Lock()
			if _, found := f.listRempties[dirs[0]]; found {
				// Remove the ID
				delete(f.listRempties, dirs[0])
				// If no empties left => all the directories that
				// triggered the grouping being set to 1 were actually
				// empty so must have made a mistake
				if len(f.listRempties) == 0 {
					if atomic.SwapInt32(&f.grouping, listRGrouping) != listRGrouping {
						fs.Debugf(f, "Re-enabling ListR as previous detection was in error")
					}
				}
			}
			f.listRmu.Unlock()
		}

		for range dirs {
			wg.Done()
		}

		if iErr != nil {
			out <- iErr
			return
		}

		if err != nil {
			out <- err
			return
		}
	}
	out <- nil
}

// ListR lists the objects and directories of the Fs starting
// from dir recursively into out.
//
// dir should be "" to start from the root, and should not
// have trailing slashes.
//
// This should return ErrDirNotFound if the directory isn't
// found.
//
// It should call callback for each tranche of entries read.
// These need not be returned in any particular order.  If
// callback returns an error then the listing will stop
// immediately.
//
// Don't implement this unless you have a more efficient way
// of listing recursively that doing a directory traversal.
func (f *Fs) ListR(ctx context.Context, dir string, callback fs.ListRCallback) (err error) {
	directoryID, err := f.dirCache.FindDir(ctx, dir, false)
	if err != nil {
		return err
	}
	directoryID = actualID(directoryID)

	mu := sync.Mutex{} // protects in and overflow
	wg := sync.WaitGroup{}
	in := make(chan listREntry, listRInputBuffer)
	out := make(chan error, f.ci.Checkers)
	list := walk.NewListRHelper(callback)
	overflow := []listREntry{}
	listed := 0

	// Send a job to the input channel if not closed. If the job
	// won't fit then queue it in the overflow slice.
	//
	// This will not block if the channel is full.
	sendJob := func(job listREntry) {
		mu.Lock()
		defer mu.Unlock()
		if in == nil {
			return
		}
		wg.Add(1)
		select {
		case in <- job:
		default:
			overflow = append(overflow, job)
			wg.Add(-1)
		}
	}

	// Send the entry to the caller, queueing any directories as new jobs
	cb := func(entry fs.DirEntry) error {
		if d, isDir := entry.(*fs.Dir); isDir {
			job := listREntry{actualID(d.ID()), d.Remote()}
			sendJob(job)
		}
		mu.Lock()
		defer mu.Unlock()
		listed++
		return list.Add(entry)
	}

	wg.Add(1)
	in <- listREntry{directoryID, dir}

	for i := 0; i < f.ci.Checkers; i++ {
		go f.listRRunner(ctx, &wg, in, out, cb, sendJob)
	}
	go func() {
		// wait until the all directories are processed
		wg.Wait()
		// if the input channel overflowed add the collected entries to the channel now
		for len(overflow) > 0 {
			mu.Lock()
			l := len(overflow)
			// only fill half of the channel to prevent entries being put into overflow again
			if l > listRInputBuffer/2 {
				l = listRInputBuffer / 2
			}
			wg.Add(l)
			for _, d := range overflow[:l] {
				in <- d
			}
			overflow = overflow[l:]
			mu.Unlock()

			// wait again for the completion of all directories
			wg.Wait()
		}
		mu.Lock()
		if in != nil {
			// notify all workers to exit
			close(in)
			in = nil
		}
		mu.Unlock()
	}()
	// wait until the all workers to finish
	for i := 0; i < f.ci.Checkers; i++ {
		e := <-out
		mu.Lock()
		// if one worker returns an error early, close the input so all other workers exit
		if e != nil && in != nil {
			err = e
			close(in)
			in = nil
		}
		mu.Unlock()
	}

	close(out)
	if err != nil {
		return err
	}

	err = list.Flush()
	if err != nil {
		return err
	}

	// If listing the root of a teamdrive and got no entries,
	// double check we have access
	if f.isTeamDrive && listed == 0 && f.root == "" && dir == "" {
		err = f.teamDriveOK(ctx)
		if err != nil {
			return err
		}
	}

	return nil
}

const shortcutSeparator = '\t'

// joinID adds an actual drive ID to the shortcut ID it came from
//
// directoryIDs in the dircache are these composite directory IDs so
// we must always unpack them before use.
func joinID(actual, shortcut string) string {
	return actual + string(shortcutSeparator) + shortcut
}

// splitID separates an actual ID and a shortcut ID from a composite
// ID. If there was no shortcut ID then it will return "" for it.
func splitID(compositeID string) (actualID, shortcutID string) {
	i := strings.IndexRune(compositeID, shortcutSeparator)
	if i < 0 {
		return compositeID, ""
	}
	return compositeID[:i], compositeID[i+1:]
}

// isShortcutID returns true if compositeID refers to a shortcut
func isShortcutID(compositeID string) bool {
	return strings.IndexRune(compositeID, shortcutSeparator) >= 0
}

// actualID returns an actual ID from a composite ID
func actualID(compositeID string) (actualID string) {
	actualID, _ = splitID(compositeID)
	return actualID
}

// shortcutID returns a shortcut ID from a composite ID if available,
// or the actual ID if not.
func shortcutID(compositeID string) (shortcutID string) {
	actualID, shortcutID := splitID(compositeID)
	if shortcutID != "" {
		return shortcutID
	}
	return actualID
}

// isShortcut returns true of the item is a shortcut
func isShortcut(item *drive.File) bool {
	return item.MimeType == shortcutMimeType && item.ShortcutDetails != nil
}

// Dereference shortcut if required. It returns the newItem (which may
// be just item).
//
// If we return a new item then the ID will be adjusted to be a
// composite of the actual ID and the shortcut ID. This is to make
// sure that we have decided in all use places what we are doing with
// the ID.
//
// Note that we assume shortcuts can't point to shortcuts. Google
// drive web interface doesn't offer the option to create a shortcut
// to a shortcut. The documentation is silent on the issue.
func (f *Fs) resolveShortcut(ctx context.Context, item *drive.File) (newItem *drive.File, err error) {
	if f.opt.SkipShortcuts || item.MimeType != shortcutMimeType {
		return item, nil
	}
	if item.ShortcutDetails == nil {
		fs.Errorf(nil, "Expecting shortcutDetails in %v", item)
		return item, nil
	}
	newItem, err = f.getFile(ctx, item.ShortcutDetails.TargetId, f.fileFields)
	if err != nil {
		if gerr, ok := errors.Cause(err).(*googleapi.Error); ok && gerr.Code == 404 {
			// 404 means dangling shortcut, so just return the shortcut with the mime type mangled
			fs.Logf(nil, "Dangling shortcut %q detected", item.Name)
			item.MimeType = shortcutMimeTypeDangling
			return item, nil
		}
		return nil, errors.Wrap(err, "failed to resolve shortcut")
	}
	// make sure we use the Name, Parents and Trashed from the original item
	newItem.Name = item.Name
	newItem.Parents = item.Parents
	newItem.Trashed = item.Trashed
	// the new ID is a composite ID
	newItem.Id = joinID(newItem.Id, item.Id)
	return newItem, nil
}

// itemToDirEntry converts a drive.File to an fs.DirEntry.
// When the drive.File cannot be represented as an fs.DirEntry
// (nil, nil) is returned.
func (f *Fs) itemToDirEntry(ctx context.Context, remote string, item *drive.File) (entry fs.DirEntry, err error) {
	switch {
	case item.MimeType == driveFolderType:
		// cache the directory ID for later lookups
		f.dirCache.Put(remote, item.Id)
		when, _ := time.Parse(timeFormatIn, item.ModifiedTime)
		d := fs.NewDir(remote, when).SetID(item.Id)
		if len(item.Parents) > 0 {
			d.SetParentID(item.Parents[0])
		}
		return d, nil
	case f.opt.AuthOwnerOnly && !isAuthOwned(item):
		// ignore object
	default:
		entry, err = f.newObjectWithInfo(ctx, remote, item)
		if err == fs.ErrorObjectNotFound {
			return nil, nil
		}
		return entry, err
	}
	return nil, nil
}

// Creates a drive.File info from the parameters passed in.
//
// Used to create new objects
func (f *Fs) createFileInfo(ctx context.Context, remote string, modTime time.Time) (*drive.File, error) {
	leaf, directoryID, err := f.dirCache.FindPath(ctx, remote, true)
	if err != nil {
		return nil, err
	}
	directoryID = actualID(directoryID)

	leaf = f.opt.Enc.FromStandardName(leaf)
	// Define the metadata for the file we are going to create.
	createInfo := &drive.File{
		Name:         leaf,
		Description:  leaf,
		Parents:      []string{directoryID},
		ModifiedTime: modTime.Format(timeFormatOut),
	}
	return createInfo, nil
}

// Put the object
//
// Copy the reader in to the new object which is returned
//
// The new object may have been created if an error is returned
func (f *Fs) Put(ctx context.Context, in io.Reader, src fs.ObjectInfo, options ...fs.OpenOption) (fs.Object, error) {
	existingObj, err := f.NewObject(ctx, src.Remote())
	switch err {
	case nil:
		return existingObj, existingObj.Update(ctx, in, src, options...)
	case fs.ErrorObjectNotFound:
		// Not found so create it
		return f.PutUnchecked(ctx, in, src, options...)
	default:
		return nil, err
	}
}

// PutStream uploads to the remote path with the modTime given of indeterminate size
func (f *Fs) PutStream(ctx context.Context, in io.Reader, src fs.ObjectInfo, options ...fs.OpenOption) (fs.Object, error) {
	return f.Put(ctx, in, src, options...)
}

// PutUnchecked uploads the object
//
// This will create a duplicate if we upload a new file without
// checking to see if there is one already - use Put() for that.
func (f *Fs) PutUnchecked(ctx context.Context, in io.Reader, src fs.ObjectInfo, options ...fs.OpenOption) (fs.Object, error) {
	remote := src.Remote()
	size := src.Size()
	modTime := src.ModTime(ctx)
	srcMimeType := fs.MimeTypeFromName(remote)
	srcExt := path.Ext(remote)
	exportExt := ""
	importMimeType := ""

	if f.importMimeTypes != nil && !f.opt.SkipGdocs {
		importMimeType = f.findImportFormat(ctx, srcMimeType)

		if isInternalMimeType(importMimeType) {
			remote = remote[:len(remote)-len(srcExt)]

			exportExt, _, _ = f.findExportFormatByMimeType(ctx, importMimeType)
			if exportExt == "" {
				return nil, errors.Errorf("No export format found for %q", importMimeType)
			}
			if exportExt != srcExt && !f.opt.AllowImportNameChange {
				return nil, errors.Errorf("Can't convert %q to a document with a different export filetype (%q)", srcExt, exportExt)
			}
		}
	}

	createInfo, err := f.createFileInfo(ctx, remote, modTime)
	if err != nil {
		return nil, err
	}
	if importMimeType != "" {
		createInfo.MimeType = importMimeType
	} else {
		createInfo.MimeType = fs.MimeTypeFromName(remote)
	}

	var info *drive.File
	if size >= 0 && size < int64(f.opt.UploadCutoff) {
		// Make the API request to upload metadata and file data.
		// Don't retry, return a retry error instead
		err = f.pacer.CallNoRetry(func() (bool, error) {
			// mod
			if f.changeSAenabled && f.opt.ServiceAccountPerFile {
				f.changeSAmu.Lock()
				defer f.changeSAmu.Unlock()
				f.changeServiceAccount(ctx)
			}
			info, err = f.svc.Files.Create(createInfo).
				Media(in, googleapi.ContentType(srcMimeType)).
				Fields(partialFields).
				SupportsAllDrives(true).
				KeepRevisionForever(f.opt.KeepRevisionForever).
				Context(ctx).Do()
			return f.shouldRetry(ctx, err)
		})
		if err != nil {
			return nil, err
		}
	} else {
		// Upload the file in chunks
		info, err = f.Upload(ctx, in, size, srcMimeType, "", remote, createInfo)
		if err != nil {
			return nil, err
		}
	}
	return f.newObjectWithInfo(ctx, remote, info)
}

// MergeDirs merges the contents of all the directories passed
// in into the first one and rmdirs the other directories.
func (f *Fs) MergeDirs(ctx context.Context, dirs []fs.Directory) error {
	if len(dirs) < 2 {
		return nil
	}
	newDirs := dirs[:0]
	for _, dir := range dirs {
		if isShortcutID(dir.ID()) {
			fs.Infof(dir, "skipping shortcut directory")
			continue
		}
		newDirs = append(newDirs, dir)
	}
	dirs = newDirs
	if len(dirs) < 2 {
		return nil
	}
	dstDir := dirs[0]
	for _, srcDir := range dirs[1:] {
		// list the objects
		infos := []*drive.File{}
		_, err := f.list(ctx, []string{srcDir.ID()}, "", false, false, f.opt.TrashedOnly, true, func(info *drive.File) bool {
			infos = append(infos, info)
			return false
		})
		if err != nil {
			return errors.Wrapf(err, "MergeDirs list failed on %v", srcDir)
		}
		// move them into place
		for _, info := range infos {
			fs.Infof(srcDir, "merging %q", info.Name)
			// Move the file into the destination
			err = f.pacer.Call(func() (bool, error) {
				_, err = f.svc.Files.Update(info.Id, nil).
					RemoveParents(srcDir.ID()).
					AddParents(dstDir.ID()).
					Fields("").
					SupportsAllDrives(true).
					Context(ctx).Do()
				return f.shouldRetry(ctx, err)
			})
			if err != nil {
				return errors.Wrapf(err, "MergeDirs move failed on %q in %v", info.Name, srcDir)
			}
		}
		// rmdir (into trash) the now empty source directory
		fs.Infof(srcDir, "removing empty directory")
		err = f.delete(ctx, srcDir.ID(), true)
		if err != nil {
			return errors.Wrapf(err, "MergeDirs move failed to rmdir %q", srcDir)
		}
	}
	return nil
}

// Mkdir creates the container if it doesn't exist
func (f *Fs) Mkdir(ctx context.Context, dir string) error {
	_, err := f.dirCache.FindDir(ctx, dir, true)
	return err
}

// delete a file or directory unconditionally by ID
func (f *Fs) delete(ctx context.Context, id string, useTrash bool) error {
	return f.pacer.Call(func() (bool, error) {
		var err error
		if useTrash {
			info := drive.File{
				Trashed: true,
			}
			_, err = f.svc.Files.Update(id, &info).
				Fields("").
				SupportsAllDrives(true).
				Context(ctx).Do()
		} else {
			err = f.svc.Files.Delete(id).
				Fields("").
				SupportsAllDrives(true).
				Context(ctx).Do()
		}
		return f.shouldRetry(ctx, err)
	})
}

// purgeCheck removes the dir directory, if check is set then it
// refuses to do so if it has anything in
func (f *Fs) purgeCheck(ctx context.Context, dir string, check bool) error {
	root := path.Join(f.root, dir)
	dc := f.dirCache
	directoryID, err := dc.FindDir(ctx, dir, false)
	if err != nil {
		return err
	}
	directoryID, shortcutID := splitID(directoryID)
	// if directory is a shortcut remove it regardless
	if shortcutID != "" {
		return f.delete(ctx, shortcutID, f.opt.UseTrash)
	}
	var trashedFiles = false
	if check {
		found, err := f.list(ctx, []string{directoryID}, "", false, false, f.opt.TrashedOnly, true, func(item *drive.File) bool {
			if !item.Trashed {
				fs.Debugf(dir, "Rmdir: contains file: %q", item.Name)
				return true
			}
			fs.Debugf(dir, "Rmdir: contains trashed file: %q", item.Name)
			trashedFiles = true
			return false
		})
		if err != nil {
			return err
		}
		if found {
			return errors.Errorf("directory not empty")
		}
	}
	if root != "" {
		// trash the directory if it had trashed files
		// in or the user wants to trash, otherwise
		// delete it.
		err = f.delete(ctx, directoryID, trashedFiles || f.opt.UseTrash)
		if err != nil {
			return err
		}
	} else if check {
		return errors.New("can't purge root directory")
	}
	f.dirCache.FlushDir(dir)
	if err != nil {
		return err
	}
	return nil
}

// Rmdir deletes a directory
//
// Returns an error if it isn't empty
func (f *Fs) Rmdir(ctx context.Context, dir string) error {
	return f.purgeCheck(ctx, dir, true)
}

// Precision of the object storage system
func (f *Fs) Precision() time.Duration {
	return time.Millisecond
}

// Copy src to this remote using server-side copy operations.
//
// This is stored with the remote path given
//
// It returns the destination Object and a possible error
//
// Will only be called if src.Fs().Name() == f.Name()
//
// If it isn't possible then return fs.ErrorCantCopy
func (f *Fs) Copy(ctx context.Context, src fs.Object, remote string) (fs.Object, error) {
	var srcObj *baseObject
	ext := ""
	isDoc := false
	switch src := src.(type) {
	case *Object:
		srcObj = &src.baseObject
	case *documentObject:
		srcObj, ext = &src.baseObject, src.ext()
		isDoc = true
	case *linkObject:
		srcObj, ext = &src.baseObject, src.ext()
	default:
		fs.Debugf(src, "Can't copy - not same remote type")
		return nil, fs.ErrorCantCopy
	}

	// Look to see if there is an existing object before we remove
	// the extension from the remote
	existingObject, _ := f.NewObject(ctx, remote)

	// Adjust the remote name to be without the extension if we
	// are about to create a doc.
	if ext != "" {
		if !strings.HasSuffix(remote, ext) {
			fs.Debugf(src, "Can't copy - not same document type")
			return nil, fs.ErrorCantCopy
		}
		remote = remote[:len(remote)-len(ext)]
	}

	createInfo, err := f.createFileInfo(ctx, remote, src.ModTime(ctx))
	if err != nil {
		return nil, err
	}

	if isDoc {
		// preserve the description on copy for docs
		info, err := f.getFile(ctx, actualID(srcObj.id), "description")
		if err != nil {
			fs.Errorf(srcObj, "Failed to read description for Google Doc: %v", err)
		} else {
			createInfo.Description = info.Description
		}
	} else {
		// don't overwrite the description on copy for files
		// this should work for docs but it doesn't - it is probably a bug in Google Drive
		createInfo.Description = ""
	}

	// get the ID of the thing to copy - this is the shortcut if available
	id := shortcutID(srcObj.id)

	var info *drive.File
	err = f.pacer.Call(func() (bool, error) {
		// mod
		if f.changeSAenabled && f.opt.ServiceAccountPerFile {
			f.changeSAmu.Lock()
			defer f.changeSAmu.Unlock()
			f.changeServiceAccount(ctx)
		}
		info, err = f.svc.Files.Copy(id, createInfo).
			Fields(partialFields).
			SupportsAllDrives(true).
			KeepRevisionForever(f.opt.KeepRevisionForever).
			Context(ctx).Do()
		return f.shouldRetry(ctx, err)
	})
	if err != nil {
		return nil, err
	}
	newObject, err := f.newObjectWithInfo(ctx, remote, info)
	if err != nil {
		return nil, err
	}
	// Google docs aren't preserving their mod time after copy, so set them explicitly
	// See: https://github.com/rclone/rclone/issues/4517
	//
	// FIXME remove this when google fixes the problem!
	if isDoc {
		// A short sleep is needed here in order to make the
		// change effective, without it is is ignored. This is
		// probably some eventual consistency nastiness.
		sleepTime := 2 * time.Second
		fs.Debugf(f, "Sleeping for %v before setting the modtime to work around drive bug - see #4517", sleepTime)
		time.Sleep(sleepTime)
		err = newObject.SetModTime(ctx, src.ModTime(ctx))
		if err != nil {
			return nil, err
		}
	}
	if existingObject != nil {
		err = existingObject.Remove(ctx)
		if err != nil {
			fs.Errorf(existingObject, "Failed to remove existing object after copy: %v", err)
		}
	}
	return newObject, nil
}

// Purge deletes all the files and the container
//
// Optional interface: Only implement this if you have a way of
// deleting all the files quicker than just running Remove() on the
// result of List()
func (f *Fs) Purge(ctx context.Context, dir string) error {
	if f.opt.TrashedOnly {
		return errors.New("Can't purge with --drive-trashed-only. Use delete if you want to selectively delete files")
	}
	return f.purgeCheck(ctx, dir, false)
}

type cleanupResult struct {
	Errors int
}

func (r cleanupResult) Error() string {
	return fmt.Sprintf("%d errors during cleanup - see log", r.Errors)
}

func (f *Fs) cleanupTeamDrive(ctx context.Context, dir string, directoryID string) (r cleanupResult, err error) {
	_, err = f.list(ctx, []string{directoryID}, "", false, false, true, false, func(item *drive.File) bool {
		remote := path.Join(dir, item.Name)
		if item.ExplicitlyTrashed { // description is wrong - can also be set for folders - no need to recurse them
			err := f.delete(ctx, item.Id, false)
			if err != nil {
				r.Errors++
				fs.Errorf(remote, "%v", err)
			}
			return false
		}

		if item.MimeType == driveFolderType {
			if !isShortcutID(item.Id) {
				rNew, _ := f.cleanupTeamDrive(ctx, remote, item.Id)
				r.Errors += rNew.Errors
			}
			return false
		}
		return false
	})
	if err != nil {
		err = errors.Wrap(err, "failed to list directory")
		r.Errors++
		fs.Errorf(dir, "%v", err)
	}
	if r.Errors != 0 {
		return r, r
	}
	return r, nil
}

// CleanUp empties the trash
func (f *Fs) CleanUp(ctx context.Context) error {
	if f.isTeamDrive {
		directoryID, err := f.dirCache.FindDir(ctx, "", false)
		if err != nil {
			return err
		}
		directoryID = actualID(directoryID)
		_, err = f.cleanupTeamDrive(ctx, "", directoryID)
		return err
	}
	err := f.pacer.Call(func() (bool, error) {
		err := f.svc.Files.EmptyTrash().Context(ctx).Do()
		return f.shouldRetry(ctx, err)
	})

	if err != nil {
		return err
	}
	fs.Logf(f, "Note that emptying the trash happens in the background and can take some time.")
	return nil
}

// teamDriveOK checks to see if we can access the team drive
func (f *Fs) teamDriveOK(ctx context.Context) (err error) {
	if !f.isTeamDrive {
		return nil
	}
	var td *drive.Drive
	err = f.pacer.Call(func() (bool, error) {
		td, err = f.svc.Drives.Get(f.opt.TeamDriveID).Fields("name,id,capabilities,createdTime,restrictions").Context(ctx).Do()
		return f.shouldRetry(ctx, err)
	})
	if err != nil {
		return errors.Wrap(err, "failed to get Shared Drive info")
	}
	fs.Debugf(f, "read info from Shared Drive %q", td.Name)
	return err
}

// About gets quota information
func (f *Fs) About(ctx context.Context) (*fs.Usage, error) {
	if f.isTeamDrive {
		err := f.teamDriveOK(ctx)
		if err != nil {
			return nil, err
		}
		// Teamdrives don't appear to have a usage API so just return empty
		return &fs.Usage{}, nil
	}
	var about *drive.About
	var err error
	err = f.pacer.Call(func() (bool, error) {
		about, err = f.svc.About.Get().Fields("storageQuota").Context(ctx).Do()
		return f.shouldRetry(ctx, err)
	})
	if err != nil {
		return nil, errors.Wrap(err, "failed to get Drive storageQuota")
	}
	q := about.StorageQuota
	usage := &fs.Usage{
		Used:    fs.NewUsageValue(q.UsageInDrive),           // bytes in use
		Trashed: fs.NewUsageValue(q.UsageInDriveTrash),      // bytes in trash
		Other:   fs.NewUsageValue(q.Usage - q.UsageInDrive), // other usage e.g. gmail in drive
	}
	if q.Limit > 0 {
		usage.Total = fs.NewUsageValue(q.Limit)          // quota of bytes that can be used
		usage.Free = fs.NewUsageValue(q.Limit - q.Usage) // bytes which can be uploaded before reaching the quota
	}
	return usage, nil
}

// Move src to this remote using server-side move operations.
//
// This is stored with the remote path given
//
// It returns the destination Object and a possible error
//
// Will only be called if src.Fs().Name() == f.Name()
//
// If it isn't possible then return fs.ErrorCantMove
func (f *Fs) Move(ctx context.Context, src fs.Object, remote string) (fs.Object, error) {
	var srcObj *baseObject
	ext := ""
	switch src := src.(type) {
	case *Object:
		srcObj = &src.baseObject
	case *documentObject:
		srcObj, ext = &src.baseObject, src.ext()
	case *linkObject:
		srcObj, ext = &src.baseObject, src.ext()
	default:
		fs.Debugf(src, "Can't move - not same remote type")
		return nil, fs.ErrorCantMove
	}

	if ext != "" {
		if !strings.HasSuffix(remote, ext) {
			fs.Debugf(src, "Can't move - not same document type")
			return nil, fs.ErrorCantMove
		}
		remote = remote[:len(remote)-len(ext)]
	}

	_, srcParentID, err := srcObj.fs.dirCache.FindPath(ctx, src.Remote(), false)
	if err != nil {
		return nil, err
	}
	srcParentID = actualID(srcParentID)

	// Temporary Object under construction
	dstInfo, err := f.createFileInfo(ctx, remote, src.ModTime(ctx))
	if err != nil {
		return nil, err
	}
	dstParents := strings.Join(dstInfo.Parents, ",")
	dstInfo.Parents = nil

	// Do the move
	var info *drive.File
	err = f.pacer.Call(func() (bool, error) {
		info, err = f.svc.Files.Update(shortcutID(srcObj.id), dstInfo).
			RemoveParents(srcParentID).
			AddParents(dstParents).
			Fields(partialFields).
			SupportsAllDrives(true).
			Context(ctx).Do()
		return f.shouldRetry(ctx, err)
	})
	if err != nil {
		return nil, err
	}

	return f.newObjectWithInfo(ctx, remote, info)
}

// PublicLink adds a "readable by anyone with link" permission on the given file or folder.
func (f *Fs) PublicLink(ctx context.Context, remote string, expire fs.Duration, unlink bool) (link string, err error) {
	id, err := f.dirCache.FindDir(ctx, remote, false)
	if err == nil {
		fs.Debugf(f, "attempting to share directory '%s'", remote)
		id = shortcutID(id)
	} else {
		fs.Debugf(f, "attempting to share single file '%s'", remote)
		o, err := f.NewObject(ctx, remote)
		if err != nil {
			return "", err
		}
		id = shortcutID(o.(fs.IDer).ID())
	}

	permission := &drive.Permission{
		AllowFileDiscovery: false,
		Role:               "reader",
		Type:               "anyone",
	}

	err = f.pacer.Call(func() (bool, error) {
		// TODO: On TeamDrives this might fail if lacking permissions to change ACLs.
		// Need to either check `canShare` attribute on the object or see if a sufficient permission is already present.
		_, err = f.svc.Permissions.Create(id, permission).
			Fields("").
			SupportsAllDrives(true).
			Context(ctx).Do()
		return f.shouldRetry(ctx, err)
	})
	if err != nil {
		return "", err
	}
	return fmt.Sprintf("https://drive.google.com/open?id=%s", id), nil
}

// DirMove moves src, srcRemote to this remote at dstRemote
// using server-side move operations.
//
// Will only be called if src.Fs().Name() == f.Name()
//
// If it isn't possible then return fs.ErrorCantDirMove
//
// If destination exists then return fs.ErrorDirExists
func (f *Fs) DirMove(ctx context.Context, src fs.Fs, srcRemote, dstRemote string) error {
	srcFs, ok := src.(*Fs)
	if !ok {
		fs.Debugf(srcFs, "Can't move directory - not same remote type")
		return fs.ErrorCantDirMove
	}

	srcID, srcDirectoryID, srcLeaf, dstDirectoryID, dstLeaf, err := f.dirCache.DirMove(ctx, srcFs.dirCache, srcFs.root, srcRemote, f.root, dstRemote)
	if err != nil {
		return err
	}
	_ = srcLeaf

	dstDirectoryID = actualID(dstDirectoryID)
	srcDirectoryID = actualID(srcDirectoryID)

	// Do the move
	patch := drive.File{
		Name: dstLeaf,
	}
	err = f.pacer.Call(func() (bool, error) {
		_, err = f.svc.Files.Update(shortcutID(srcID), &patch).
			RemoveParents(srcDirectoryID).
			AddParents(dstDirectoryID).
			Fields("").
			SupportsAllDrives(true).
			Context(ctx).Do()
		return f.shouldRetry(ctx, err)
	})
	if err != nil {
		return err
	}
	srcFs.dirCache.FlushDir(srcRemote)
	return nil
}

// ChangeNotify calls the passed function with a path that has had changes.
// If the implementation uses polling, it should adhere to the given interval.
//
// Automatically restarts itself in case of unexpected behavior of the remote.
//
// Close the returned channel to stop being notified.
func (f *Fs) ChangeNotify(ctx context.Context, notifyFunc func(string, fs.EntryType), pollIntervalChan <-chan time.Duration) {
	go func() {
		// get the StartPageToken early so all changes from now on get processed
		startPageToken, err := f.changeNotifyStartPageToken(ctx)
		if err != nil {
			fs.Infof(f, "Failed to get StartPageToken: %s", err)
		}
		var ticker *time.Ticker
		var tickerC <-chan time.Time
		for {
			select {
			case pollInterval, ok := <-pollIntervalChan:
				if !ok {
					if ticker != nil {
						ticker.Stop()
					}
					return
				}
				if ticker != nil {
					ticker.Stop()
					ticker, tickerC = nil, nil
				}
				if pollInterval != 0 {
					ticker = time.NewTicker(pollInterval)
					tickerC = ticker.C
				}
			case <-tickerC:
				if startPageToken == "" {
					startPageToken, err = f.changeNotifyStartPageToken(ctx)
					if err != nil {
						fs.Infof(f, "Failed to get StartPageToken: %s", err)
						continue
					}
				}
				fs.Debugf(f, "Checking for changes on remote")
				startPageToken, err = f.changeNotifyRunner(ctx, notifyFunc, startPageToken)
				if err != nil {
					fs.Infof(f, "Change notify listener failure: %s", err)
				}
			}
		}
	}()
}
func (f *Fs) changeNotifyStartPageToken(ctx context.Context) (pageToken string, err error) {
	var startPageToken *drive.StartPageToken
	err = f.pacer.Call(func() (bool, error) {
		changes := f.svc.Changes.GetStartPageToken().SupportsAllDrives(true)
		if f.isTeamDrive {
			changes.DriveId(f.opt.TeamDriveID)
		}
		startPageToken, err = changes.Context(ctx).Do()
		return f.shouldRetry(ctx, err)
	})
	if err != nil {
		return
	}
	return startPageToken.StartPageToken, nil
}

func (f *Fs) changeNotifyRunner(ctx context.Context, notifyFunc func(string, fs.EntryType), startPageToken string) (newStartPageToken string, err error) {
	pageToken := startPageToken
	for {
		var changeList *drive.ChangeList

		err = f.pacer.Call(func() (bool, error) {
			changesCall := f.svc.Changes.List(pageToken).
				Fields("nextPageToken,newStartPageToken,changes(fileId,file(name,parents,mimeType))")
			if f.opt.ListChunk > 0 {
				changesCall.PageSize(f.opt.ListChunk)
			}
			changesCall.SupportsAllDrives(true)
			changesCall.IncludeItemsFromAllDrives(true)
			if f.isTeamDrive {
				changesCall.DriveId(f.opt.TeamDriveID)
			}
			// If using appDataFolder then need to add Spaces
			if f.rootFolderID == "appDataFolder" {
				changesCall.Spaces("appDataFolder")
			}
			changeList, err = changesCall.Context(ctx).Do()
			return f.shouldRetry(ctx, err)
		})
		if err != nil {
			return
		}

		type entryType struct {
			path      string
			entryType fs.EntryType
		}
		var pathsToClear []entryType
		for _, change := range changeList.Changes {
			// find the previous path
			if path, ok := f.dirCache.GetInv(change.FileId); ok {
				if change.File != nil && change.File.MimeType != driveFolderType {
					pathsToClear = append(pathsToClear, entryType{path: path, entryType: fs.EntryObject})
				} else {
					pathsToClear = append(pathsToClear, entryType{path: path, entryType: fs.EntryDirectory})
				}
			}

			// find the new path
			if change.File != nil {
				change.File.Name = f.opt.Enc.ToStandardName(change.File.Name)
				changeType := fs.EntryDirectory
				if change.File.MimeType != driveFolderType {
					changeType = fs.EntryObject
				}

				// translate the parent dir of this object
				if len(change.File.Parents) > 0 {
					for _, parent := range change.File.Parents {
						if parentPath, ok := f.dirCache.GetInv(parent); ok {
							// and append the drive file name to compute the full file name
							newPath := path.Join(parentPath, change.File.Name)
							// this will now clear the actual file too
							pathsToClear = append(pathsToClear, entryType{path: newPath, entryType: changeType})
						}
					}
				} else { // a true root object that is changed
					pathsToClear = append(pathsToClear, entryType{path: change.File.Name, entryType: changeType})
				}
			}
		}

		visitedPaths := make(map[string]struct{})
		for _, entry := range pathsToClear {
			if _, ok := visitedPaths[entry.path]; ok {
				continue
			}
			visitedPaths[entry.path] = struct{}{}
			notifyFunc(entry.path, entry.entryType)
		}

		switch {
		case changeList.NewStartPageToken != "":
			return changeList.NewStartPageToken, nil
		case changeList.NextPageToken != "":
			pageToken = changeList.NextPageToken
		default:
			return
		}
	}
}

// DirCacheFlush resets the directory cache - used in testing as an
// optional interface
func (f *Fs) DirCacheFlush() {
	f.dirCache.ResetRoot()
}

// Hashes returns the supported hash sets.
func (f *Fs) Hashes() hash.Set {
	return hash.Set(hash.MD5)
}

func (f *Fs) changeChunkSize(chunkSizeString string) (err error) {
	chunkSizeInt, err := strconv.ParseInt(chunkSizeString, 10, 64)
	if err != nil {
		return errors.Wrap(err, "couldn't convert chunk size to int")
	}
	chunkSize := fs.SizeSuffix(chunkSizeInt)
	if chunkSize == f.opt.ChunkSize {
		return nil
	}
	err = checkUploadChunkSize(chunkSize)
	if err == nil {
		f.opt.ChunkSize = chunkSize
	}
	return err
}

func (f *Fs) changeServiceAccountFile(ctx context.Context, file string) (err error) {
	fs.Debugf(nil, "Changing Service Account File from %s to %s", filepath.Base(f.opt.ServiceAccountFile), filepath.Base(file)) // mod - shorter debug log
	if file == f.opt.ServiceAccountFile {
		return nil
	}
	oldSvc := f.svc
	oldv2Svc := f.v2Svc
	oldOAuthClient := f.client
	oldFile := f.opt.ServiceAccountFile
	oldCredentials := f.opt.ServiceAccountCredentials
	defer func() {
		// Undo all the changes instead of doing selective undo's
		if err != nil {
			f.svc = oldSvc
			f.v2Svc = oldv2Svc
			f.client = oldOAuthClient
			f.opt.ServiceAccountFile = oldFile
			f.opt.ServiceAccountCredentials = oldCredentials
		}
	}()
	f.opt.ServiceAccountFile = file
	f.opt.ServiceAccountCredentials = ""
	oAuthClient, err := createOAuthClient(ctx, &f.opt, f.name, f.m)
	if err != nil {
		return errors.Wrap(err, "drive: failed when making oauth client")
	}
	f.client = oAuthClient
	f.svc, err = drive.New(f.client)
	if err != nil {
		return errors.Wrap(err, "couldn't create Drive client")
	}
	if f.opt.V2DownloadMinSize >= 0 {
		f.v2Svc, err = drive_v2.New(f.client)
		if err != nil {
			return errors.Wrap(err, "couldn't create Drive v2 client")
		}
	}
	return nil
}

// Create a shortcut from (f, srcPath) to (dstFs, dstPath)
//
// Will not overwrite existing files
func (f *Fs) makeShortcut(ctx context.Context, srcPath string, dstFs *Fs, dstPath string) (o fs.Object, err error) {
	srcFs := f
	srcPath = strings.Trim(srcPath, "/")
	dstPath = strings.Trim(dstPath, "/")
	if dstPath == "" {
		return nil, errors.New("shortcut destination can't be root directory")
	}

	// Find source
	var srcID string
	isDir := false
	if srcPath == "" {
		// source is root directory
		srcID, err = f.dirCache.RootID(ctx, false)
		if err != nil {
			return nil, err
		}
		isDir = true
	} else if srcObj, err := srcFs.NewObject(ctx, srcPath); err != nil {
		if err != fs.ErrorNotAFile {
			return nil, errors.Wrap(err, "can't find source")
		}
		// source was a directory
		srcID, err = srcFs.dirCache.FindDir(ctx, srcPath, false)
		if err != nil {
			return nil, errors.Wrap(err, "failed to find source dir")
		}
		isDir = true
	} else {
		// source was a file
		srcID = srcObj.(*Object).id
	}
	srcID = actualID(srcID) // link to underlying object not to shortcut

	// Find destination
	_, err = dstFs.NewObject(ctx, dstPath)
	if err != fs.ErrorObjectNotFound {
		if err == nil {
			err = errors.New("existing file")
		} else if err == fs.ErrorNotAFile {
			err = errors.New("existing directory")
		}
		return nil, errors.Wrap(err, "not overwriting shortcut target")
	}

	// Create destination shortcut
	createInfo, err := dstFs.createFileInfo(ctx, dstPath, time.Now())
	if err != nil {
		return nil, errors.Wrap(err, "shortcut destination failed")
	}
	createInfo.MimeType = shortcutMimeType
	createInfo.ShortcutDetails = &drive.FileShortcutDetails{
		TargetId: srcID,
	}

	var info *drive.File
	err = dstFs.pacer.Call(func() (bool, error) {
		info, err = dstFs.svc.Files.Create(createInfo).
			Fields(partialFields).
			SupportsAllDrives(true).
			KeepRevisionForever(dstFs.opt.KeepRevisionForever).
			Context(ctx).Do()
		return dstFs.shouldRetry(ctx, err)
	})
	if err != nil {
		return nil, errors.Wrap(err, "shortcut creation failed")
	}
	if isDir {
		return nil, nil
	}
	return dstFs.newObjectWithInfo(ctx, dstPath, info)
}

// List all team drives
func (f *Fs) listTeamDrives(ctx context.Context) (drives []*drive.Drive, err error) {
	drives = []*drive.Drive{}
	listTeamDrives := f.svc.Drives.List().PageSize(100)
	var defaultFs Fs // default Fs with default Options
	for {
		var teamDrives *drive.DriveList
		err = f.pacer.Call(func() (bool, error) {
			teamDrives, err = listTeamDrives.Context(ctx).Do()
			return defaultFs.shouldRetry(ctx, err)
		})
		if err != nil {
			return drives, errors.Wrap(err, "listing Team Drives failed")
		}
		drives = append(drives, teamDrives.Drives...)
		if teamDrives.NextPageToken == "" {
			break
		}
		listTeamDrives.PageToken(teamDrives.NextPageToken)
	}
	return drives, nil
}

type unTrashResult struct {
	Untrashed int
	Errors    int
}

func (r unTrashResult) Error() string {
	return fmt.Sprintf("%d errors while untrashing - see log", r.Errors)
}

// Restore the trashed files from dir, directoryID recursing if needed
func (f *Fs) unTrash(ctx context.Context, dir string, directoryID string, recurse bool) (r unTrashResult, err error) {
	directoryID = actualID(directoryID)
	fs.Debugf(dir, "finding trash to restore in directory %q", directoryID)
	_, err = f.list(ctx, []string{directoryID}, "", false, false, f.opt.TrashedOnly, true, func(item *drive.File) bool {
		remote := path.Join(dir, item.Name)
		if item.ExplicitlyTrashed {
			fs.Infof(remote, "restoring %q", item.Id)
			if operations.SkipDestructive(ctx, remote, "restore") {
				return false
			}
			update := drive.File{
				ForceSendFields: []string{"Trashed"}, // necessary to set false value
				Trashed:         false,
			}
			err := f.pacer.Call(func() (bool, error) {
				_, err := f.svc.Files.Update(item.Id, &update).
					SupportsAllDrives(true).
					Fields("trashed").
					Context(ctx).Do()
				return f.shouldRetry(ctx, err)
			})
			if err != nil {
				err = errors.Wrap(err, "failed to restore")
				r.Errors++
				fs.Errorf(remote, "%v", err)
			} else {
				r.Untrashed++
			}
		}
		if recurse && item.MimeType == "application/vnd.google-apps.folder" {
			if !isShortcutID(item.Id) {
				rNew, _ := f.unTrash(ctx, remote, item.Id, recurse)
				r.Untrashed += rNew.Untrashed
				r.Errors += rNew.Errors
			}
		}
		return false
	})
	if err != nil {
		err = errors.Wrap(err, "failed to list directory")
		r.Errors++
		fs.Errorf(dir, "%v", err)
	}
	if r.Errors != 0 {
		return r, r
	}
	return r, nil
}

// Untrash dir
func (f *Fs) unTrashDir(ctx context.Context, dir string, recurse bool) (r unTrashResult, err error) {
	directoryID, err := f.dirCache.FindDir(ctx, dir, false)
	if err != nil {
		r.Errors++
		return r, err
	}
	return f.unTrash(ctx, dir, directoryID, true)
}

// copy file with id to dest
func (f *Fs) copyID(ctx context.Context, id, dest string) (err error) {
	info, err := f.getFile(ctx, id, f.fileFields)
	if err != nil {
		return errors.Wrap(err, "couldn't find id")
	}
	if info.MimeType == driveFolderType {
		return errors.Errorf("can't copy directory use: rclone copy --drive-root-folder-id %s %s %s", id, fs.ConfigString(f), dest)
	}
	info.Name = f.opt.Enc.ToStandardName(info.Name)
	o, err := f.newObjectWithInfo(ctx, info.Name, info)
	if err != nil {
		return err
	}
	destDir, destLeaf, err := fspath.Split(dest)
	if err != nil {
		return err
	}
	if destLeaf == "" {
		destLeaf = path.Base(o.Remote())
	}
	if destDir == "" {
		destDir = "."
	}
	dstFs, err := cache.Get(ctx, destDir)
	if err != nil {
		return err
	}
	_, err = operations.Copy(ctx, dstFs, nil, destLeaf, o)
	if err != nil {
		return errors.Wrap(err, "copy failed")
	}
	return nil
}

// mod
// get an id of file or directory
func (f *Fs) getID(ctx context.Context, path string, real bool) (id string, err error) {
	path = strings.Trim(path, "/")
	id, err = f.dirCache.FindDir(ctx, path, false)
	if err != nil {
		o, err := f.NewObject(ctx, path)
		if err != nil {
			return "", err
		}
		id = o.(fs.IDer).ID()
	}
	if real {
		return actualID(id), nil
	}
	return shortcutID(id), nil
}

// mod
// Change parents of objects in (f) by an ID of (dstFs)
func (f *Fs) changeParents(ctx context.Context, dstFs *Fs, dstCreate bool, srcDepth string, srcDelete bool) (o fs.Object, err error) {
	// Find source
	srcID, err := f.getID(ctx, "", true)
	if err != nil {
		return nil, errors.Wrap(err, "couldn't find source")
	}
	// Find destination
	dstID, err := dstFs.dirCache.FindDir(ctx, "", dstCreate)
	if err != nil {
		return nil, errors.Wrap(err, "couldn't find destination")
	}
	dstID = actualID(dstID)

	// list the objects
	infos := []*drive.File{}
	if srcDepth == "0" {
		info, err := f.getFile(ctx, srcID, "id,name,parents")
		if err != nil {
			return nil, errors.Wrap(err, "couldn't get source info")
		}
		infos = append(infos, info)
	} else if srcDepth == "1" {
		_, err = f.list(ctx, []string{srcID}, "", false, false, f.opt.TrashedOnly, true, func(info *drive.File) bool {
			infos = append(infos, info)
			return false
		})
		if err != nil {
			return nil, errors.Wrap(err, "couldn't list source info")
		}
	}

	// move them into place
	dstInfo := &drive.File{
		Parents:      nil,
		ModifiedTime: time.Now().Format(timeFormatOut),
	}
	for _, info := range infos {
		parentID := strings.Join(info.Parents, ",")
		parentID = actualID(parentID)
		fs.Infof(f, "changing parent of %q from %q to %q", info.Name, parentID, dstID)
		// Do the change
		err = f.pacer.Call(func() (bool, error) {
			_, err = f.svc.Files.Update(info.Id, dstInfo).
				RemoveParents(parentID).
				AddParents(dstID).
				Fields("").
				SupportsAllDrives(true).
				Context(ctx).Do()
			return f.shouldRetry(ctx, err)
		})
		if err != nil {
			return nil, errors.Wrap(err, "failed changing parents")
		}
	}
	if srcDepth == "1" && srcDelete && len(infos) != 0 {
		// rmdir (into trash) the now empty source directory
		fs.Infof(f, "removing empty directory")
		err = f.delete(ctx, srcID, f.opt.UseTrash)
		if err != nil {
			return nil, errors.Wrap(err, "failed removing empty directory")
		}
	}
	return nil, nil
}

var commandHelp = []fs.CommandHelp{{
	Name:  "get",
	Short: "Get command for fetching the drive config parameters",
	Long: `This is a get command which will be used to fetch the various drive config parameters

Usage Examples:

    rclone backend get drive: [-o service_account_file] [-o chunk_size]
    rclone rc backend/command command=get fs=drive: [-o service_account_file] [-o chunk_size]
`,
	Opts: map[string]string{
		"chunk_size":           "show the current upload chunk size",
		"service_account_file": "show the current service account file",
	},
}, {
	Name:  "set",
	Short: "Set command for updating the drive config parameters",
	Long: `This is a set command which will be used to update the various drive config parameters

Usage Examples:

    rclone backend set drive: [-o service_account_file=sa.json] [-o chunk_size=67108864]
    rclone rc backend/command command=set fs=drive: [-o service_account_file=sa.json] [-o chunk_size=67108864]
`,
	Opts: map[string]string{
		"chunk_size":           "update the current upload chunk size",
		"service_account_file": "update the current service account file",
	},
}, {
	Name:  "shortcut",
	Short: "Create shortcuts from files or directories",
	Long: `This command creates shortcuts from files or directories.

Usage:

    rclone backend shortcut drive: source_item destination_shortcut
    rclone backend shortcut drive: source_item -o target=drive2: destination_shortcut

In the first example this creates a shortcut from the "source_item"
which can be a file or a directory to the "destination_shortcut". The
"source_item" and the "destination_shortcut" should be relative paths
from "drive:"

In the second example this creates a shortcut from the "source_item"
relative to "drive:" to the "destination_shortcut" relative to
"drive2:". This may fail with a permission error if the user
authenticated with "drive2:" can't read files from "drive:".
`,
	Opts: map[string]string{
		"target": "optional target remote for the shortcut destination",
	},
}, {
	Name:  "drives",
	Short: "List the Shared Drives available to this account",
	Long: `This command lists the Shared Drives (Team Drives) available to this
account.

Usage:

    rclone backend drives drive:

This will return a JSON list of objects like this

    [
        {
            "id": "0ABCDEF-01234567890",
            "kind": "drive#teamDrive",
            "name": "My Drive"
        },
        {
            "id": "0ABCDEFabcdefghijkl",
            "kind": "drive#teamDrive",
            "name": "Test Drive"
        }
    ]

`,
}, {
	Name:  "untrash",
	Short: "Untrash files and directories",
	Long: `This command untrashes all the files and directories in the directory
passed in recursively.

Usage:

This takes an optional directory to trash which make this easier to
use via the API.

    rclone backend untrash drive:directory
    rclone backend -i untrash drive:directory subdir

Use the -i flag to see what would be restored before restoring it.

Result:

    {
        "Untrashed": 17,
        "Errors": 0
    }
`,
}, { // mod
	Name:  "getid",
	Short: "Get IDs of files or directories",
	Long: `This command is to obtain IDs of files or directories.

Usage:

    rclone backend getid drive:path {subpath} -o real

The "path" should point to a directory not a file. Use an extra argument
"subpath" to get an ID of a file located in "drive:path". By default,
it will return an ID of shortcut unless otherwise the flag "-o real" set.
`,
}, { // mod
	Name:  "chpar",
	Short: "Change parents of files or directories",
	Long: `This command changes parents of files or directories to a new one,
results in a move of the source under the destination.

Usage:

    rclone backend chpar src:path dst:path
    rclone backend chpar src:path dst:path -o depth=1
    rclone backend chpar src:path dst:path -o delete-empty-src-dir

The "path" should point to a directory not a file. To apply for children of
given "src:path", pass "-o depth=1". Also, use "-o delete-empty-src-dir" to
remove "src:path."
`,
}, {
	Name:  "copyid",
	Short: "Copy files by ID",
	Long: `This command copies files by ID

Usage:

    rclone backend copyid drive: ID path
    rclone backend copyid drive: ID1 path1 ID2 path2

It copies the drive file with ID given to the path (an rclone path which
will be passed internally to rclone copyto). The ID and path pairs can be
repeated.

The path should end with a / to indicate copy the file as named to
this directory. If it doesn't end with a / then the last path
component will be used as the file name.

If the destination is a drive backend then server-side copying will be
attempted if possible.

Use the -i flag to see what would be copied before copying.
`,
}}

// Command the backend to run a named command
//
// The command run is name
// args may be used to read arguments from
// opts may be used to read optional arguments from
//
// The result should be capable of being JSON encoded
// If it is a string or a []string it will be shown to the user
// otherwise it will be JSON encoded and shown to the user like that
func (f *Fs) Command(ctx context.Context, name string, arg []string, opt map[string]string) (out interface{}, err error) {
	switch name {
	case "get":
		out := make(map[string]string)
		if _, ok := opt["service_account_file"]; ok {
			out["service_account_file"] = f.opt.ServiceAccountFile
		}
		if _, ok := opt["chunk_size"]; ok {
			out["chunk_size"] = fmt.Sprintf("%s", f.opt.ChunkSize)
		}
		return out, nil
	case "set":
		out := make(map[string]map[string]string)
		if serviceAccountFile, ok := opt["service_account_file"]; ok {
			serviceAccountMap := make(map[string]string)
			serviceAccountMap["previous"] = f.opt.ServiceAccountFile
			if err = f.changeServiceAccountFile(ctx, serviceAccountFile); err != nil {
				return out, err
			}
			f.m.Set("service_account_file", serviceAccountFile)
			serviceAccountMap["current"] = f.opt.ServiceAccountFile
			out["service_account_file"] = serviceAccountMap
		}
		if chunkSize, ok := opt["chunk_size"]; ok {
			chunkSizeMap := make(map[string]string)
			chunkSizeMap["previous"] = fmt.Sprintf("%s", f.opt.ChunkSize)
			if err = f.changeChunkSize(chunkSize); err != nil {
				return out, err
			}
			chunkSizeString := fmt.Sprintf("%s", f.opt.ChunkSize)
			f.m.Set("chunk_size", chunkSizeString)
			chunkSizeMap["current"] = chunkSizeString
			out["chunk_size"] = chunkSizeMap
		}
		return out, nil
	case "shortcut":
		if len(arg) != 2 {
			return nil, errors.New("need exactly 2 arguments")
		}
		dstFs := f
		target, ok := opt["target"]
		if ok {
			targetFs, err := cache.Get(ctx, target)
			if err != nil {
				return nil, errors.Wrap(err, "couldn't find target")
			}
			dstFs, ok = targetFs.(*Fs)
			if !ok {
				return nil, errors.New("target is not a drive backend")
			}
		}
		return f.makeShortcut(ctx, arg[0], dstFs, arg[1])
	case "drives":
		return f.listTeamDrives(ctx)
	case "untrash":
		dir := ""
		if len(arg) > 0 {
			dir = arg[0]
		}
		return f.unTrashDir(ctx, dir, true)
	case "getid":
		// mod
		path := ""
		if len(arg) > 0 {
			path = arg[0]
		}
		_, ok := opt["real"]
		return f.getID(ctx, path, ok)
	case "chpar":
		// mod
		if len(arg) != 1 {
			return nil, errors.New("need an argument for dst:path")
		}
		srcDepth := "0"
		if depth, ok := opt["depth"]; ok {
			if !(depth == "0" || depth == "1") {
				return nil, errors.Errorf("invalid depth: %q", depth)
			}
			srcDepth = depth
		}
		_, srcDelete := opt["delete-empty-src-dir"]
		dst, err := cache.Get(ctx, arg[0])
		if err != nil {
			return nil, errors.Wrap(err, "couldn't find destination")
		}
		dstFs, ok := dst.(*Fs)
		if !ok {
			return nil, errors.New("destination is not a drive backend")
		}
		return f.changeParents(ctx, dstFs, true, srcDepth, srcDelete)
	case "copyid":
		if len(arg)%2 != 0 {
			return nil, errors.New("need an even number of arguments")
		}
		for len(arg) > 0 {
			id, dest := arg[0], arg[1]
			arg = arg[2:]
			err = f.copyID(ctx, id, dest)
			if err != nil {
				return nil, errors.Wrapf(err, "failed copying %q to %q", id, dest)
			}
		}
		return nil, nil
	default:
		return nil, fs.ErrorCommandNotFound
	}
}

// ------------------------------------------------------------

// Fs returns the parent Fs
func (o *baseObject) Fs() fs.Info {
	return o.fs
}

// Return a string version
func (o *baseObject) String() string {
	return o.remote
}

// Return a string version
func (o *Object) String() string {
	if o == nil {
		return "<nil>"
	}
	return o.remote
}

// Remote returns the remote path
func (o *baseObject) Remote() string {
	return o.remote
}

// Hash returns the Md5sum of an object returning a lowercase hex string
func (o *Object) Hash(ctx context.Context, t hash.Type) (string, error) {
	if t != hash.MD5 {
		return "", hash.ErrUnsupported
	}
	return o.md5sum, nil
}
func (o *baseObject) Hash(ctx context.Context, t hash.Type) (string, error) {
	if t != hash.MD5 {
		return "", hash.ErrUnsupported
	}
	return "", nil
}

// Size returns the size of an object in bytes
func (o *baseObject) Size() int64 {
	return o.bytes
}

// getRemoteInfo returns a drive.File for the remote
func (f *Fs) getRemoteInfo(ctx context.Context, remote string) (info *drive.File, err error) {
	info, _, _, _, _, err = f.getRemoteInfoWithExport(ctx, remote)
	return
}

// getRemoteInfoWithExport returns a drive.File and the export settings for the remote
func (f *Fs) getRemoteInfoWithExport(ctx context.Context, remote string) (
	info *drive.File, extension, exportName, exportMimeType string, isDocument bool, err error) {
	leaf, directoryID, err := f.dirCache.FindPath(ctx, remote, false)
	if err != nil {
		if err == fs.ErrorDirNotFound {
			return nil, "", "", "", false, fs.ErrorObjectNotFound
		}
		return nil, "", "", "", false, err
	}
	directoryID = actualID(directoryID)

	found, err := f.list(ctx, []string{directoryID}, leaf, false, false, f.opt.TrashedOnly, false, func(item *drive.File) bool {
		if !f.opt.SkipGdocs {
			extension, exportName, exportMimeType, isDocument = f.findExportFormat(ctx, item)
			if exportName == leaf {
				info = item
				return true
			}
			if isDocument {
				return false
			}
		}
		if item.Name == leaf {
			info = item
			return true
		}
		return false
	})
	if err != nil {
		return nil, "", "", "", false, err
	}
	if !found {
		return nil, "", "", "", false, fs.ErrorObjectNotFound
	}
	return
}

// ModTime returns the modification time of the object
//
//
// It attempts to read the objects mtime and if that isn't present the
// LastModified returned in the http headers
func (o *baseObject) ModTime(ctx context.Context) time.Time {
	modTime, err := time.Parse(timeFormatIn, o.modifiedDate)
	if err != nil {
		fs.Debugf(o, "Failed to read mtime from object: %v", err)
		return time.Now()
	}
	return modTime
}

// SetModTime sets the modification time of the drive fs object
func (o *baseObject) SetModTime(ctx context.Context, modTime time.Time) error {
	// New metadata
	updateInfo := &drive.File{
		ModifiedTime: modTime.Format(timeFormatOut),
	}
	// Set modified date
	var info *drive.File
	err := o.fs.pacer.Call(func() (bool, error) {
		var err error
		info, err = o.fs.svc.Files.Update(actualID(o.id), updateInfo).
			Fields(partialFields).
			SupportsAllDrives(true).
			Context(ctx).Do()
		return o.fs.shouldRetry(ctx, err)
	})
	if err != nil {
		return err
	}
	// Update info from read data
	o.modifiedDate = info.ModifiedTime
	return nil
}

// Storable returns a boolean as to whether this object is storable
func (o *baseObject) Storable() bool {
	return true
}

// httpResponse gets an http.Response object for the object
// using the url and method passed in
func (o *baseObject) httpResponse(ctx context.Context, url, method string, options []fs.OpenOption) (req *http.Request, res *http.Response, err error) {
	if url == "" {
		return nil, nil, errors.New("forbidden to download - check sharing permission")
	}
	req, err = http.NewRequestWithContext(ctx, method, url, nil)
	if err != nil {
		return req, nil, err
	}
	fs.OpenOptionAddHTTPHeaders(req.Header, options)
	if o.bytes == 0 {
		// Don't supply range requests for 0 length objects as they always fail
		delete(req.Header, "Range")
	}
	err = o.fs.pacer.Call(func() (bool, error) {
		res, err = o.fs.client.Do(req)
		if err == nil {
			err = googleapi.CheckResponse(res)
			if err != nil {
				_ = res.Body.Close() // ignore error
			}
		}
		return o.fs.shouldRetry(ctx, err)
	})
	if err != nil {
		return req, nil, err
	}
	return req, res, nil
}

// openDocumentFile represents a documentObject open for reading.
// Updates the object size after read successfully.
type openDocumentFile struct {
	o       *documentObject // Object we are reading for
	in      io.ReadCloser   // reading from here
	bytes   int64           // number of bytes read on this connection
	eof     bool            // whether we have read end of file
	errored bool            // whether we have encountered an error during reading
}

// Read bytes from the object - see io.Reader
func (file *openDocumentFile) Read(p []byte) (n int, err error) {
	n, err = file.in.Read(p)
	file.bytes += int64(n)
	if err != nil && err != io.EOF {
		file.errored = true
	}
	if err == io.EOF {
		file.eof = true
	}
	return
}

// Close the object and update bytes read
func (file *openDocumentFile) Close() (err error) {
	// If end of file, update bytes read
	if file.eof && !file.errored {
		fs.Debugf(file.o, "Updating size of doc after download to %v", file.bytes)
		file.o.bytes = file.bytes
	}
	return file.in.Close()
}

// Check it satisfies the interfaces
var _ io.ReadCloser = (*openDocumentFile)(nil)

// Checks to see if err is a googleapi.Error with of type what
func isGoogleError(err error, what string) bool {
	if gerr, ok := err.(*googleapi.Error); ok {
		for _, error := range gerr.Errors {
			if error.Reason == what {
				return true
			}
		}
	}
	return false
}

// open a url for reading
func (o *baseObject) open(ctx context.Context, url string, options ...fs.OpenOption) (in io.ReadCloser, err error) {
	_, res, err := o.httpResponse(ctx, url, "GET", options)
	if err != nil {
		if isGoogleError(err, "cannotDownloadAbusiveFile") {
			if o.fs.opt.AcknowledgeAbuse {
				// Retry acknowledging abuse
				if strings.ContainsRune(url, '?') {
					url += "&"
				} else {
					url += "?"
				}
				url += "acknowledgeAbuse=true"
				_, res, err = o.httpResponse(ctx, url, "GET", options)
			} else {
				err = errors.Wrap(err, "Use the --drive-acknowledge-abuse flag to download this file")
			}
		}
		if err != nil {
			return nil, errors.Wrap(err, "open file failed")
		}
	}
	return res.Body, nil
}

// Open an object for read
func (o *Object) Open(ctx context.Context, options ...fs.OpenOption) (in io.ReadCloser, err error) {
	if o.mimeType == shortcutMimeTypeDangling {
		return nil, errors.New("can't read dangling shortcut")
	}
	if o.v2Download {
		var v2File *drive_v2.File
		err = o.fs.pacer.Call(func() (bool, error) {
			v2File, err = o.fs.v2Svc.Files.Get(actualID(o.id)).
				Fields("downloadUrl").
				SupportsAllDrives(true).
				Context(ctx).Do()
			return o.fs.shouldRetry(ctx, err)
		})
		if err == nil {
			fs.Debugf(o, "Using v2 download: %v", v2File.DownloadUrl)
			o.url = v2File.DownloadUrl
			o.v2Download = false
		}
	}
	return o.baseObject.open(ctx, o.url, options...)
}
func (o *documentObject) Open(ctx context.Context, options ...fs.OpenOption) (in io.ReadCloser, err error) {
	// Update the size with what we are reading as it can change from
	// the HEAD in the listing to this GET. This stops rclone marking
	// the transfer as corrupted.
	var offset, end int64 = 0, -1
	var newOptions = options[:0]
	for _, o := range options {
		// Note that Range requests don't work on Google docs:
		// https://developers.google.com/drive/v3/web/manage-downloads#partial_download
		// So do a subset of them manually
		switch x := o.(type) {
		case *fs.RangeOption:
			offset, end = x.Start, x.End
		case *fs.SeekOption:
			offset, end = x.Offset, -1
		default:
			newOptions = append(newOptions, o)
		}
	}
	options = newOptions
	if offset != 0 {
		return nil, errors.New("partial downloads are not supported while exporting Google Documents")
	}
	in, err = o.baseObject.open(ctx, o.url, options...)
	if in != nil {
		in = &openDocumentFile{o: o, in: in}
	}
	if end >= 0 {
		in = readers.NewLimitedReadCloser(in, end-offset+1)
	}
	return
}
func (o *linkObject) Open(ctx context.Context, options ...fs.OpenOption) (in io.ReadCloser, err error) {
	var offset, limit int64 = 0, -1
	var data = o.content
	for _, option := range options {
		switch x := option.(type) {
		case *fs.SeekOption:
			offset = x.Offset
		case *fs.RangeOption:
			offset, limit = x.Decode(int64(len(data)))
		default:
			if option.Mandatory() {
				fs.Logf(o, "Unsupported mandatory option: %v", option)
			}
		}
	}
	if l := int64(len(data)); offset > l {
		offset = l
	}
	data = data[offset:]
	if limit != -1 && limit < int64(len(data)) {
		data = data[:limit]
	}

	return ioutil.NopCloser(bytes.NewReader(data)), nil
}

func (o *baseObject) update(ctx context.Context, updateInfo *drive.File, uploadMimeType string, in io.Reader,
	src fs.ObjectInfo) (info *drive.File, err error) {
	// Make the API request to upload metadata and file data.
	size := src.Size()
	if size >= 0 && size < int64(o.fs.opt.UploadCutoff) {
		// Don't retry, return a retry error instead
		err = o.fs.pacer.CallNoRetry(func() (bool, error) {
			info, err = o.fs.svc.Files.Update(actualID(o.id), updateInfo).
				Media(in, googleapi.ContentType(uploadMimeType)).
				Fields(partialFields).
				SupportsAllDrives(true).
				KeepRevisionForever(o.fs.opt.KeepRevisionForever).
				Context(ctx).Do()
			return o.fs.shouldRetry(ctx, err)
		})
		return
	}
	// Upload the file in chunks
	return o.fs.Upload(ctx, in, size, uploadMimeType, o.id, o.remote, updateInfo)
}

// Update the already existing object
//
// Copy the reader into the object updating modTime and size
//
// The new object may have been created if an error is returned
func (o *Object) Update(ctx context.Context, in io.Reader, src fs.ObjectInfo, options ...fs.OpenOption) error {
	// If o is a shortcut
	if isShortcutID(o.id) {
		// Delete it first
		err := o.fs.delete(ctx, shortcutID(o.id), o.fs.opt.UseTrash)
		if err != nil {
			return err
		}
		// Then put the file as a new file
		newObj, err := o.fs.PutUnchecked(ctx, in, src, options...)
		if err != nil {
			return err
		}
		// Update the object
		if newO, ok := newObj.(*Object); ok {
			*o = *newO
		} else {
			fs.Debugf(newObj, "Failed to update object %T from new object %T", o, newObj)
		}
		return nil
	}
	srcMimeType := fs.MimeType(ctx, src)
	updateInfo := &drive.File{
		MimeType:     srcMimeType,
		ModifiedTime: src.ModTime(ctx).Format(timeFormatOut),
	}
	info, err := o.baseObject.update(ctx, updateInfo, srcMimeType, in, src)
	if err != nil {
		return err
	}
	newO, err := o.fs.newObjectWithInfo(ctx, src.Remote(), info)
	if err != nil {
		return err
	}
	switch newO := newO.(type) {
	case *Object:
		*o = *newO
	default:
		return errors.New("object type changed by update")
	}

	return nil
}
func (o *documentObject) Update(ctx context.Context, in io.Reader, src fs.ObjectInfo, options ...fs.OpenOption) error {
	srcMimeType := fs.MimeType(ctx, src)
	importMimeType := ""
	updateInfo := &drive.File{
		MimeType:     srcMimeType,
		ModifiedTime: src.ModTime(ctx).Format(timeFormatOut),
	}

	if o.fs.importMimeTypes == nil || o.fs.opt.SkipGdocs {
		return errors.Errorf("can't update google document type without --drive-import-formats")
	}
	importMimeType = o.fs.findImportFormat(ctx, updateInfo.MimeType)
	if importMimeType == "" {
		return errors.Errorf("no import format found for %q", srcMimeType)
	}
	if importMimeType != o.documentMimeType {
		return errors.Errorf("can't change google document type (o: %q, src: %q, import: %q)", o.documentMimeType, srcMimeType, importMimeType)
	}
	updateInfo.MimeType = importMimeType

	info, err := o.baseObject.update(ctx, updateInfo, srcMimeType, in, src)
	if err != nil {
		return err
	}

	remote := src.Remote()
	remote = remote[:len(remote)-o.extLen]

	newO, err := o.fs.newObjectWithInfo(ctx, remote, info)
	if err != nil {
		return err
	}
	switch newO := newO.(type) {
	case *documentObject:
		*o = *newO
	default:
		return errors.New("object type changed by update")
	}

	return nil
}

func (o *linkObject) Update(ctx context.Context, in io.Reader, src fs.ObjectInfo, options ...fs.OpenOption) error {
	return errors.New("cannot update link files")
}

// Remove an object
func (o *baseObject) Remove(ctx context.Context) error {
	if len(o.parents) > 1 {
		return errors.New("can't delete safely - has multiple parents")
	}
	return o.fs.delete(ctx, shortcutID(o.id), o.fs.opt.UseTrash)
}

// MimeType of an Object if known, "" otherwise
func (o *baseObject) MimeType(ctx context.Context) string {
	return o.mimeType
}

// ID returns the ID of the Object if known, or "" if not
func (o *baseObject) ID() string {
	return o.id
}

// ParentID returns the ID of the Object parent if known, or "" if not
func (o *baseObject) ParentID() string {
	if len(o.parents) > 0 {
		return o.parents[0]
	}
	return ""
}

func (o *documentObject) ext() string {
	return o.baseObject.remote[len(o.baseObject.remote)-o.extLen:]
}
func (o *linkObject) ext() string {
	return o.baseObject.remote[len(o.baseObject.remote)-o.extLen:]
}

// templates for document link files
const (
	urlTemplate = `[InternetShortcut]{{"\r"}}
URL={{ .URL }}{{"\r"}}
`
	weblocTemplate = `<?xml version="1.0" encoding="UTF-8"?>
<!DOCTYPE plist PUBLIC "-//Apple//DTD PLIST 1.0//EN" "http://www.apple.com/DTDs/PropertyList-1.0.dtd">
<plist version="1.0">
  <dict>
    <key>URL</key>
    <string>{{ .URL }}</string>
  </dict>
</plist>
`
	desktopTemplate = `[Desktop Entry]
Encoding=UTF-8
Name={{ .Title }}
URL={{ .URL }}
Icon={{ .XDGIcon }}
Type=Link
`
	htmlTemplate = `<html>
<head>
  <meta http-equiv="refresh" content="0; url={{ .URL }}" />
  <title>{{ .Title }}</title>
</head>
<body>
  Loading <a href="{{ .URL }}">{{ .Title }}</a>
</body>
</html>
`
)

// Check the interfaces are satisfied
var (
	_ fs.Fs              = (*Fs)(nil)
	_ fs.Purger          = (*Fs)(nil)
	_ fs.CleanUpper      = (*Fs)(nil)
	_ fs.PutStreamer     = (*Fs)(nil)
	_ fs.Copier          = (*Fs)(nil)
	_ fs.Mover           = (*Fs)(nil)
	_ fs.DirMover        = (*Fs)(nil)
	_ fs.Commander       = (*Fs)(nil)
	_ fs.DirCacheFlusher = (*Fs)(nil)
	_ fs.ChangeNotifier  = (*Fs)(nil)
	_ fs.PutUncheckeder  = (*Fs)(nil)
	_ fs.PublicLinker    = (*Fs)(nil)
	_ fs.ListRer         = (*Fs)(nil)
	_ fs.MergeDirser     = (*Fs)(nil)
	_ fs.Abouter         = (*Fs)(nil)
	_ fs.Object          = (*Object)(nil)
	_ fs.MimeTyper       = (*Object)(nil)
	_ fs.IDer            = (*Object)(nil)
	_ fs.ParentIDer      = (*Object)(nil)
	_ fs.Object          = (*documentObject)(nil)
	_ fs.MimeTyper       = (*documentObject)(nil)
	_ fs.IDer            = (*documentObject)(nil)
	_ fs.ParentIDer      = (*documentObject)(nil)
	_ fs.Object          = (*linkObject)(nil)
	_ fs.MimeTyper       = (*linkObject)(nil)
	_ fs.IDer            = (*linkObject)(nil)
	_ fs.ParentIDer      = (*linkObject)(nil)
)<|MERGE_RESOLUTION|>--- conflicted
+++ resolved
@@ -15,11 +15,7 @@
 	"fmt"
 	"io"
 	"io/ioutil"
-<<<<<<< HEAD
-	"log"
 	"math/rand"
-=======
->>>>>>> 86f13fa4
 	"mime"
 	"net/http"
 	"net/url"
@@ -212,10 +208,6 @@
 					m.Set("root_folder_id", "appDataFolder")
 				}
 
-<<<<<<< HEAD
-			if opt.ServiceAccountFile == "" && opt.ServiceAccountCredentials == "" {
-				err = oauthutil.Config(ctx, "drive", name, m, driveConfig, nil)
-=======
 				if opt.ServiceAccountFile == "" && opt.ServiceAccountCredentials == "" {
 					return oauthutil.ConfigOut("teamdrive", &oauthutil.Options{
 						OAuth2Config: driveConfig,
@@ -240,7 +232,6 @@
 				return fs.ConfigGoto("teamdrive_config")
 			case "teamdrive_config":
 				f, err := newFs(ctx, name, "", m)
->>>>>>> 86f13fa4
 				if err != nil {
 					return nil, errors.Wrap(err, "failed to make Fs to list Shared Drives")
 				}
