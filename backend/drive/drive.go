--- conflicted
+++ resolved
@@ -891,24 +891,17 @@
 	importMimeTypes  []string           // MIME types to convert to docs
 	isTeamDrive      bool               // true if this is a team drive
 	m                configmap.Mapper
-<<<<<<< HEAD
-	grouping         int32               // number of IDs to search at once in ListR - read with atomic
-	listRmu          *sync.Mutex         // protects listRempties
-	listRempties     map[string]struct{} // IDs of supposedly empty directories which triggered grouping disable
-	changeSAenabled  bool                // mod
-	changeSApool     *ServiceAccountPool // mod
-	changeSAmu       *sync.Mutex         // mod
-	changeSAtime     time.Time           // mod
-	fileObj          *fs.Object          // mod
-	dirResourceKeys  *sync.Map           // map directory ID to resource key
-=======
 	grouping         int32                        // number of IDs to search at once in ListR - read with atomic
 	listRmu          *sync.Mutex                  // protects listRempties
 	listRempties     map[string]struct{}          // IDs of supposedly empty directories which triggered grouping disable
+	changeSAenabled  bool                         // mod
+	changeSApool     *ServiceAccountPool          // mod
+	changeSAmu       *sync.Mutex                  // mod
+	changeSAtime     time.Time                    // mod
+	fileObj          *fs.Object                   // mod
 	dirResourceKeys  *sync.Map                    // map directory ID to resource key
 	permissionsMu    *sync.Mutex                  // protect the below
 	permissions      map[string]*drive.Permission // map permission IDs to Permissions
->>>>>>> 82b963e3
 }
 
 type baseObject struct {
@@ -3921,7 +3914,7 @@
 		if _, all := opt["all"]; all {
 			return f.getFile(ctx, id, "*")
 		}
-		return f.getFile(ctx, id, f.fileFields)
+		return f.getFile(ctx, id, f.getFileFields(ctx))
 	case "chpar":
 		// mod
 		if len(arg) != 1 {
