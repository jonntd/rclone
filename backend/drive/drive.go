// Package drive interfaces with the Google Drive object storage system
package drive

// FIXME need to deal with some corner cases
// * multiple files with the same name
// * files can be in multiple directories
// * can have directory loops
// * files with / in name

import (
	"bytes"
	"context"
	"crypto/tls"
	"errors"
	"fmt"
	"io"
	"mime"
	"net/http"
	"os"
	"path"
<<<<<<< HEAD
	"path/filepath"
	"regexp"
=======
>>>>>>> 486e7133
	"sort"
	"strconv"
	"strings"
	"sync"
	"sync/atomic"
	"text/template"
	"time"

	"github.com/rclone/rclone/fs"
	"github.com/rclone/rclone/fs/cache"
	"github.com/rclone/rclone/fs/config"
	"github.com/rclone/rclone/fs/config/configmap"
	"github.com/rclone/rclone/fs/config/configstruct"
	"github.com/rclone/rclone/fs/config/obscure"
	"github.com/rclone/rclone/fs/filter"
	"github.com/rclone/rclone/fs/fserrors"
	"github.com/rclone/rclone/fs/fshttp"
	"github.com/rclone/rclone/fs/fspath"
	"github.com/rclone/rclone/fs/hash"
	"github.com/rclone/rclone/fs/operations"
	"github.com/rclone/rclone/fs/walk"
	"github.com/rclone/rclone/lib/dircache"
	"github.com/rclone/rclone/lib/encoder"
	"github.com/rclone/rclone/lib/env"
	"github.com/rclone/rclone/lib/oauthutil"
	"github.com/rclone/rclone/lib/pacer"
	"github.com/rclone/rclone/lib/readers"
	"golang.org/x/oauth2"
	"golang.org/x/oauth2/google"
	drive_v2 "google.golang.org/api/drive/v2"
	drive "google.golang.org/api/drive/v3"
	"google.golang.org/api/googleapi"
	"google.golang.org/api/option"
)

// Constants
const (
	rcloneClientID              = "202264815644.apps.googleusercontent.com"
	rcloneEncryptedClientSecret = "eX8GpZTVx3vxMWVkuuBdDWmAUE6rGhTwVrvG9GhllYccSdj2-mvHVg"
	gdsEncryptedEndpoint        = "S02NBrLggd4DwLGR1SNhhfDXW6ZRBPP3I1oR6E0l4vGwkkAS2HX9IRPv9ch3dPXrPg" // mod
	driveFolderType             = "application/vnd.google-apps.folder"
	shortcutMimeType            = "application/vnd.google-apps.shortcut"
	shortcutMimeTypeDangling    = "application/vnd.google-apps.shortcut.dangling" // synthetic mime type for internal use
	timeFormatIn                = time.RFC3339
	timeFormatOut               = "2006-01-02T15:04:05.000000000Z07:00"
	defaultMinSleep             = fs.Duration(100 * time.Millisecond)
	defaultSAMinSleep           = fs.Duration(100 * time.Millisecond) // mod
	defaultSAMaxLoad            = 5                                   // mod
	defaultBurst                = 100
	defaultExportExtensions     = "docx,xlsx,pptx,svg"
	scopePrefix                 = "https://www.googleapis.com/auth/"
	defaultScope                = "drive"
	// chunkSize is the size of the chunks created during a resumable upload and should be a power of two.
	// 1<<18 is the minimum size supported by the Google uploader, and there is no maximum.
	minChunkSize     = fs.SizeSuffix(googleapi.MinUploadChunkSize)
	defaultChunkSize = 8 * fs.Mebi
	partialFields    = "id,name,size,md5Checksum,trashed,explicitlyTrashed,modifiedTime,createdTime,mimeType,parents,webViewLink,shortcutDetails,exportLinks,resourceKey"
	listRGrouping    = 50   // number of IDs to search at once when using ListR
	listRInputBuffer = 1000 // size of input buffer when using ListR
	defaultXDGIcon   = "text-html"
)

// Globals
var (
	// Description of how to auth for this app
	driveConfig = &oauth2.Config{
		Scopes:       []string{scopePrefix + "drive"},
		Endpoint:     google.Endpoint,
		ClientID:     rcloneClientID,
		ClientSecret: obscure.MustReveal(rcloneEncryptedClientSecret),
		RedirectURL:  oauthutil.RedirectURL,
	}
	_mimeTypeToExtensionDuplicates = map[string]string{
		"application/x-vnd.oasis.opendocument.presentation": ".odp",
		"application/x-vnd.oasis.opendocument.spreadsheet":  ".ods",
		"application/x-vnd.oasis.opendocument.text":         ".odt",
		"image/jpg":   ".jpg",
		"image/x-bmp": ".bmp",
		"image/x-png": ".png",
		"text/rtf":    ".rtf",
	}
	_mimeTypeToExtension = map[string]string{
		"application/epub+zip":                            ".epub",
		"application/json":                                ".json",
		"application/msword":                              ".doc",
		"application/pdf":                                 ".pdf",
		"application/rtf":                                 ".rtf",
		"application/vnd.ms-excel":                        ".xls",
		"application/vnd.oasis.opendocument.presentation": ".odp",
		"application/vnd.oasis.opendocument.spreadsheet":  ".ods",
		"application/vnd.oasis.opendocument.text":         ".odt",
		"application/vnd.openxmlformats-officedocument.presentationml.presentation": ".pptx",
		"application/vnd.openxmlformats-officedocument.spreadsheetml.sheet":         ".xlsx",
		"application/vnd.openxmlformats-officedocument.wordprocessingml.document":   ".docx",
		"application/x-msmetafile":  ".wmf",
		"application/zip":           ".zip",
		"image/bmp":                 ".bmp",
		"image/jpeg":                ".jpg",
		"image/pjpeg":               ".pjpeg",
		"image/png":                 ".png",
		"image/svg+xml":             ".svg",
		"text/csv":                  ".csv",
		"text/html":                 ".html",
		"text/plain":                ".txt",
		"text/tab-separated-values": ".tsv",
	}
	_mimeTypeToExtensionLinks = map[string]string{
		"application/x-link-desktop": ".desktop",
		"application/x-link-html":    ".link.html",
		"application/x-link-url":     ".url",
		"application/x-link-webloc":  ".webloc",
	}
	_mimeTypeCustomTransform = map[string]string{
		"application/vnd.google-apps.script+json": "application/json",
	}
	_mimeTypeToXDGLinkIcons = map[string]string{
		"application/vnd.google-apps.document":     "x-office-document",
		"application/vnd.google-apps.drawing":      "x-office-drawing",
		"application/vnd.google-apps.presentation": "x-office-presentation",
		"application/vnd.google-apps.spreadsheet":  "x-office-spreadsheet",
	}
	fetchFormatsOnce sync.Once                     // make sure we fetch the export/import formats only once
	_exportFormats   map[string][]string           // allowed export MIME type conversions
	_importFormats   map[string][]string           // allowed import MIME type conversions
	templatesOnce    sync.Once                     // parse link templates only once
	_linkTemplates   map[string]*template.Template // available link types
)

// Parse the scopes option returning a slice of scopes
func driveScopes(scopesString string) (scopes []string) {
	if scopesString == "" {
		scopesString = defaultScope
	}
	for _, scope := range strings.Split(scopesString, ",") {
		scope = strings.TrimSpace(scope)
		scopes = append(scopes, scopePrefix+scope)
	}
	return scopes
}

// Returns true if one of the scopes was "drive.appfolder"
func driveScopesContainsAppFolder(scopes []string) bool {
	for _, scope := range scopes {
		if scope == scopePrefix+"drive.appfolder" {
			return true
		}

	}
	return false
}

func driveOAuthOptions() []fs.Option {
	opts := []fs.Option{}
	for _, opt := range oauthutil.SharedOptions {
		if opt.Name == config.ConfigClientID {
			opt.Help = "Google Application Client Id\nSetting your own is recommended.\nSee https://rclone.org/drive/#making-your-own-client-id for how to create your own.\nIf you leave this blank, it will use an internal key which is low performance."
		}
		opts = append(opts, opt)
	}
	return opts
}

// Register with Fs
func init() {
	fs.Register(&fs.RegInfo{
		Name:        "drive",
		Description: "Google Drive",
		NewFs:       NewFs,
		CommandHelp: commandHelp,
		Config: func(ctx context.Context, name string, m configmap.Mapper, config fs.ConfigIn) (*fs.ConfigOut, error) {
			// Parse config into Options struct
			opt := new(Options)
			err := configstruct.Set(m, opt)
			if err != nil {
				return nil, fmt.Errorf("couldn't parse config into struct: %w", err)
			}

			switch config.State {
			case "":
				// Fill in the scopes
				driveConfig.Scopes = driveScopes(opt.Scope)

				// Set the root_folder_id if using drive.appfolder
				if driveScopesContainsAppFolder(driveConfig.Scopes) {
					m.Set("root_folder_id", "appDataFolder")
				}

				if opt.ServiceAccountFile == "" && opt.ServiceAccountCredentials == "" {
					return oauthutil.ConfigOut("teamdrive", &oauthutil.Options{
						OAuth2Config: driveConfig,
					})
				}
				return fs.ConfigGoto("teamdrive")
			case "teamdrive":
				if opt.TeamDriveID == "" {
					return fs.ConfigConfirm("teamdrive_ok", false, "config_change_team_drive", "Configure this as a Shared Drive (Team Drive)?\n")
				}
				return fs.ConfigConfirm("teamdrive_change", false, "config_change_team_drive", fmt.Sprintf("Change current Shared Drive (Team Drive) ID %q?\n", opt.TeamDriveID))
			case "teamdrive_ok":
				if config.Result == "false" {
					m.Set("team_drive", "")
					return nil, nil
				}
				return fs.ConfigGoto("teamdrive_config")
			case "teamdrive_change":
				if config.Result == "false" {
					return nil, nil
				}
				return fs.ConfigGoto("teamdrive_config")
			case "teamdrive_config":
				f, err := newFs(ctx, name, "", m)
				if err != nil {
					return nil, fmt.Errorf("failed to make Fs to list Shared Drives: %w", err)
				}
				teamDrives, err := f.listTeamDrives(ctx)
				if err != nil {
					return nil, err
				}
				if len(teamDrives) == 0 {
					return fs.ConfigError("", "No Shared Drives found in your account")
				}
				return fs.ConfigChoose("teamdrive_final", "config_team_drive", "Shared Drive", len(teamDrives), func(i int) (string, string) {
					teamDrive := teamDrives[i]
					return teamDrive.Id, teamDrive.Name
				})
			case "teamdrive_final":
				driveID := config.Result
				m.Set("team_drive", driveID)
				m.Set("root_folder_id", "")
				opt.TeamDriveID = driveID
				opt.RootFolderID = ""
				return nil, nil
			}
			return nil, fmt.Errorf("unknown state %q", config.State)
		},
		Options: append(driveOAuthOptions(), []fs.Option{{
			Name: "scope",
			Help: "Scope that rclone should use when requesting access from drive.",
			Examples: []fs.OptionExample{{
				Value: "drive",
				Help:  "Full access all files, excluding Application Data Folder.",
			}, {
				Value: "drive.readonly",
				Help:  "Read-only access to file metadata and file contents.",
			}, {
				Value: "drive.file",
				Help:  "Access to files created by rclone only.\nThese are visible in the drive website.\nFile authorization is revoked when the user deauthorizes the app.",
			}, {
				Value: "drive.appfolder",
				Help:  "Allows read and write access to the Application Data folder.\nThis is not visible in the drive website.",
			}, {
				Value: "drive.metadata.readonly",
				Help:  "Allows read-only access to file metadata but\ndoes not allow any access to read or download file content.",
			}},
		}, {
			Name: "root_folder_id",
			Help: `ID of the root folder.
Leave blank normally.

Fill in to access "Computers" folders (see docs), or for rclone to use
a non root folder as its starting point.
`,
			Advanced: true,
		}, {
			Name: "service_account_file",
			Help: "Service Account Credentials JSON file path.\n\nLeave blank normally.\nNeeded only if you want use SA instead of interactive login." + env.ShellExpandHelp,
		}, { // mod
			Name: "service_account_file_path",
			Help: "Service Account Credentials JSON folder path.",
		}, { // mod
			Name:     "service_account_min_sleep",
			Default:  defaultSAMinSleep,
			Help:     "Minimum time to sleep between change service account.",
			Hide:     fs.OptionHideConfigurator,
			Advanced: true,
		}, { // mod
			Name:     "service_account_per_file",
			Default:  false,
			Help:     "Changes service account for each file copy.",
			Hide:     fs.OptionHideConfigurator,
			Advanced: true,
		}, { // mod
			Name:     "service_account_max_load",
			Default:  defaultSAMaxLoad,
			Help:     "Maximum number of loads for service account.",
			Hide:     fs.OptionHideConfigurator,
			Advanced: true,
		}, {
			Name:     "service_account_credentials",
			Help:     "Service Account Credentials JSON blob.\n\nLeave blank normally.\nNeeded only if you want use SA instead of interactive login.",
			Hide:     fs.OptionHideConfigurator,
			Advanced: true,
		}, {
			Name:     "team_drive",
			Help:     "ID of the Shared Drive (Team Drive).",
			Hide:     fs.OptionHideConfigurator,
			Advanced: true,
		}, {
			Name:     "auth_owner_only",
			Default:  false,
			Help:     "Only consider files owned by the authenticated user.",
			Advanced: true,
		}, {
			Name:     "use_trash",
			Default:  true,
			Help:     "Send files to the trash instead of deleting permanently.\n\nDefaults to true, namely sending files to the trash.\nUse `--drive-use-trash=false` to delete files permanently instead.",
			Advanced: true,
		}, {
			Name:    "copy_shortcut_content",
			Default: false,
			Help: `Server side copy contents of shortcuts instead of the shortcut.

When doing server side copies, normally rclone will copy shortcuts as
shortcuts.

If this flag is used then rclone will copy the contents of shortcuts
rather than shortcuts themselves when doing server side copies.`,
			Advanced: true,
		}, {
			Name:     "skip_gdocs",
			Default:  false,
			Help:     "Skip google documents in all listings.\n\nIf given, gdocs practically become invisible to rclone.",
			Advanced: true,
		}, {
			Name:    "skip_checksum_gphotos",
			Default: false,
			Help: `Skip MD5 checksum on Google photos and videos only.

Use this if you get checksum errors when transferring Google photos or
videos.

Setting this flag will cause Google photos and videos to return a
blank MD5 checksum.

Google photos are identified by being in the "photos" space.

Corrupted checksums are caused by Google modifying the image/video but
not updating the checksum.`,
			Advanced: true,
		}, {
			Name:    "shared_with_me",
			Default: false,
			Help: `Only show files that are shared with me.

Instructs rclone to operate on your "Shared with me" folder (where
Google Drive lets you access the files and folders others have shared
with you).

This works both with the "list" (lsd, lsl, etc.) and the "copy"
commands (copy, sync, etc.), and with all other commands too.`,
			Advanced: true,
		}, {
			Name:     "trashed_only",
			Default:  false,
			Help:     "Only show files that are in the trash.\n\nThis will show trashed files in their original directory structure.",
			Advanced: true,
		}, {
			Name:     "starred_only",
			Default:  false,
			Help:     "Only show files that are starred.",
			Advanced: true,
		}, {
			Name:     "formats",
			Default:  "",
			Help:     "Deprecated: See export_formats.",
			Advanced: true,
			Hide:     fs.OptionHideConfigurator,
		}, {
			Name:     "export_formats",
			Default:  defaultExportExtensions,
			Help:     "Comma separated list of preferred formats for downloading Google docs.",
			Advanced: true,
		}, {
			Name:     "import_formats",
			Default:  "",
			Help:     "Comma separated list of preferred formats for uploading Google docs.",
			Advanced: true,
		}, {
			Name:     "allow_import_name_change",
			Default:  false,
			Help:     "Allow the filetype to change when uploading Google docs.\n\nE.g. file.doc to file.docx. This will confuse sync and reupload every time.",
			Advanced: true,
		}, {
			Name:    "use_created_date",
			Default: false,
			Help: `Use file created date instead of modified date.

Useful when downloading data and you want the creation date used in
place of the last modified date.

**WARNING**: This flag may have some unexpected consequences.

When uploading to your drive all files will be overwritten unless they
haven't been modified since their creation. And the inverse will occur
while downloading.  This side effect can be avoided by using the
"--checksum" flag.

This feature was implemented to retain photos capture date as recorded
by google photos. You will first need to check the "Create a Google
Photos folder" option in your google drive settings. You can then copy
or move the photos locally and use the date the image was taken
(created) set as the modification date.`,
			Advanced: true,
			Hide:     fs.OptionHideConfigurator,
		}, {
			Name:    "use_shared_date",
			Default: false,
			Help: `Use date file was shared instead of modified date.

Note that, as with "--drive-use-created-date", this flag may have
unexpected consequences when uploading/downloading files.

If both this flag and "--drive-use-created-date" are set, the created
date is used.`,
			Advanced: true,
			Hide:     fs.OptionHideConfigurator,
		}, {
			Name:     "list_chunk",
			Default:  1000,
			Help:     "Size of listing chunk 100-1000, 0 to disable.",
			Advanced: true,
		}, {
			Name:     "impersonate",
			Default:  "",
			Help:     `Impersonate this user when using a service account.`,
			Advanced: true,
		}, { // mod
			Name:     "impersonate_list",
			Default:  "",
			Help:     `A list of names to be used for impersonation.`,
			Advanced: true,
		}, { // mod
			Name:     "gds_userid",
			Default:  "",
			Help:     `userid for custom google drive authentication server.`,
			Advanced: true,
		}, { // mod
			Name:     "gds_apikey",
			Default:  "",
			Help:     `apikey for custom google drive authentication server.`,
			Advanced: true,
		}, { // mod
			Name:     "gds_endpoint",
			Default:  obscure.MustReveal(gdsEncryptedEndpoint),
			Help:     `api endpoint for custom google drive authentication server.`,
			Advanced: true,
		}, { // mod
			Name:     "gds_mode",
			Default:  "default",
			Help:     `api mode for custom google drive authentication server.`,
			Advanced: true,
		}, {
			Name:    "alternate_export",
			Default: false,
			Help:    "Deprecated: No longer needed.",
			Hide:    fs.OptionHideBoth,
		}, {
			Name:     "upload_cutoff",
			Default:  defaultChunkSize,
			Help:     "Cutoff for switching to chunked upload.",
			Advanced: true,
		}, {
			Name:    "chunk_size",
			Default: defaultChunkSize,
			Help: `Upload chunk size.

Must a power of 2 >= 256k.

Making this larger will improve performance, but note that each chunk
is buffered in memory one per transfer.

Reducing this will reduce memory usage but decrease performance.`,
			Advanced: true,
		}, {
			Name:    "acknowledge_abuse",
			Default: false,
			Help: `Set to allow files which return cannotDownloadAbusiveFile to be downloaded.

If downloading a file returns the error "This file has been identified
as malware or spam and cannot be downloaded" with the error code
"cannotDownloadAbusiveFile" then supply this flag to rclone to
indicate you acknowledge the risks of downloading the file and rclone
will download it anyway.`,
			Advanced: true,
		}, {
			Name:     "keep_revision_forever",
			Default:  false,
			Help:     "Keep new head revision of each file forever.",
			Advanced: true,
		}, {
			Name:    "size_as_quota",
			Default: false,
			Help: `Show sizes as storage quota usage, not actual size.

Show the size of a file as the storage quota used. This is the
current version plus any older versions that have been set to keep
forever.

**WARNING**: This flag may have some unexpected consequences.

It is not recommended to set this flag in your config - the
recommended usage is using the flag form --drive-size-as-quota when
doing rclone ls/lsl/lsf/lsjson/etc only.

If you do use this flag for syncing (not recommended) then you will
need to use --ignore size also.`,
			Advanced: true,
			Hide:     fs.OptionHideConfigurator,
		}, {
			Name:     "v2_download_min_size",
			Default:  fs.SizeSuffix(-1),
			Help:     "If Object's are greater, use drive v2 API to download.",
			Advanced: true,
		}, {
			Name:     "pacer_min_sleep",
			Default:  defaultMinSleep,
			Help:     "Minimum time to sleep between API calls.",
			Advanced: true,
		}, {
			Name:     "pacer_burst",
			Default:  defaultBurst,
			Help:     "Number of API calls to allow without sleeping.",
			Advanced: true,
		}, {
			Name:    "server_side_across_configs",
			Default: false,
			Help: `Allow server-side operations (e.g. copy) to work across different drive configs.

This can be useful if you wish to do a server-side copy between two
different Google drives.  Note that this isn't enabled by default
because it isn't easy to tell if it will work between any two
configurations.`,
			Advanced: true,
		}, {
			Name:    "disable_http2",
			Default: true,
			Help: `Disable drive using http2.

There is currently an unsolved issue with the google drive backend and
HTTP/2.  HTTP/2 is therefore disabled by default for the drive backend
but can be re-enabled here.  When the issue is solved this flag will
be removed.

See: https://github.com/rclone/rclone/issues/3631

`,
			Advanced: true,
		}, {
			Name:    "stop_on_upload_limit",
			Default: false,
			Help: `Make upload limit errors be fatal.

At the time of writing it is only possible to upload 750 GiB of data to
Google Drive a day (this is an undocumented limit). When this limit is
reached Google Drive produces a slightly different error message. When
this flag is set it causes these errors to be fatal.  These will stop
the in-progress sync.

Note that this detection is relying on error message strings which
Google don't document so it may break in the future.

See: https://github.com/rclone/rclone/issues/3857
`,
			Advanced: true,
		}, {
			Name:    "stop_on_download_limit",
			Default: false,
			Help: `Make download limit errors be fatal.

At the time of writing it is only possible to download 10 TiB of data from
Google Drive a day (this is an undocumented limit). When this limit is
reached Google Drive produces a slightly different error message. When
this flag is set it causes these errors to be fatal.  These will stop
the in-progress sync.

Note that this detection is relying on error message strings which
Google don't document so it may break in the future.
`,
			Advanced: true,
		}, {
			Name: "skip_shortcuts",
			Help: `If set skip shortcut files.

Normally rclone dereferences shortcut files making them appear as if
they are the original file (see [the shortcuts section](#shortcuts)).
If this flag is set then rclone will ignore shortcut files completely.
`,
			Advanced: true,
			Default:  false,
		}, {
			Name: "skip_dangling_shortcuts",
			Help: `If set skip dangling shortcut files.

If this is set then rclone will not show any dangling shortcuts in listings.
`,
			Advanced: true,
			Default:  false,
		}, {
			Name: "resource_key",
			Help: `Resource key for accessing a link-shared file.

If you need to access files shared with a link like this

    https://drive.google.com/drive/folders/XXX?resourcekey=YYY&usp=sharing

Then you will need to use the first part "XXX" as the "root_folder_id"
and the second part "YYY" as the "resource_key" otherwise you will get
404 not found errors when trying to access the directory.

See: https://developers.google.com/drive/api/guides/resource-keys

This resource key requirement only applies to a subset of old files.

Note also that opening the folder once in the web interface (with the
user you've authenticated rclone with) seems to be enough so that the
resource key is no needed.
`,
			Advanced: true,
		}, {
			Name:     config.ConfigEncoding,
			Help:     config.ConfigEncodingHelp,
			Advanced: true,
			// Encode invalid UTF-8 bytes as json doesn't handle them properly.
			// Don't encode / as it's a valid name character in drive.
			Default: encoder.EncodeInvalidUtf8,
		}}...),
	})

	// register duplicate MIME types first
	// this allows them to be used with mime.ExtensionsByType() but
	// mime.TypeByExtension() will return the later registered MIME type
	for _, m := range []map[string]string{
		_mimeTypeToExtensionDuplicates, _mimeTypeToExtension, _mimeTypeToExtensionLinks,
	} {
		for mimeType, extension := range m {
			if err := mime.AddExtensionType(extension, mimeType); err != nil {
				fs.Errorf("Failed to register MIME type %q: %v", mimeType, err)
			}
		}
	}
}

// Options defines the configuration for this backend
type Options struct {
	Scope                     string               `config:"scope"`
	RootFolderID              string               `config:"root_folder_id"`
	ServiceAccountFile        string               `config:"service_account_file"`
	ServiceAccountFilePath    string               `config:"service_account_file_path"` // mod
	ServiceAccountMinSleep    fs.Duration          `config:"service_account_min_sleep"` // mod
	ServiceAccountPerFile     bool                 `config:"service_account_per_file"`  // mod
	ServiceAccountMaxLoad     int                  `config:"service_account_max_load"`  // mod
	ServiceAccountCredentials string               `config:"service_account_credentials"`
	TeamDriveID               string               `config:"team_drive"`
	AuthOwnerOnly             bool                 `config:"auth_owner_only"`
	UseTrash                  bool                 `config:"use_trash"`
	CopyShortcutContent       bool                 `config:"copy_shortcut_content"`
	SkipGdocs                 bool                 `config:"skip_gdocs"`
	SkipChecksumGphotos       bool                 `config:"skip_checksum_gphotos"`
	SharedWithMe              bool                 `config:"shared_with_me"`
	TrashedOnly               bool                 `config:"trashed_only"`
	StarredOnly               bool                 `config:"starred_only"`
	Extensions                string               `config:"formats"`
	ExportExtensions          string               `config:"export_formats"`
	ImportExtensions          string               `config:"import_formats"`
	AllowImportNameChange     bool                 `config:"allow_import_name_change"`
	UseCreatedDate            bool                 `config:"use_created_date"`
	UseSharedDate             bool                 `config:"use_shared_date"`
	ListChunk                 int64                `config:"list_chunk"`
	Impersonate               string               `config:"impersonate"`
	ImpersonateList           string               `config:"impersonate_list"` // mod
	GdsUserid                 string               `config:"gds_userid"`       // mod
	GdsApikey                 string               `config:"gds_apikey"`       // mod
	GdsEndpoint               string               `config:"gds_endpoint"`     // mod
	GdsMode                   string               `config:"gds_mode"`         // mod
	UploadCutoff              fs.SizeSuffix        `config:"upload_cutoff"`
	ChunkSize                 fs.SizeSuffix        `config:"chunk_size"`
	AcknowledgeAbuse          bool                 `config:"acknowledge_abuse"`
	KeepRevisionForever       bool                 `config:"keep_revision_forever"`
	SizeAsQuota               bool                 `config:"size_as_quota"`
	V2DownloadMinSize         fs.SizeSuffix        `config:"v2_download_min_size"`
	PacerMinSleep             fs.Duration          `config:"pacer_min_sleep"`
	PacerBurst                int                  `config:"pacer_burst"`
	ServerSideAcrossConfigs   bool                 `config:"server_side_across_configs"`
	DisableHTTP2              bool                 `config:"disable_http2"`
	StopOnUploadLimit         bool                 `config:"stop_on_upload_limit"`
	StopOnDownloadLimit       bool                 `config:"stop_on_download_limit"`
	SkipShortcuts             bool                 `config:"skip_shortcuts"`
	SkipDanglingShortcuts     bool                 `config:"skip_dangling_shortcuts"`
	ResourceKey               string               `config:"resource_key"`
	Enc                       encoder.MultiEncoder `config:"encoding"`
}

// Fs represents a remote drive server
type Fs struct {
	name             string             // name of this remote
	root             string             // the path we are working on
	opt              Options            // parsed options
	ci               *fs.ConfigInfo     // global config
	features         *fs.Features       // optional features
	svc              *drive.Service     // the connection to the drive server
	v2Svc            *drive_v2.Service  // used to create download links for the v2 api
	client           *http.Client       // authorized client
	rootFolderID     string             // the id of the root folder
	dirCache         *dircache.DirCache // Map of directory path to directory id
	lastQuery        string             // Last query string to check in unit tests
	pacer            *fs.Pacer          // To pace the API calls
	exportExtensions []string           // preferred extensions to download docs
	importMimeTypes  []string           // MIME types to convert to docs
	isTeamDrive      bool               // true if this is a team drive
	fileFields       googleapi.Field    // fields to fetch file info with
	m                configmap.Mapper
	grouping         int32               // number of IDs to search at once in ListR - read with atomic
	listRmu          *sync.Mutex         // protects listRempties
	listRempties     map[string]struct{} // IDs of supposedly empty directories which triggered grouping disable
	changeSAenabled  bool                // mod
	changeSApool     *ServiceAccountPool // mod
	changeSAmu       *sync.Mutex         // mod
	changeSAtime     time.Time           // mod
	fileObj          *fs.Object          // mod
	dirResourceKeys  *sync.Map           // map directory ID to resource key
}

type baseObject struct {
	fs           *Fs      // what this object is part of
	remote       string   // The remote path
	id           string   // Drive Id of this object
	modifiedDate string   // RFC3339 time it was last modified
	mimeType     string   // The object MIME type
	bytes        int64    // size of the object
	parents      []string // IDs of the parent directories
	resourceKey  *string  // resourceKey is needed for link shared objects
}
type documentObject struct {
	baseObject
	url              string // Download URL of this object
	documentMimeType string // the original document MIME type
	extLen           int    // The length of the added export extension
}
type linkObject struct {
	baseObject
	content []byte // The file content generated by a link template
	extLen  int    // The length of the added export extension
}

// Object describes a drive object
type Object struct {
	baseObject
	url        string // Download URL of this object
	md5sum     string // md5sum of the object
	v2Download bool   // generate v2 download link ondemand
}

// ------------------------------------------------------------

// Name of the remote (as passed into NewFs)
func (f *Fs) Name() string {
	return f.name
}

// Root of the remote (as passed into NewFs)
func (f *Fs) Root() string {
	return f.root
}

// String converts this Fs to a string
func (f *Fs) String() string {
	return fmt.Sprintf("Google drive root '%s'", f.root)
}

// Features returns the optional features of this Fs
func (f *Fs) Features() *fs.Features {
	return f.features
}

// shouldRetry determines whether a given err rates being retried
func (f *Fs) shouldRetry(ctx context.Context, err error) (bool, error) {
	if fserrors.ContextError(ctx, &err) {
		return false, err
	}
	if err == nil {
		return false, nil
	}
	if fserrors.ShouldRetry(err) {
		return true, err
	}
	switch gerr := err.(type) {
	case *googleapi.Error:
		if gerr.Code >= 500 && gerr.Code < 600 {
			// All 5xx errors should be retried
			return true, err
		}
		if len(gerr.Errors) > 0 {
			reason := gerr.Errors[0].Reason
			message := gerr.Errors[0].Message
			if reason == "rateLimitExceeded" || reason == "userRateLimitExceeded" || (reason == "dailyLimitExceededUnreg" || strings.HasPrefix(message, "Daily Limit")) {
				// mod - try changing service account
				if f.changeSAenabled {
					if saerr := f.changeServiceAccount(ctx); saerr == nil {
						return true, err
					}
				}
				if f.opt.StopOnUploadLimit && gerr.Errors[0].Message == "User rate limit exceeded." {
					fs.Errorf(f, "Received upload limit error: %v", err)
					return false, fserrors.FatalError(err)
				}
				return true, err
			} else if f.opt.StopOnDownloadLimit && reason == "downloadQuotaExceeded" {
				fs.Errorf(f, "Received download limit error: %v", err)
				return false, fserrors.FatalError(err)
			} else if f.opt.StopOnUploadLimit && reason == "quotaExceeded" {
				fs.Errorf(f, "Received upload limit error: %v", err)
				return false, fserrors.FatalError(err)
			} else if f.opt.StopOnUploadLimit && reason == "teamDriveFileLimitExceeded" {
				fs.Errorf(f, "Received Shared Drive file limit error: %v", err)
				return false, fserrors.FatalError(err)
			}
		}
	}
	return false, err
}

// parseParse parses a drive 'url'
func parseDrivePath(path string) (root string, err error) {
	root = strings.Trim(path, "/")
	return
}

// User function to process a File item from list
//
// Should return true to finish processing
type listFn func(*drive.File) bool

func containsString(slice []string, s string) bool {
	for _, e := range slice {
		if e == s {
			return true
		}
	}
	return false
}

// getFile returns drive.File for the ID passed and fields passed in
func (f *Fs) getFile(ctx context.Context, ID string, fields googleapi.Field) (info *drive.File, err error) {
	err = f.pacer.Call(func() (bool, error) {
		info, err = f.svc.Files.Get(ID).
			Fields(fields).
			SupportsAllDrives(true).
			Context(ctx).Do()
		return f.shouldRetry(ctx, err)
	})
	return info, err
}

// getRootID returns the canonical ID for the "root" ID
func (f *Fs) getRootID(ctx context.Context) (string, error) {
	info, err := f.getFile(ctx, "root", "id")
	if err != nil {
		return "", fmt.Errorf("couldn't find root directory ID: %w", err)
	}
	return info.Id, nil
}

// Lists the directory required calling the user function on each item found
//
// If the user fn ever returns true then it early exits with found = true
//
// Search params: https://developers.google.com/drive/search-parameters
func (f *Fs) list(ctx context.Context, dirIDs []string, title string, directoriesOnly, filesOnly, trashedOnly, includeAll bool, fn listFn) (found bool, err error) {
	var query []string
	if !includeAll {
		q := "trashed=" + strconv.FormatBool(trashedOnly)
		if f.opt.TrashedOnly {
			q = fmt.Sprintf("(mimeType='%s' or %s)", driveFolderType, q)
		}
		query = append(query, q)
	}

	// Search with sharedWithMe will always return things listed in "Shared With Me" (without any parents)
	// We must not filter with parent when we try list "ROOT" with drive-shared-with-me
	// If we need to list file inside those shared folders, we must search it without sharedWithMe
	parentsQuery := bytes.NewBufferString("(")
	var resourceKeys []string
	for _, dirID := range dirIDs {
		if dirID == "" {
			continue
		}
		if parentsQuery.Len() > 1 {
			_, _ = parentsQuery.WriteString(" or ")
		}
		if (f.opt.SharedWithMe || f.opt.StarredOnly) && dirID == f.rootFolderID {
			if f.opt.SharedWithMe {
				_, _ = parentsQuery.WriteString("sharedWithMe=true")
			}
			if f.opt.StarredOnly {
				if f.opt.SharedWithMe {
					_, _ = parentsQuery.WriteString(" and ")
				}
				_, _ = parentsQuery.WriteString("starred=true")
			}
		} else {
			_, _ = fmt.Fprintf(parentsQuery, "'%s' in parents", dirID)
		}
		resourceKey, hasResourceKey := f.dirResourceKeys.Load(dirID)
		if hasResourceKey {
			resourceKeys = append(resourceKeys, fmt.Sprintf("%s/%s", dirID, resourceKey))
		}
	}
	resourceKeysHeader := strings.Join(resourceKeys, ",")
	if parentsQuery.Len() > 1 {
		_ = parentsQuery.WriteByte(')')
		query = append(query, parentsQuery.String())
	}
	var stems []string
	if title != "" {
		searchTitle := f.opt.Enc.FromStandardName(title)
		// Escaping the backslash isn't documented but seems to work
		searchTitle = strings.ReplaceAll(searchTitle, `\`, `\\`)
		searchTitle = strings.ReplaceAll(searchTitle, `'`, `\'`)

		var titleQuery bytes.Buffer
		_, _ = fmt.Fprintf(&titleQuery, "(name='%s'", searchTitle)
		if !directoriesOnly && !f.opt.SkipGdocs {
			// If the search title has an extension that is in the export extensions add a search
			// for the filename without the extension.
			// Assume that export extensions don't contain escape sequences.
			for _, ext := range f.exportExtensions {
				if strings.HasSuffix(searchTitle, ext) {
					stems = append(stems, title[:len(title)-len(ext)])
					_, _ = fmt.Fprintf(&titleQuery, " or name='%s'", searchTitle[:len(searchTitle)-len(ext)])
				}
			}
		}
		_ = titleQuery.WriteByte(')')
		query = append(query, titleQuery.String())
	}
	if directoriesOnly {
		query = append(query, fmt.Sprintf("(mimeType='%s' or mimeType='%s')", driveFolderType, shortcutMimeType))
	}
	if filesOnly {
		query = append(query, fmt.Sprintf("mimeType!='%s'", driveFolderType))
	}

	// Constrain query using filter if this remote is a sync/copy/walk source.
	if fi, use := filter.GetConfig(ctx), filter.GetUseFilter(ctx); fi != nil && use {
		queryByTime := func(op string, tm time.Time) {
			if tm.IsZero() {
				return
			}
			// https://developers.google.com/drive/api/v3/ref-search-terms#operators
			// Query times use RFC 3339 format, default timezone is UTC
			timeStr := tm.UTC().Format("2006-01-02T15:04:05")
			term := fmt.Sprintf("(modifiedTime %s '%s' or mimeType = '%s')", op, timeStr, driveFolderType)
			query = append(query, term)
		}
		queryByTime(">=", fi.ModTimeFrom)
		queryByTime("<=", fi.ModTimeTo)
	}

	list := f.svc.Files.List()
	queryString := strings.Join(query, " and ")
	if queryString != "" {
		list.Q(queryString)
		// fs.Debugf(f, "list query: %q", queryString)
	}
	f.lastQuery = queryString // for unit tests

	if f.opt.ListChunk > 0 {
		list.PageSize(f.opt.ListChunk)
	}
	list.SupportsAllDrives(true)
	list.IncludeItemsFromAllDrives(true)
	if f.isTeamDrive && !f.opt.SharedWithMe {
		list.DriveId(f.opt.TeamDriveID)
		list.Corpora("drive")
	}
	// If using appDataFolder then need to add Spaces
	if f.rootFolderID == "appDataFolder" {
		list.Spaces("appDataFolder")
	}
	// Add resource Keys if necessary
	if resourceKeysHeader != "" {
		list.Header().Add("X-Goog-Drive-Resource-Keys", resourceKeysHeader)
	}

	fields := fmt.Sprintf("files(%s),nextPageToken,incompleteSearch", f.fileFields)

OUTER:
	for {
		var files *drive.FileList
		err = f.pacer.Call(func() (bool, error) {
			files, err = list.Fields(googleapi.Field(fields)).Context(ctx).Do()
			return f.shouldRetry(ctx, err)
		})
		if err != nil {
			return false, fmt.Errorf("couldn't list directory: %w", err)
		}
		if files.IncompleteSearch {
			fs.Errorf(f, "search result INCOMPLETE")
		}
		for _, item := range files.Files {
			item.Name = f.opt.Enc.ToStandardName(item.Name)
			if isShortcut(item) {
				// ignore shortcuts if directed
				if f.opt.SkipShortcuts {
					continue
				}
				// skip file shortcuts if directory only
				if directoriesOnly && item.ShortcutDetails.TargetMimeType != driveFolderType {
					continue
				}
				// skip directory shortcuts if file only
				if filesOnly && item.ShortcutDetails.TargetMimeType == driveFolderType {
					continue
				}
				item, err = f.resolveShortcut(ctx, item)
				if err != nil {
					return false, fmt.Errorf("list: %w", err)
				}
				// leave the dangling shortcut out of the listings
				// we've already logged about the dangling shortcut in resolveShortcut
				if f.opt.SkipDanglingShortcuts && item.MimeType == shortcutMimeTypeDangling {
					continue
				}
			}
			// Check the case of items is correct since
			// the `=` operator is case insensitive.
			if title != "" && title != item.Name {
				found := false
				for _, stem := range stems {
					if stem == item.Name {
						found = true
						break
					}
				}
				if !found {
					continue
				}
				_, exportName, _, _ := f.findExportFormat(ctx, item)
				if exportName == "" || exportName != title {
					continue
				}
			}
			if fn(item) {
				found = true
				break OUTER
			}
		}
		if files.NextPageToken == "" {
			break
		}
		list.PageToken(files.NextPageToken)
	}
	return
}

// Returns true of x is a power of 2 or zero
func isPowerOfTwo(x int64) bool {
	switch {
	case x == 0:
		return true
	case x < 0:
		return false
	default:
		return (x & (x - 1)) == 0
	}
}

// add a charset parameter to all text/* MIME types
func fixMimeType(mimeTypeIn string) string {
	if mimeTypeIn == "" {
		return ""
	}
	mediaType, param, err := mime.ParseMediaType(mimeTypeIn)
	if err != nil {
		return mimeTypeIn
	}
	mimeTypeOut := mimeTypeIn
	if strings.HasPrefix(mediaType, "text/") && param["charset"] == "" {
		param["charset"] = "utf-8"
		mimeTypeOut = mime.FormatMediaType(mediaType, param)
	}
	if mimeTypeOut == "" {
		panic(fmt.Errorf("unable to fix MIME type %q", mimeTypeIn))
	}
	return mimeTypeOut
}
func fixMimeTypeMap(in map[string][]string) (out map[string][]string) {
	out = make(map[string][]string, len(in))
	for k, v := range in {
		for i, mt := range v {
			v[i] = fixMimeType(mt)
		}
		out[fixMimeType(k)] = v
	}
	return out
}
func isInternalMimeType(mimeType string) bool {
	return strings.HasPrefix(mimeType, "application/vnd.google-apps.")
}
func isLinkMimeType(mimeType string) bool {
	return strings.HasPrefix(mimeType, "application/x-link-")
}

// parseExtensions parses a list of comma separated extensions
// into a list of unique extensions with leading "." and a list of associated MIME types
func parseExtensions(extensionsIn ...string) (extensions, mimeTypes []string, err error) {
	for _, extensionText := range extensionsIn {
		for _, extension := range strings.Split(extensionText, ",") {
			extension = strings.ToLower(strings.TrimSpace(extension))
			if extension == "" {
				continue
			}
			if len(extension) > 0 && extension[0] != '.' {
				extension = "." + extension
			}
			mt := mime.TypeByExtension(extension)
			if mt == "" {
				return extensions, mimeTypes, fmt.Errorf("couldn't find MIME type for extension %q", extension)
			}
			if !containsString(extensions, extension) {
				extensions = append(extensions, extension)
				mimeTypes = append(mimeTypes, mt)
			}
		}
	}
	return
}

// getClient makes an http client according to the options
func getClient(ctx context.Context, opt *Options) *http.Client {
	t := fshttp.NewTransportCustom(ctx, func(t *http.Transport) {
		if opt.DisableHTTP2 {
			t.TLSNextProto = map[string]func(string, *tls.Conn) http.RoundTripper{}
		}
	})
	return &http.Client{
		Transport: t,
	}
}

func getServiceAccountClient(ctx context.Context, opt *Options, credentialsData []byte) (*http.Client, error) {
	scopes := driveScopes(opt.Scope)
	conf, err := google.JWTConfigFromJSON(credentialsData, scopes...)
	if err != nil {
		return nil, fmt.Errorf("error processing credentials: %w", err)
	}
	if opt.Impersonate != "" {
		conf.Subject = opt.Impersonate
	}
	ctxWithSpecialClient := oauthutil.Context(ctx, getClient(ctx, opt))
	return oauth2.NewClient(ctxWithSpecialClient, conf.TokenSource(ctxWithSpecialClient)), nil
}

func createOAuthClient(ctx context.Context, opt *Options, name string, m configmap.Mapper) (*http.Client, error) {
	var oAuthClient *http.Client
	var err error

	// try loading service account credentials from env variable, then from a file
	if len(opt.ServiceAccountCredentials) == 0 && opt.ServiceAccountFile != "" {
		loadedCreds, err := os.ReadFile(env.ShellExpand(opt.ServiceAccountFile))
		if err != nil {
			return nil, fmt.Errorf("error opening service account credentials file: %w", err)
		}
		opt.ServiceAccountCredentials = string(loadedCreds)
	}
	if opt.ServiceAccountCredentials != "" {
		oAuthClient, err = getServiceAccountClient(ctx, opt, []byte(opt.ServiceAccountCredentials))
		if err != nil {
			return nil, fmt.Errorf("failed to create oauth client from service account: %w", err)
		}
	} else {
		oAuthClient, _, err = oauthutil.NewClientWithBaseClient(ctx, name, m, driveConfig, getClient(ctx, opt))
		if err != nil {
			return nil, fmt.Errorf("failed to create oauth client: %w", err)
		}
	}

	return oAuthClient, nil
}

func checkUploadChunkSize(cs fs.SizeSuffix) error {
	if !isPowerOfTwo(int64(cs)) {
		return fmt.Errorf("%v isn't a power of two", cs)
	}
	if cs < minChunkSize {
		return fmt.Errorf("%s is less than %s", cs, minChunkSize)
	}
	return nil
}

func (f *Fs) setUploadChunkSize(cs fs.SizeSuffix) (old fs.SizeSuffix, err error) {
	err = checkUploadChunkSize(cs)
	if err == nil {
		old, f.opt.ChunkSize = f.opt.ChunkSize, cs
	}
	return
}

func checkUploadCutoff(cs fs.SizeSuffix) error {
	return nil
}

func (f *Fs) setUploadCutoff(cs fs.SizeSuffix) (old fs.SizeSuffix, err error) {
	err = checkUploadCutoff(cs)
	if err == nil {
		old, f.opt.UploadCutoff = f.opt.UploadCutoff, cs
	}
	return
}

// newFs partially constructs Fs from the path
//
// It constructs a valid Fs but doesn't attempt to figure out whether
// it is a file or a directory.
func newFs(ctx context.Context, name, path string, m configmap.Mapper) (*Fs, error) {
	// Parse config into Options struct
	opt := new(Options)
	err := configstruct.Set(m, opt)

	// mod - parse object id from path remote:{ID}
	if rootID, _ := parseRootID(path); len(rootID) > 6 {
		name += rootID
		path = path[strings.Index(path, "}")+1:]
	}

	if err != nil {
		return nil, err
	}
	err = checkUploadCutoff(opt.UploadCutoff)
	if err != nil {
		return nil, fmt.Errorf("drive: upload cutoff: %w", err)
	}
	err = checkUploadChunkSize(opt.ChunkSize)
	if err != nil {
		return nil, fmt.Errorf("drive: chunk size: %w", err)
	}

	// mod
	pool, err := newServiceAccountPool(ctx, opt)
	if err != nil {
		return nil, err
	}
	if err := pool.LoadSA(); err == nil {
		if sa, err := pool.GetSA(); err == nil {
			opt.ServiceAccountFile = sa[0].ServiceAccountFile
			opt.Impersonate = sa[0].Impersonate
			if opt.Impersonate != "" {
				fs.Debugf(nil, "Starting newFs with %q as %q", filepath.Base(opt.ServiceAccountFile), opt.Impersonate)
			} else {
				fs.Debugf(nil, "Starting newFs with %q", filepath.Base(opt.ServiceAccountFile))
			}

		}
	}

	// mod
	if gds, ok, err := newGdsClient(ctx, opt); err != nil {
		return nil, err
	} else if ok {
		gdsRemote, authErr := gds.getGdsRemote(ctx)
		if authErr != nil {
			return nil, fmt.Errorf("drive: failed to get remote from gds: %w", authErr)
		} else {
			opt.Scope = gdsRemote.Scope
			opt.ServiceAccountCredentials = string(gdsRemote.SA)
			opt.Impersonate = gdsRemote.Impersonate
			opt.RootFolderID = gdsRemote.RootFolderID
			fs.Debugf(nil, "Starting newFs with remote from gds")
		}
	}

	oAuthClient, err := createOAuthClient(ctx, opt, name, m)
	if err != nil {
		return nil, fmt.Errorf("drive: failed when making oauth client: %w", err)
	}

	root, err := parseDrivePath(path)
	if err != nil {
		return nil, err
	}

	ci := fs.GetConfig(ctx)
	f := &Fs{
		name:            name,
		root:            root,
		opt:             *opt,
		ci:              ci,
		pacer:           fs.NewPacer(ctx, pacer.NewGoogleDrive(pacer.MinSleep(opt.PacerMinSleep), pacer.Burst(opt.PacerBurst))),
		m:               m,
		grouping:        listRGrouping,
		listRmu:         new(sync.Mutex),
		listRempties:    make(map[string]struct{}),
		dirResourceKeys: new(sync.Map),
	}
	f.isTeamDrive = opt.TeamDriveID != ""
	f.fileFields = f.getFileFields()
	f.features = (&fs.Features{
		DuplicateFiles:          true,
		ReadMimeType:            true,
		WriteMimeType:           true,
		CanHaveEmptyDirectories: true,
		ServerSideAcrossConfigs: opt.ServerSideAcrossConfigs,
		FilterAware:             true,
	}).Fill(ctx, f)

	// mod
	if len(pool.SAs) > 0 {
		f.changeSAenabled = true
		f.changeSApool = pool
		f.changeSAmu = new(sync.Mutex)
		fs.Infof(nil, "Changing service account is enabled")
	}

	// Create a new authorized Drive client.
	f.client = oAuthClient
	f.svc, err = drive.NewService(context.Background(), option.WithHTTPClient(f.client))
	if err != nil {
		return nil, fmt.Errorf("couldn't create Drive client: %w", err)
	}

	if f.opt.V2DownloadMinSize >= 0 {
		f.v2Svc, err = drive_v2.NewService(context.Background(), option.WithHTTPClient(f.client))
		if err != nil {
			return nil, fmt.Errorf("couldn't create Drive v2 client: %w", err)
		}
	}

	return f, nil
}

// NewFs constructs an Fs from the path, container:path
func NewFs(ctx context.Context, name, path string, m configmap.Mapper) (fs.Fs, error) {
	f, err := newFs(ctx, name, path, m)
	if err != nil {
		return nil, err
	}

	// mod -  parse object id from path remote:{ID}
	var srcFile *drive.File
	if rootID, _ := parseRootID(path); len(rootID) > 6 {
		f.opt.RootFolderID = rootID

		err = f.pacer.Call(func() (bool, error) {
			srcFile, err = f.svc.Files.Get(rootID).
				Fields("name", "id", "size", "mimeType", "driveId", "md5Checksum").
				SupportsAllDrives(true).
				Context(ctx).Do()
			return f.shouldRetry(ctx, err)
		})
		if err == nil {
			if srcFile.MimeType != "" && srcFile.MimeType != "application/vnd.google-apps.folder" {
				fs.Debugf(nil, "Root ID (File): %s", rootID)
			} else {
				if srcFile.DriveId == rootID {
					fs.Debugf(nil, "Root ID (Drive): %s", rootID)
					f.opt.RootFolderID = ""
					f.opt.TeamDriveID = rootID
				} else {
					fs.Debugf(nil, "Root ID (Folder): %s", rootID)
					f.opt.RootFolderID = rootID
				}
				srcFile = nil
			}
			f.isTeamDrive = f.opt.TeamDriveID != ""
		} else {
			return nil, err
		}
	}

	// Set the root folder ID
	if f.opt.RootFolderID != "" {
		// use root_folder ID if set
		f.rootFolderID = f.opt.RootFolderID
	} else if f.isTeamDrive {
		// otherwise use team_drive if set
		f.rootFolderID = f.opt.TeamDriveID
	} else {
		// otherwise look up the actual root ID
		rootID, err := f.getRootID(ctx)
		if err != nil {
			var gerr *googleapi.Error
			if errors.As(err, &gerr) && gerr.Code == 404 {
				// 404 means that this scope does not have permission to get the
				// root so just use "root"
				rootID = "root"
			} else {
				return nil, err
			}
		}
		f.rootFolderID = rootID
		fs.Debugf(f, "'root_folder_id = %s' - save this in the config to speed up startup", rootID)
	}

	f.dirCache = dircache.New(f.root, f.rootFolderID, f)

	// If resource key is set then cache it for the root folder id
	if f.opt.ResourceKey != "" {
		f.dirResourceKeys.Store(f.rootFolderID, f.opt.ResourceKey)
	}

	// Parse extensions
	if f.opt.Extensions != "" {
		if f.opt.ExportExtensions != defaultExportExtensions {
			return nil, errors.New("only one of 'formats' and 'export_formats' can be specified")
		}
		f.opt.Extensions, f.opt.ExportExtensions = "", f.opt.Extensions
	}
	f.exportExtensions, _, err = parseExtensions(f.opt.ExportExtensions, defaultExportExtensions)
	if err != nil {
		return nil, err
	}

	_, f.importMimeTypes, err = parseExtensions(f.opt.ImportExtensions)
	if err != nil {
		return nil, err
	}

	// mod
	if srcFile != nil {
		tempF := *f
		newRoot := ""
		tempF.dirCache = dircache.New(newRoot, f.rootFolderID, &tempF)
		tempF.root = newRoot
		f.dirCache = tempF.dirCache
		f.root = tempF.root

		extension, exportName, exportMimeType, isDocument := f.findExportFormat(ctx, srcFile)
		obj, _ := f.newObjectWithExportInfo(ctx, srcFile.Name, srcFile, extension, exportName, exportMimeType, isDocument)
		f.root = "isFile:" + srcFile.Name
		f.fileObj = &obj
		return f, fs.ErrorIsFile
	}

	// Find the current root
	err = f.dirCache.FindRoot(ctx, false)
	if err != nil {
		// Assume it is a file
		newRoot, remote := dircache.SplitPath(f.root)
		tempF := *f
		tempF.dirCache = dircache.New(newRoot, f.rootFolderID, &tempF)
		tempF.root = newRoot
		// Make new Fs which is the parent
		err = tempF.dirCache.FindRoot(ctx, false)
		if err != nil {
			// No root so return old f
			return f, nil
		}
		_, err := tempF.NewObject(ctx, remote)
		if err != nil {
			// unable to list folder so return old f
			return f, nil
		}
		// XXX: update the old f here instead of returning tempF, since
		// `features` were already filled with functions having *f as a receiver.
		// See https://github.com/rclone/rclone/issues/2182
		f.dirCache = tempF.dirCache
		f.root = tempF.root
		return f, fs.ErrorIsFile
	}
	// fmt.Printf("Root id %s", f.dirCache.RootID())
	return f, nil
}

func (f *Fs) newBaseObject(remote string, info *drive.File) baseObject {
	modifiedDate := info.ModifiedTime
	if f.opt.UseCreatedDate {
		modifiedDate = info.CreatedTime
	} else if f.opt.UseSharedDate && info.SharedWithMeTime != "" {
		modifiedDate = info.SharedWithMeTime
	}
	size := info.Size
	if f.opt.SizeAsQuota {
		size = info.QuotaBytesUsed
	}
	return baseObject{
		fs:           f,
		remote:       remote,
		id:           info.Id,
		modifiedDate: modifiedDate,
		mimeType:     info.MimeType,
		bytes:        size,
		parents:      info.Parents,
	}
}

// getFileFields gets the fields for a normal file Get or List
func (f *Fs) getFileFields() (fields googleapi.Field) {
	fields = partialFields
	if f.opt.AuthOwnerOnly {
		fields += ",owners"
	}
	if f.opt.UseSharedDate {
		fields += ",sharedWithMeTime"
	}
	if f.opt.SkipChecksumGphotos {
		fields += ",spaces"
	}
	if f.opt.SizeAsQuota {
		fields += ",quotaBytesUsed"
	}
	return fields
}

// newRegularObject creates an fs.Object for a normal drive.File
func (f *Fs) newRegularObject(remote string, info *drive.File) fs.Object {
	// wipe checksum if SkipChecksumGphotos and file is type Photo or Video
	if f.opt.SkipChecksumGphotos {
		for _, space := range info.Spaces {
			if space == "photos" {
				info.Md5Checksum = ""
				break
			}
		}
	}
	o := &Object{
		baseObject: f.newBaseObject(remote, info),
		url:        fmt.Sprintf("%sfiles/%s?alt=media", f.svc.BasePath, actualID(info.Id)),
		md5sum:     strings.ToLower(info.Md5Checksum),
		v2Download: f.opt.V2DownloadMinSize != -1 && info.Size >= int64(f.opt.V2DownloadMinSize),
	}
	if info.ResourceKey != "" {
		o.resourceKey = &info.ResourceKey
	}
	return o
}

// newDocumentObject creates an fs.Object for a google docs drive.File
func (f *Fs) newDocumentObject(remote string, info *drive.File, extension, exportMimeType string) (fs.Object, error) {
	mediaType, _, err := mime.ParseMediaType(exportMimeType)
	if err != nil {
		return nil, err
	}
	url := info.ExportLinks[mediaType]
	baseObject := f.newBaseObject(remote+extension, info)
	baseObject.bytes = -1
	baseObject.mimeType = exportMimeType
	return &documentObject{
		baseObject:       baseObject,
		url:              url,
		documentMimeType: info.MimeType,
		extLen:           len(extension),
	}, nil
}

// newLinkObject creates an fs.Object that represents a link a google docs drive.File
func (f *Fs) newLinkObject(remote string, info *drive.File, extension, exportMimeType string) (fs.Object, error) {
	t := linkTemplate(exportMimeType)
	if t == nil {
		return nil, fmt.Errorf("unsupported link type %s", exportMimeType)
	}
	xdgIcon := _mimeTypeToXDGLinkIcons[info.MimeType]
	if xdgIcon == "" {
		xdgIcon = defaultXDGIcon
	}
	var buf bytes.Buffer
	err := t.Execute(&buf, struct {
		URL, Title, XDGIcon string
	}{
		info.WebViewLink, info.Name, xdgIcon,
	})
	if err != nil {
		return nil, fmt.Errorf("executing template failed: %w", err)
	}

	baseObject := f.newBaseObject(remote+extension, info)
	baseObject.bytes = int64(buf.Len())
	baseObject.mimeType = exportMimeType
	return &linkObject{
		baseObject: baseObject,
		content:    buf.Bytes(),
		extLen:     len(extension),
	}, nil
}

// newObjectWithInfo creates an fs.Object for any drive.File
//
// When the drive.File cannot be represented as an fs.Object it will return (nil, nil).
func (f *Fs) newObjectWithInfo(ctx context.Context, remote string, info *drive.File) (fs.Object, error) {
	// If item has MD5 sum it is a file stored on drive
	if info.Md5Checksum != "" {
		return f.newRegularObject(remote, info), nil
	}

	extension, exportName, exportMimeType, isDocument := f.findExportFormat(ctx, info)
	return f.newObjectWithExportInfo(ctx, remote, info, extension, exportName, exportMimeType, isDocument)
}

// newObjectWithExportInfo creates an fs.Object for any drive.File and the result of findExportFormat
//
// When the drive.File cannot be represented as an fs.Object it will return (nil, nil).
func (f *Fs) newObjectWithExportInfo(
	ctx context.Context, remote string, info *drive.File,
	extension, exportName, exportMimeType string, isDocument bool) (o fs.Object, err error) {
	// Note that resolveShortcut will have been called already if
	// we are being called from a listing. However the drive.Item
	// will have been resolved so this will do nothing.
	info, err = f.resolveShortcut(ctx, info)
	if err != nil {
		return nil, fmt.Errorf("new object: %w", err)
	}
	switch {
	case info.MimeType == driveFolderType:
		return nil, fs.ErrorIsDir
	case info.MimeType == shortcutMimeType:
		// We can only get here if f.opt.SkipShortcuts is set
		// and not from a listing. This is unlikely.
		fs.Debugf(remote, "Ignoring shortcut as skip shortcuts is set")
		return nil, fs.ErrorObjectNotFound
	case info.MimeType == shortcutMimeTypeDangling:
		// Pretend a dangling shortcut is a regular object
		// It will error if used, but appear in listings so it can be deleted
		return f.newRegularObject(remote, info), nil
	case info.Md5Checksum != "":
		// If item has MD5 sum it is a file stored on drive
		return f.newRegularObject(remote, info), nil
	case f.opt.SkipGdocs:
		fs.Debugf(remote, "Skipping google document type %q", info.MimeType)
		return nil, fs.ErrorObjectNotFound
	default:
		// If item MimeType is in the ExportFormats then it is a google doc
		if !isDocument {
			fs.Debugf(remote, "Ignoring unknown document type %q", info.MimeType)
			return nil, fs.ErrorObjectNotFound
		}
		if extension == "" {
			fs.Debugf(remote, "No export formats found for %q", info.MimeType)
			return nil, fs.ErrorObjectNotFound
		}
		if isLinkMimeType(exportMimeType) {
			return f.newLinkObject(remote, info, extension, exportMimeType)
		}
		return f.newDocumentObject(remote, info, extension, exportMimeType)
	}
}

// NewObject finds the Object at remote.  If it can't be found
// it returns the error fs.ErrorObjectNotFound.
func (f *Fs) NewObject(ctx context.Context, remote string) (fs.Object, error) {
	// mod
	if f.fileObj != nil {
		return *f.fileObj, nil
	}

	info, extension, exportName, exportMimeType, isDocument, err := f.getRemoteInfoWithExport(ctx, remote)
	if err != nil {
		return nil, err
	}

	remote = remote[:len(remote)-len(extension)]
	obj, err := f.newObjectWithExportInfo(ctx, remote, info, extension, exportName, exportMimeType, isDocument)
	switch {
	case err != nil:
		return nil, err
	case obj == nil:
		return nil, fs.ErrorObjectNotFound
	default:
		return obj, nil
	}
}

// FindLeaf finds a directory of name leaf in the folder with ID pathID
func (f *Fs) FindLeaf(ctx context.Context, pathID, leaf string) (pathIDOut string, found bool, err error) {
	// Find the leaf in pathID
	pathID = actualID(pathID)
	found, err = f.list(ctx, []string{pathID}, leaf, true, false, f.opt.TrashedOnly, false, func(item *drive.File) bool {
		if !f.opt.SkipGdocs {
			_, exportName, _, isDocument := f.findExportFormat(ctx, item)
			if exportName == leaf {
				pathIDOut = item.Id
				return true
			}
			if isDocument {
				return false
			}
		}
		if item.Name == leaf {
			pathIDOut = item.Id
			return true
		}
		return false
	})
	return pathIDOut, found, err
}

// CreateDir makes a directory with pathID as parent and name leaf
func (f *Fs) CreateDir(ctx context.Context, pathID, leaf string) (newID string, err error) {
	leaf = f.opt.Enc.FromStandardName(leaf)
	// fmt.Println("Making", path)
	// Define the metadata for the directory we are going to create.
	pathID = actualID(pathID)
	createInfo := &drive.File{
		Name:        leaf,
		Description: leaf,
		MimeType:    driveFolderType,
		Parents:     []string{pathID},
	}
	var info *drive.File
	err = f.pacer.Call(func() (bool, error) {
		info, err = f.svc.Files.Create(createInfo).
			Fields("id").
			SupportsAllDrives(true).
			Context(ctx).Do()
		return f.shouldRetry(ctx, err)
	})
	if err != nil {
		return "", err
	}
	return info.Id, nil
}

// isAuthOwned checks if any of the item owners is the authenticated owner
func isAuthOwned(item *drive.File) bool {
	for _, owner := range item.Owners {
		if owner.Me {
			return true
		}
	}
	return false
}

// linkTemplate returns the Template for a MIME type or nil if the
// MIME type does not represent a link
func linkTemplate(mt string) *template.Template {
	templatesOnce.Do(func() {
		_linkTemplates = map[string]*template.Template{
			"application/x-link-desktop": template.Must(
				template.New("application/x-link-desktop").Parse(desktopTemplate)),
			"application/x-link-html": template.Must(
				template.New("application/x-link-html").Parse(htmlTemplate)),
			"application/x-link-url": template.Must(
				template.New("application/x-link-url").Parse(urlTemplate)),
			"application/x-link-webloc": template.Must(
				template.New("application/x-link-webloc").Parse(weblocTemplate)),
		}
	})
	return _linkTemplates[mt]
}
func (f *Fs) fetchFormats(ctx context.Context) {
	fetchFormatsOnce.Do(func() {
		var about *drive.About
		var err error
		err = f.pacer.Call(func() (bool, error) {
			about, err = f.svc.About.Get().
				Fields("exportFormats,importFormats").
				Context(ctx).Do()
			return f.shouldRetry(ctx, err)
		})
		if err != nil {
			fs.Errorf(f, "Failed to get Drive exportFormats and importFormats: %v", err)
			_exportFormats = map[string][]string{}
			_importFormats = map[string][]string{}
			return
		}
		_exportFormats = fixMimeTypeMap(about.ExportFormats)
		_importFormats = fixMimeTypeMap(about.ImportFormats)
	})
}

// exportFormats returns the export formats from drive, fetching them
// if necessary.
//
// if the fetch fails then it will not export any drive formats
func (f *Fs) exportFormats(ctx context.Context) map[string][]string {
	f.fetchFormats(ctx)
	return _exportFormats
}

// importFormats returns the import formats from drive, fetching them
// if necessary.
//
// if the fetch fails then it will not import any drive formats
func (f *Fs) importFormats(ctx context.Context) map[string][]string {
	f.fetchFormats(ctx)
	return _importFormats
}

// findExportFormatByMimeType works out the optimum export settings
// for the given MIME type.
//
// Look through the exportExtensions and find the first format that can be
// converted.  If none found then return ("", "", false)
func (f *Fs) findExportFormatByMimeType(ctx context.Context, itemMimeType string) (
	extension, mimeType string, isDocument bool) {
	exportMimeTypes, isDocument := f.exportFormats(ctx)[itemMimeType]
	if isDocument {
		for _, _extension := range f.exportExtensions {
			_mimeType := mime.TypeByExtension(_extension)
			if isLinkMimeType(_mimeType) {
				return _extension, _mimeType, true
			}
			for _, emt := range exportMimeTypes {
				if emt == _mimeType {
					return _extension, emt, true
				}
				if _mimeType == _mimeTypeCustomTransform[emt] {
					return _extension, emt, true
				}
			}
		}
	}

	// If using a link type export and a more specific export
	// hasn't been found all docs should be exported
	for _, _extension := range f.exportExtensions {
		_mimeType := mime.TypeByExtension(_extension)
		if isLinkMimeType(_mimeType) {
			return _extension, _mimeType, true
		}
	}

	// else return empty
	return "", "", isDocument
}

// findExportFormatByMimeType works out the optimum export settings
// for the given drive.File.
//
// Look through the exportExtensions and find the first format that can be
// converted.  If none found then return ("", "", "", false)
func (f *Fs) findExportFormat(ctx context.Context, item *drive.File) (extension, filename, mimeType string, isDocument bool) {
	// If item has MD5 sum it is a file stored on drive
	if item.Md5Checksum != "" {
		return
	}
	// Folders can't be documents
	if item.MimeType == driveFolderType {
		return
	}
	extension, mimeType, isDocument = f.findExportFormatByMimeType(ctx, item.MimeType)
	if extension != "" {
		filename = item.Name + extension
	}
	return
}

// findImportFormat finds the matching upload MIME type for a file
// If the given MIME type is in importMimeTypes, the matching upload
// MIME type is returned
//
// When no match is found "" is returned.
func (f *Fs) findImportFormat(ctx context.Context, mimeType string) string {
	mimeType = fixMimeType(mimeType)
	ifs := f.importFormats(ctx)
	for _, mt := range f.importMimeTypes {
		if mt == mimeType {
			importMimeTypes := ifs[mimeType]
			if l := len(importMimeTypes); l > 0 {
				if l > 1 {
					fs.Infof(f, "found %d import formats for %q: %q", l, mimeType, importMimeTypes)
				}
				return importMimeTypes[0]
			}
		}
	}
	return ""
}

// List the objects and directories in dir into entries.  The
// entries can be returned in any order but should be for a
// complete directory.
//
// dir should be "" to list the root, and should not have
// trailing slashes.
//
// This should return ErrDirNotFound if the directory isn't
// found.
func (f *Fs) List(ctx context.Context, dir string) (entries fs.DirEntries, err error) {
	directoryID, err := f.dirCache.FindDir(ctx, dir, false)
	if err != nil {
		return nil, err
	}
	directoryID = actualID(directoryID)

	var iErr error
	_, err = f.list(ctx, []string{directoryID}, "", false, false, f.opt.TrashedOnly, false, func(item *drive.File) bool {
		entry, err := f.itemToDirEntry(ctx, path.Join(dir, item.Name), item)
		if err != nil {
			iErr = err
			return true
		}
		if entry != nil {
			entries = append(entries, entry)
		}
		return false
	})
	if err != nil {
		return nil, err
	}
	if iErr != nil {
		return nil, iErr
	}
	// If listing the root of a teamdrive and got no entries,
	// double check we have access
	if f.isTeamDrive && len(entries) == 0 && f.root == "" && dir == "" {
		err = f.teamDriveOK(ctx)
		if err != nil {
			return nil, err
		}
	}
	return entries, nil
}

// listREntry is a task to be executed by a litRRunner
type listREntry struct {
	id, path string
}

// listRSlices is a helper struct to sort two slices at once
type listRSlices struct {
	dirs  []string
	paths []string
}

func (s listRSlices) Sort() {
	sort.Sort(s)
}

func (s listRSlices) Len() int {
	return len(s.dirs)
}

func (s listRSlices) Swap(i, j int) {
	s.dirs[i], s.dirs[j] = s.dirs[j], s.dirs[i]
	s.paths[i], s.paths[j] = s.paths[j], s.paths[i]
}

func (s listRSlices) Less(i, j int) bool {
	return s.dirs[i] < s.dirs[j]
}

// listRRunner will read dirIDs from the in channel, perform the file listing and call cb with each DirEntry.
//
// In each cycle it will read up to grouping entries from the in channel without blocking.
// If an error occurs it will be send to the out channel and then return. Once the in channel is closed,
// nil is send to the out channel and the function returns.
func (f *Fs) listRRunner(ctx context.Context, wg *sync.WaitGroup, in chan listREntry, out chan<- error, cb func(fs.DirEntry) error, sendJob func(listREntry)) {
	var dirs []string
	var paths []string
	var grouping int32

	for dir := range in {
		dirs = append(dirs[:0], dir.id)
		paths = append(paths[:0], dir.path)
		grouping = atomic.LoadInt32(&f.grouping)
	waitloop:
		for i := int32(1); i < grouping; i++ {
			select {
			case d, ok := <-in:
				if !ok {
					break waitloop
				}
				dirs = append(dirs, d.id)
				paths = append(paths, d.path)
			default:
			}
		}
		listRSlices{dirs, paths}.Sort()
		var iErr error
		foundItems := false
		_, err := f.list(ctx, dirs, "", false, false, f.opt.TrashedOnly, false, func(item *drive.File) bool {
			// shared with me items have no parents when at the root
			if f.opt.SharedWithMe && len(item.Parents) == 0 && len(paths) == 1 && paths[0] == "" {
				item.Parents = dirs
			}
			for _, parent := range item.Parents {
				var i int
				foundItems = true
				earlyExit := false
				// If only one item in paths then no need to search for the ID
				// assuming google drive is doing its job properly.
				//
				// Note that we at the root when len(paths) == 1 && paths[0] == ""
				if len(paths) == 1 {
					// don't check parents at root because
					// - shared with me items have no parents at the root
					// - if using a root alias, e.g. "root" or "appDataFolder" the ID won't match
					i = 0
					// items at root can have more than one parent so we need to put
					// the item in just once.
					earlyExit = true
				} else {
					// only handle parents that are in the requested dirs list if not at root
					i = sort.SearchStrings(dirs, parent)
					if i == len(dirs) || dirs[i] != parent {
						continue
					}
				}
				remote := path.Join(paths[i], item.Name)
				entry, err := f.itemToDirEntry(ctx, remote, item)
				if err != nil {
					iErr = err
					return true
				}

				err = cb(entry)
				if err != nil {
					iErr = err
					return true
				}

				// If didn't check parents then insert only once
				if earlyExit {
					break
				}
			}
			return false
		})
		// Found no items in more than one directory. Retry these as
		// individual directories This is to work around a bug in google
		// drive where (A in parents) or (B in parents) returns nothing
		// sometimes. See #3114, #4289 and
		// https://issuetracker.google.com/issues/149522397
		if len(dirs) > 1 && !foundItems {
			if atomic.SwapInt32(&f.grouping, 1) != 1 {
				fs.Debugf(f, "Disabling ListR to work around bug in drive as multi listing (%d) returned no entries", len(dirs))
			}
			f.listRmu.Lock()
			for i := range dirs {
				// Requeue the jobs
				job := listREntry{id: dirs[i], path: paths[i]}
				sendJob(job)
				// Make a note of these dirs - if they all turn
				// out to be empty then we can re-enable grouping
				f.listRempties[dirs[i]] = struct{}{}
			}
			f.listRmu.Unlock()
			fs.Debugf(f, "Recycled %d entries", len(dirs))
		}
		// If using a grouping of 1 and dir was empty then check to see if it
		// is part of the group that caused grouping to be disabled.
		if grouping == 1 && len(dirs) == 1 && !foundItems {
			f.listRmu.Lock()
			if _, found := f.listRempties[dirs[0]]; found {
				// Remove the ID
				delete(f.listRempties, dirs[0])
				// If no empties left => all the directories that
				// triggered the grouping being set to 1 were actually
				// empty so must have made a mistake
				if len(f.listRempties) == 0 {
					if atomic.SwapInt32(&f.grouping, listRGrouping) != listRGrouping {
						fs.Debugf(f, "Re-enabling ListR as previous detection was in error")
					}
				}
			}
			f.listRmu.Unlock()
		}

		for range dirs {
			wg.Done()
		}

		if iErr != nil {
			out <- iErr
			return
		}

		if err != nil {
			out <- err
			return
		}
	}
	out <- nil
}

// ListR lists the objects and directories of the Fs starting
// from dir recursively into out.
//
// dir should be "" to start from the root, and should not
// have trailing slashes.
//
// This should return ErrDirNotFound if the directory isn't
// found.
//
// It should call callback for each tranche of entries read.
// These need not be returned in any particular order.  If
// callback returns an error then the listing will stop
// immediately.
//
// Don't implement this unless you have a more efficient way
// of listing recursively that doing a directory traversal.
func (f *Fs) ListR(ctx context.Context, dir string, callback fs.ListRCallback) (err error) {
	directoryID, err := f.dirCache.FindDir(ctx, dir, false)
	if err != nil {
		return err
	}
	directoryID = actualID(directoryID)

	mu := sync.Mutex{} // protects in and overflow
	wg := sync.WaitGroup{}
	in := make(chan listREntry, listRInputBuffer)
	out := make(chan error, f.ci.Checkers)
	list := walk.NewListRHelper(callback)
	overflow := []listREntry{}
	listed := 0

	// Send a job to the input channel if not closed. If the job
	// won't fit then queue it in the overflow slice.
	//
	// This will not block if the channel is full.
	sendJob := func(job listREntry) {
		mu.Lock()
		defer mu.Unlock()
		if in == nil {
			return
		}
		wg.Add(1)
		select {
		case in <- job:
		default:
			overflow = append(overflow, job)
			wg.Add(-1)
		}
	}

	// Send the entry to the caller, queueing any directories as new jobs
	cb := func(entry fs.DirEntry) error {
		if d, isDir := entry.(*fs.Dir); isDir {
			job := listREntry{actualID(d.ID()), d.Remote()}
			sendJob(job)
		}
		mu.Lock()
		defer mu.Unlock()
		listed++
		return list.Add(entry)
	}

	wg.Add(1)
	in <- listREntry{directoryID, dir}

	for i := 0; i < f.ci.Checkers; i++ {
		go f.listRRunner(ctx, &wg, in, out, cb, sendJob)
	}
	go func() {
		// wait until the all directories are processed
		wg.Wait()
		// if the input channel overflowed add the collected entries to the channel now
		for len(overflow) > 0 {
			mu.Lock()
			l := len(overflow)
			// only fill half of the channel to prevent entries being put into overflow again
			if l > listRInputBuffer/2 {
				l = listRInputBuffer / 2
			}
			wg.Add(l)
			for _, d := range overflow[:l] {
				in <- d
			}
			overflow = overflow[l:]
			mu.Unlock()

			// wait again for the completion of all directories
			wg.Wait()
		}
		mu.Lock()
		if in != nil {
			// notify all workers to exit
			close(in)
			in = nil
		}
		mu.Unlock()
	}()
	// wait until the all workers to finish
	for i := 0; i < f.ci.Checkers; i++ {
		e := <-out
		mu.Lock()
		// if one worker returns an error early, close the input so all other workers exit
		if e != nil && in != nil {
			err = e
			close(in)
			in = nil
		}
		mu.Unlock()
	}

	close(out)
	if err != nil {
		return err
	}

	err = list.Flush()
	if err != nil {
		return err
	}

	// If listing the root of a teamdrive and got no entries,
	// double check we have access
	if f.isTeamDrive && listed == 0 && f.root == "" && dir == "" {
		err = f.teamDriveOK(ctx)
		if err != nil {
			return err
		}
	}

	return nil
}

const shortcutSeparator = '\t'

// joinID adds an actual drive ID to the shortcut ID it came from
//
// directoryIDs in the dircache are these composite directory IDs so
// we must always unpack them before use.
func joinID(actual, shortcut string) string {
	return actual + string(shortcutSeparator) + shortcut
}

// splitID separates an actual ID and a shortcut ID from a composite
// ID. If there was no shortcut ID then it will return "" for it.
func splitID(compositeID string) (actualID, shortcutID string) {
	i := strings.IndexRune(compositeID, shortcutSeparator)
	if i < 0 {
		return compositeID, ""
	}
	return compositeID[:i], compositeID[i+1:]
}

// isShortcutID returns true if compositeID refers to a shortcut
func isShortcutID(compositeID string) bool {
	return strings.ContainsRune(compositeID, shortcutSeparator)
}

// actualID returns an actual ID from a composite ID
func actualID(compositeID string) (actualID string) {
	actualID, _ = splitID(compositeID)
	return actualID
}

// shortcutID returns a shortcut ID from a composite ID if available,
// or the actual ID if not.
func shortcutID(compositeID string) (shortcutID string) {
	actualID, shortcutID := splitID(compositeID)
	if shortcutID != "" {
		return shortcutID
	}
	return actualID
}

// isShortcut returns true of the item is a shortcut
func isShortcut(item *drive.File) bool {
	return item.MimeType == shortcutMimeType && item.ShortcutDetails != nil
}

// Dereference shortcut if required. It returns the newItem (which may
// be just item).
//
// If we return a new item then the ID will be adjusted to be a
// composite of the actual ID and the shortcut ID. This is to make
// sure that we have decided in all use places what we are doing with
// the ID.
//
// Note that we assume shortcuts can't point to shortcuts. Google
// drive web interface doesn't offer the option to create a shortcut
// to a shortcut. The documentation is silent on the issue.
func (f *Fs) resolveShortcut(ctx context.Context, item *drive.File) (newItem *drive.File, err error) {
	if f.opt.SkipShortcuts || item.MimeType != shortcutMimeType {
		return item, nil
	}
	if item.ShortcutDetails == nil {
		fs.Errorf(nil, "Expecting shortcutDetails in %v", item)
		return item, nil
	}
	newItem, err = f.getFile(ctx, item.ShortcutDetails.TargetId, f.fileFields)
	if err != nil {
		var gerr *googleapi.Error
		if errors.As(err, &gerr) && gerr.Code == 404 {
			// 404 means dangling shortcut, so just return the shortcut with the mime type mangled
			fs.Logf(nil, "Dangling shortcut %q detected", item.Name)
			item.MimeType = shortcutMimeTypeDangling
			return item, nil
		}
		return nil, fmt.Errorf("failed to resolve shortcut: %w", err)
	}
	// make sure we use the Name, Parents and Trashed from the original item
	newItem.Name = item.Name
	newItem.Parents = item.Parents
	newItem.Trashed = item.Trashed
	// the new ID is a composite ID
	newItem.Id = joinID(newItem.Id, item.Id)
	return newItem, nil
}

// itemToDirEntry converts a drive.File to an fs.DirEntry.
// When the drive.File cannot be represented as an fs.DirEntry
// (nil, nil) is returned.
func (f *Fs) itemToDirEntry(ctx context.Context, remote string, item *drive.File) (entry fs.DirEntry, err error) {
	switch {
	case item.MimeType == driveFolderType:
		// cache the directory ID for later lookups
		f.dirCache.Put(remote, item.Id)
		// cache the resource key for later lookups
		if item.ResourceKey != "" {
			f.dirResourceKeys.Store(item.Id, item.ResourceKey)
		}
		when, _ := time.Parse(timeFormatIn, item.ModifiedTime)
		d := fs.NewDir(remote, when).SetID(item.Id)
		if len(item.Parents) > 0 {
			d.SetParentID(item.Parents[0])
		}
		return d, nil
	case f.opt.AuthOwnerOnly && !isAuthOwned(item):
		// ignore object
	default:
		entry, err = f.newObjectWithInfo(ctx, remote, item)
		if err == fs.ErrorObjectNotFound {
			return nil, nil
		}
		return entry, err
	}
	return nil, nil
}

// Creates a drive.File info from the parameters passed in.
//
// Used to create new objects
func (f *Fs) createFileInfo(ctx context.Context, remote string, modTime time.Time) (*drive.File, error) {
	leaf, directoryID, err := f.dirCache.FindPath(ctx, remote, true)
	if err != nil {
		return nil, err
	}
	directoryID = actualID(directoryID)

	leaf = f.opt.Enc.FromStandardName(leaf)
	// Define the metadata for the file we are going to create.
	createInfo := &drive.File{
		Name:         leaf,
		Description:  leaf,
		Parents:      []string{directoryID},
		ModifiedTime: modTime.Format(timeFormatOut),
	}
	return createInfo, nil
}

// Put the object
//
// Copy the reader in to the new object which is returned.
//
// The new object may have been created if an error is returned
func (f *Fs) Put(ctx context.Context, in io.Reader, src fs.ObjectInfo, options ...fs.OpenOption) (fs.Object, error) {
	existingObj, err := f.NewObject(ctx, src.Remote())
	switch err {
	case nil:
		return existingObj, existingObj.Update(ctx, in, src, options...)
	case fs.ErrorObjectNotFound:
		// Not found so create it
		return f.PutUnchecked(ctx, in, src, options...)
	default:
		return nil, err
	}
}

// PutStream uploads to the remote path with the modTime given of indeterminate size
func (f *Fs) PutStream(ctx context.Context, in io.Reader, src fs.ObjectInfo, options ...fs.OpenOption) (fs.Object, error) {
	return f.Put(ctx, in, src, options...)
}

// PutUnchecked uploads the object
//
// This will create a duplicate if we upload a new file without
// checking to see if there is one already - use Put() for that.
func (f *Fs) PutUnchecked(ctx context.Context, in io.Reader, src fs.ObjectInfo, options ...fs.OpenOption) (fs.Object, error) {
	remote := src.Remote()
	size := src.Size()
	modTime := src.ModTime(ctx)
	srcMimeType := fs.MimeTypeFromName(remote)
	srcExt := path.Ext(remote)
	exportExt := ""
	importMimeType := ""

	if f.importMimeTypes != nil && !f.opt.SkipGdocs {
		importMimeType = f.findImportFormat(ctx, srcMimeType)

		if isInternalMimeType(importMimeType) {
			remote = remote[:len(remote)-len(srcExt)]

			exportExt, _, _ = f.findExportFormatByMimeType(ctx, importMimeType)
			if exportExt == "" {
				return nil, fmt.Errorf("no export format found for %q", importMimeType)
			}
			if exportExt != srcExt && !f.opt.AllowImportNameChange {
				return nil, fmt.Errorf("can't convert %q to a document with a different export filetype (%q)", srcExt, exportExt)
			}
		}
	}

	createInfo, err := f.createFileInfo(ctx, remote, modTime)
	if err != nil {
		return nil, err
	}
	if importMimeType != "" {
		createInfo.MimeType = importMimeType
	} else {
		createInfo.MimeType = fs.MimeTypeFromName(remote)
	}

	// mod
	if f.changeSAenabled && f.opt.ServiceAccountPerFile {
		f.changeServiceAccount(ctx)
	}
	var info *drive.File
	if size >= 0 && size < int64(f.opt.UploadCutoff) {
		// Make the API request to upload metadata and file data.
		// Don't retry, return a retry error instead
		err = f.pacer.CallNoRetry(func() (bool, error) {
			info, err = f.svc.Files.Create(createInfo).
				Media(in, googleapi.ContentType(srcMimeType), googleapi.ChunkSize(0)).
				Fields(partialFields).
				SupportsAllDrives(true).
				KeepRevisionForever(f.opt.KeepRevisionForever).
				Context(ctx).Do()
			return f.shouldRetry(ctx, err)
		})
		if err != nil {
			return nil, err
		}
	} else {
		// Upload the file in chunks
		info, err = f.Upload(ctx, in, size, srcMimeType, "", remote, createInfo)
		if err != nil {
			return nil, err
		}
	}
	return f.newObjectWithInfo(ctx, remote, info)
}

// MergeDirs merges the contents of all the directories passed
// in into the first one and rmdirs the other directories.
func (f *Fs) MergeDirs(ctx context.Context, dirs []fs.Directory) error {
	if len(dirs) < 2 {
		return nil
	}
	newDirs := dirs[:0]
	for _, dir := range dirs {
		if isShortcutID(dir.ID()) {
			fs.Infof(dir, "skipping shortcut directory")
			continue
		}
		newDirs = append(newDirs, dir)
	}
	dirs = newDirs
	if len(dirs) < 2 {
		return nil
	}
	dstDir := dirs[0]
	for _, srcDir := range dirs[1:] {
		// list the objects
		infos := []*drive.File{}
		_, err := f.list(ctx, []string{srcDir.ID()}, "", false, false, f.opt.TrashedOnly, true, func(info *drive.File) bool {
			infos = append(infos, info)
			return false
		})
		if err != nil {
			return fmt.Errorf("MergeDirs list failed on %v: %w", srcDir, err)
		}
		// move them into place
		for _, info := range infos {
			fs.Infof(srcDir, "merging %q", info.Name)
			// Move the file into the destination
			err = f.pacer.Call(func() (bool, error) {
				_, err = f.svc.Files.Update(info.Id, nil).
					RemoveParents(srcDir.ID()).
					AddParents(dstDir.ID()).
					Fields("").
					SupportsAllDrives(true).
					Context(ctx).Do()
				return f.shouldRetry(ctx, err)
			})
			if err != nil {
				return fmt.Errorf("MergeDirs move failed on %q in %v: %w", info.Name, srcDir, err)
			}
		}
		// rmdir (into trash) the now empty source directory
		fs.Infof(srcDir, "removing empty directory")
		err = f.delete(ctx, srcDir.ID(), true)
		if err != nil {
			return fmt.Errorf("MergeDirs move failed to rmdir %q: %w", srcDir, err)
		}
	}
	return nil
}

// Mkdir creates the container if it doesn't exist
func (f *Fs) Mkdir(ctx context.Context, dir string) error {
	_, err := f.dirCache.FindDir(ctx, dir, true)
	return err
}

// delete a file or directory unconditionally by ID
func (f *Fs) delete(ctx context.Context, id string, useTrash bool) error {
	return f.pacer.Call(func() (bool, error) {
		var err error
		if useTrash {
			info := drive.File{
				Trashed: true,
			}
			_, err = f.svc.Files.Update(id, &info).
				Fields("").
				SupportsAllDrives(true).
				Context(ctx).Do()
		} else {
			err = f.svc.Files.Delete(id).
				Fields("").
				SupportsAllDrives(true).
				Context(ctx).Do()
		}
		return f.shouldRetry(ctx, err)
	})
}

// purgeCheck removes the dir directory, if check is set then it
// refuses to do so if it has anything in
func (f *Fs) purgeCheck(ctx context.Context, dir string, check bool) error {
	root := path.Join(f.root, dir)
	dc := f.dirCache
	directoryID, err := dc.FindDir(ctx, dir, false)
	if err != nil {
		return err
	}
	directoryID, shortcutID := splitID(directoryID)
	// if directory is a shortcut remove it regardless
	if shortcutID != "" {
		return f.delete(ctx, shortcutID, f.opt.UseTrash)
	}
	var trashedFiles = false
	if check {
		found, err := f.list(ctx, []string{directoryID}, "", false, false, f.opt.TrashedOnly, true, func(item *drive.File) bool {
			if !item.Trashed {
				fs.Debugf(dir, "Rmdir: contains file: %q", item.Name)
				return true
			}
			fs.Debugf(dir, "Rmdir: contains trashed file: %q", item.Name)
			trashedFiles = true
			return false
		})
		if err != nil {
			return err
		}
		if found {
			return fmt.Errorf("directory not empty")
		}
	}
	if root != "" {
		// trash the directory if it had trashed files
		// in or the user wants to trash, otherwise
		// delete it.
		err = f.delete(ctx, directoryID, trashedFiles || f.opt.UseTrash)
		if err != nil {
			return err
		}
	} else if check {
		return errors.New("can't purge root directory")
	}
	f.dirCache.FlushDir(dir)
	if err != nil {
		return err
	}
	return nil
}

// Rmdir deletes a directory
//
// Returns an error if it isn't empty
func (f *Fs) Rmdir(ctx context.Context, dir string) error {
	return f.purgeCheck(ctx, dir, true)
}

// Precision of the object storage system
func (f *Fs) Precision() time.Duration {
	return time.Millisecond
}

// Copy src to this remote using server-side copy operations.
//
// This is stored with the remote path given.
//
// It returns the destination Object and a possible error.
//
// Will only be called if src.Fs().Name() == f.Name()
//
// If it isn't possible then return fs.ErrorCantCopy
func (f *Fs) Copy(ctx context.Context, src fs.Object, remote string) (fs.Object, error) {
	var srcObj *baseObject
	ext := ""
	isDoc := false
	switch src := src.(type) {
	case *Object:
		srcObj = &src.baseObject
	case *documentObject:
		srcObj, ext = &src.baseObject, src.ext()
		isDoc = true
	case *linkObject:
		srcObj, ext = &src.baseObject, src.ext()
	default:
		fs.Debugf(src, "Can't copy - not same remote type")
		return nil, fs.ErrorCantCopy
	}

	// Look to see if there is an existing object before we remove
	// the extension from the remote
	existingObject, _ := f.NewObject(ctx, remote)

	// Adjust the remote name to be without the extension if we
	// are about to create a doc.
	if ext != "" {
		if !strings.HasSuffix(remote, ext) {
			fs.Debugf(src, "Can't copy - not same document type")
			return nil, fs.ErrorCantCopy
		}
		remote = remote[:len(remote)-len(ext)]
	}

	createInfo, err := f.createFileInfo(ctx, remote, src.ModTime(ctx))
	if err != nil {
		return nil, err
	}

	if isDoc {
		// preserve the description on copy for docs
		info, err := f.getFile(ctx, actualID(srcObj.id), "description")
		if err != nil {
			fs.Errorf(srcObj, "Failed to read description for Google Doc: %v", err)
		} else {
			createInfo.Description = info.Description
		}
	} else {
		// don't overwrite the description on copy for files
		// this should work for docs but it doesn't - it is probably a bug in Google Drive
		createInfo.Description = ""
	}

	// get the ID of the thing to copy
	// copy the contents if CopyShortcutContent
	// else copy the shortcut only

	id := shortcutID(srcObj.id)

	if f.opt.CopyShortcutContent {
		id = actualID(srcObj.id)
	}

	// mod
	if f.changeSAenabled && f.opt.ServiceAccountPerFile {
		f.changeServiceAccount(ctx)
	}
	var info *drive.File
	err = f.pacer.Call(func() (bool, error) {
		copy := f.svc.Files.Copy(id, createInfo).
			Fields(partialFields).
			SupportsAllDrives(true).
			KeepRevisionForever(f.opt.KeepRevisionForever)
		srcObj.addResourceKey(copy.Header())
		info, err = copy.Context(ctx).Do()
		return f.shouldRetry(ctx, err)
	})
	if err != nil {
		return nil, err
	}
	newObject, err := f.newObjectWithInfo(ctx, remote, info)
	if err != nil {
		return nil, err
	}
	// Google docs aren't preserving their mod time after copy, so set them explicitly
	// See: https://github.com/rclone/rclone/issues/4517
	//
	// FIXME remove this when google fixes the problem!
	if isDoc {
		// A short sleep is needed here in order to make the
		// change effective, without it is is ignored. This is
		// probably some eventual consistency nastiness.
		sleepTime := 2 * time.Second
		fs.Debugf(f, "Sleeping for %v before setting the modtime to work around drive bug - see #4517", sleepTime)
		time.Sleep(sleepTime)
		err = newObject.SetModTime(ctx, src.ModTime(ctx))
		if err != nil {
			return nil, err
		}
	}
	if existingObject != nil {
		err = existingObject.Remove(ctx)
		if err != nil {
			fs.Errorf(existingObject, "Failed to remove existing object after copy: %v", err)
		}
	}
	return newObject, nil
}

// Purge deletes all the files and the container
//
// Optional interface: Only implement this if you have a way of
// deleting all the files quicker than just running Remove() on the
// result of List()
func (f *Fs) Purge(ctx context.Context, dir string) error {
	if f.opt.TrashedOnly {
		return errors.New("can't purge with --drive-trashed-only, use delete if you want to selectively delete files")
	}
	return f.purgeCheck(ctx, dir, false)
}

type cleanupResult struct {
	Errors int
}

func (r cleanupResult) Error() string {
	return fmt.Sprintf("%d errors during cleanup - see log", r.Errors)
}

func (f *Fs) cleanupTeamDrive(ctx context.Context, dir string, directoryID string) (r cleanupResult, err error) {
	_, err = f.list(ctx, []string{directoryID}, "", false, false, true, false, func(item *drive.File) bool {
		remote := path.Join(dir, item.Name)
		if item.ExplicitlyTrashed { // description is wrong - can also be set for folders - no need to recurse them
			err := f.delete(ctx, item.Id, false)
			if err != nil {
				r.Errors++
				fs.Errorf(remote, "%v", err)
			}
			return false
		}

		if item.MimeType == driveFolderType {
			if !isShortcutID(item.Id) {
				rNew, _ := f.cleanupTeamDrive(ctx, remote, item.Id)
				r.Errors += rNew.Errors
			}
			return false
		}
		return false
	})
	if err != nil {
		err = fmt.Errorf("failed to list directory: %w", err)
		r.Errors++
		fs.Errorf(dir, "%v", err)
	}
	if r.Errors != 0 {
		return r, r
	}
	return r, nil
}

// CleanUp empties the trash
func (f *Fs) CleanUp(ctx context.Context) error {
	if f.isTeamDrive {
		directoryID, err := f.dirCache.FindDir(ctx, "", false)
		if err != nil {
			return err
		}
		directoryID = actualID(directoryID)
		_, err = f.cleanupTeamDrive(ctx, "", directoryID)
		return err
	}
	err := f.pacer.Call(func() (bool, error) {
		err := f.svc.Files.EmptyTrash().Context(ctx).Do()
		return f.shouldRetry(ctx, err)
	})

	if err != nil {
		return err
	}
	fs.Logf(f, "Note that emptying the trash happens in the background and can take some time.")
	return nil
}

// teamDriveOK checks to see if we can access the team drive
func (f *Fs) teamDriveOK(ctx context.Context) (err error) {
	if !f.isTeamDrive {
		return nil
	}
	var td *drive.Drive
	err = f.pacer.Call(func() (bool, error) {
		td, err = f.svc.Drives.Get(f.opt.TeamDriveID).Fields("name,id,capabilities,createdTime,restrictions").Context(ctx).Do()
		return f.shouldRetry(ctx, err)
	})
	if err != nil {
		return fmt.Errorf("failed to get Shared Drive info: %w", err)
	}
	fs.Debugf(f, "read info from Shared Drive %q", td.Name)
	return err
}

// About gets quota information
func (f *Fs) About(ctx context.Context) (*fs.Usage, error) {
	if f.isTeamDrive {
		err := f.teamDriveOK(ctx)
		if err != nil {
			return nil, err
		}
		// Teamdrives don't appear to have a usage API so just return empty
		return &fs.Usage{}, nil
	}
	var about *drive.About
	var err error
	err = f.pacer.Call(func() (bool, error) {
		about, err = f.svc.About.Get().Fields("storageQuota").Context(ctx).Do()
		return f.shouldRetry(ctx, err)
	})
	if err != nil {
		return nil, fmt.Errorf("failed to get Drive storageQuota: %w", err)
	}
	q := about.StorageQuota
	usage := &fs.Usage{
		Used:    fs.NewUsageValue(q.UsageInDrive),           // bytes in use
		Trashed: fs.NewUsageValue(q.UsageInDriveTrash),      // bytes in trash
		Other:   fs.NewUsageValue(q.Usage - q.UsageInDrive), // other usage e.g. gmail in drive
	}
	if q.Limit > 0 {
		usage.Total = fs.NewUsageValue(q.Limit)          // quota of bytes that can be used
		usage.Free = fs.NewUsageValue(q.Limit - q.Usage) // bytes which can be uploaded before reaching the quota
	}
	return usage, nil
}

// Move src to this remote using server-side move operations.
//
// This is stored with the remote path given.
//
// It returns the destination Object and a possible error.
//
// Will only be called if src.Fs().Name() == f.Name()
//
// If it isn't possible then return fs.ErrorCantMove
func (f *Fs) Move(ctx context.Context, src fs.Object, remote string) (fs.Object, error) {
	var srcObj *baseObject
	ext := ""
	switch src := src.(type) {
	case *Object:
		srcObj = &src.baseObject
	case *documentObject:
		srcObj, ext = &src.baseObject, src.ext()
	case *linkObject:
		srcObj, ext = &src.baseObject, src.ext()
	default:
		fs.Debugf(src, "Can't move - not same remote type")
		return nil, fs.ErrorCantMove
	}

	if ext != "" {
		if !strings.HasSuffix(remote, ext) {
			fs.Debugf(src, "Can't move - not same document type")
			return nil, fs.ErrorCantMove
		}
		remote = remote[:len(remote)-len(ext)]
	}

	_, srcParentID, err := srcObj.fs.dirCache.FindPath(ctx, src.Remote(), false)
	if err != nil {
		return nil, err
	}
	srcParentID = actualID(srcParentID)

	// Temporary Object under construction
	dstInfo, err := f.createFileInfo(ctx, remote, src.ModTime(ctx))
	if err != nil {
		return nil, err
	}
	dstParents := strings.Join(dstInfo.Parents, ",")
	dstInfo.Parents = nil

	// Do the move
	var info *drive.File
	err = f.pacer.Call(func() (bool, error) {
		info, err = f.svc.Files.Update(shortcutID(srcObj.id), dstInfo).
			RemoveParents(srcParentID).
			AddParents(dstParents).
			Fields(partialFields).
			SupportsAllDrives(true).
			Context(ctx).Do()
		return f.shouldRetry(ctx, err)
	})
	if err != nil {
		return nil, err
	}

	return f.newObjectWithInfo(ctx, remote, info)
}

// PublicLink adds a "readable by anyone with link" permission on the given file or folder.
func (f *Fs) PublicLink(ctx context.Context, remote string, expire fs.Duration, unlink bool) (link string, err error) {
	id, err := f.dirCache.FindDir(ctx, remote, false)
	if err == nil {
		fs.Debugf(f, "attempting to share directory '%s'", remote)
		id = shortcutID(id)
	} else {
		fs.Debugf(f, "attempting to share single file '%s'", remote)
		o, err := f.NewObject(ctx, remote)
		if err != nil {
			return "", err
		}
		id = shortcutID(o.(fs.IDer).ID())
	}

	permission := &drive.Permission{
		AllowFileDiscovery: false,
		Role:               "reader",
		Type:               "anyone",
	}

	err = f.pacer.Call(func() (bool, error) {
		// TODO: On TeamDrives this might fail if lacking permissions to change ACLs.
		// Need to either check `canShare` attribute on the object or see if a sufficient permission is already present.
		_, err = f.svc.Permissions.Create(id, permission).
			Fields("").
			SupportsAllDrives(true).
			Context(ctx).Do()
		return f.shouldRetry(ctx, err)
	})
	if err != nil {
		return "", err
	}
	return fmt.Sprintf("https://drive.google.com/open?id=%s", id), nil
}

// DirMove moves src, srcRemote to this remote at dstRemote
// using server-side move operations.
//
// Will only be called if src.Fs().Name() == f.Name()
//
// If it isn't possible then return fs.ErrorCantDirMove
//
// If destination exists then return fs.ErrorDirExists
func (f *Fs) DirMove(ctx context.Context, src fs.Fs, srcRemote, dstRemote string) error {
	srcFs, ok := src.(*Fs)
	if !ok {
		fs.Debugf(srcFs, "Can't move directory - not same remote type")
		return fs.ErrorCantDirMove
	}

	srcID, srcDirectoryID, srcLeaf, dstDirectoryID, dstLeaf, err := f.dirCache.DirMove(ctx, srcFs.dirCache, srcFs.root, srcRemote, f.root, dstRemote)
	if err != nil {
		return err
	}
	_ = srcLeaf

	dstDirectoryID = actualID(dstDirectoryID)
	srcDirectoryID = actualID(srcDirectoryID)

	// Do the move
	patch := drive.File{
		Name: dstLeaf,
	}
	err = f.pacer.Call(func() (bool, error) {
		_, err = f.svc.Files.Update(shortcutID(srcID), &patch).
			RemoveParents(srcDirectoryID).
			AddParents(dstDirectoryID).
			Fields("").
			SupportsAllDrives(true).
			Context(ctx).Do()
		return f.shouldRetry(ctx, err)
	})
	if err != nil {
		return err
	}
	srcFs.dirCache.FlushDir(srcRemote)
	return nil
}

// ChangeNotify calls the passed function with a path that has had changes.
// If the implementation uses polling, it should adhere to the given interval.
//
// Automatically restarts itself in case of unexpected behavior of the remote.
//
// Close the returned channel to stop being notified.
func (f *Fs) ChangeNotify(ctx context.Context, notifyFunc func(string, fs.EntryType), pollIntervalChan <-chan time.Duration) {
	go func() {
		// get the StartPageToken early so all changes from now on get processed
		startPageToken, err := f.changeNotifyStartPageToken(ctx)
		if err != nil {
			fs.Infof(f, "Failed to get StartPageToken: %s", err)
		}
		var ticker *time.Ticker
		var tickerC <-chan time.Time
		for {
			select {
			case pollInterval, ok := <-pollIntervalChan:
				if !ok {
					if ticker != nil {
						ticker.Stop()
					}
					return
				}
				if ticker != nil {
					ticker.Stop()
					ticker, tickerC = nil, nil
				}
				if pollInterval != 0 {
					ticker = time.NewTicker(pollInterval)
					tickerC = ticker.C
				}
			case <-tickerC:
				if startPageToken == "" {
					startPageToken, err = f.changeNotifyStartPageToken(ctx)
					if err != nil {
						fs.Infof(f, "Failed to get StartPageToken: %s", err)
						continue
					}
				}
				fs.Debugf(f, "Checking for changes on remote")
				startPageToken, err = f.changeNotifyRunner(ctx, notifyFunc, startPageToken)
				if err != nil {
					fs.Infof(f, "Change notify listener failure: %s", err)
				}
			}
		}
	}()
}
func (f *Fs) changeNotifyStartPageToken(ctx context.Context) (pageToken string, err error) {
	var startPageToken *drive.StartPageToken
	err = f.pacer.Call(func() (bool, error) {
		changes := f.svc.Changes.GetStartPageToken().SupportsAllDrives(true)
		if f.isTeamDrive {
			changes.DriveId(f.opt.TeamDriveID)
		}
		startPageToken, err = changes.Context(ctx).Do()
		return f.shouldRetry(ctx, err)
	})
	if err != nil {
		return
	}
	return startPageToken.StartPageToken, nil
}

func (f *Fs) changeNotifyRunner(ctx context.Context, notifyFunc func(string, fs.EntryType), startPageToken string) (newStartPageToken string, err error) {
	pageToken := startPageToken
	for {
		var changeList *drive.ChangeList

		err = f.pacer.Call(func() (bool, error) {
			changesCall := f.svc.Changes.List(pageToken).
				Fields("nextPageToken,newStartPageToken,changes(fileId,file(name,parents,mimeType))")
			if f.opt.ListChunk > 0 {
				changesCall.PageSize(f.opt.ListChunk)
			}
			changesCall.SupportsAllDrives(true)
			changesCall.IncludeItemsFromAllDrives(true)
			if f.isTeamDrive {
				changesCall.DriveId(f.opt.TeamDriveID)
			}
			// If using appDataFolder then need to add Spaces
			if f.rootFolderID == "appDataFolder" {
				changesCall.Spaces("appDataFolder")
			}
			changeList, err = changesCall.Context(ctx).Do()
			return f.shouldRetry(ctx, err)
		})
		if err != nil {
			return
		}

		type entryType struct {
			path      string
			entryType fs.EntryType
		}
		var pathsToClear []entryType
		for _, change := range changeList.Changes {
			// find the previous path
			if path, ok := f.dirCache.GetInv(change.FileId); ok {
				if change.File != nil && change.File.MimeType != driveFolderType {
					pathsToClear = append(pathsToClear, entryType{path: path, entryType: fs.EntryObject})
				} else {
					pathsToClear = append(pathsToClear, entryType{path: path, entryType: fs.EntryDirectory})
				}
			}

			// find the new path
			if change.File != nil {
				change.File.Name = f.opt.Enc.ToStandardName(change.File.Name)
				changeType := fs.EntryDirectory
				if change.File.MimeType != driveFolderType {
					changeType = fs.EntryObject
				}

				// translate the parent dir of this object
				if len(change.File.Parents) > 0 {
					for _, parent := range change.File.Parents {
						if parentPath, ok := f.dirCache.GetInv(parent); ok {
							// and append the drive file name to compute the full file name
							newPath := path.Join(parentPath, change.File.Name)
							// this will now clear the actual file too
							pathsToClear = append(pathsToClear, entryType{path: newPath, entryType: changeType})
						}
					}
				} else { // a true root object that is changed
					pathsToClear = append(pathsToClear, entryType{path: change.File.Name, entryType: changeType})
				}
			}
		}

		visitedPaths := make(map[string]struct{})
		for _, entry := range pathsToClear {
			if _, ok := visitedPaths[entry.path]; ok {
				continue
			}
			visitedPaths[entry.path] = struct{}{}
			notifyFunc(entry.path, entry.entryType)
		}

		switch {
		case changeList.NewStartPageToken != "":
			return changeList.NewStartPageToken, nil
		case changeList.NextPageToken != "":
			pageToken = changeList.NextPageToken
		default:
			return
		}
	}
}

// DirCacheFlush resets the directory cache - used in testing as an
// optional interface
func (f *Fs) DirCacheFlush() {
	f.dirCache.ResetRoot()
}

// Hashes returns the supported hash sets.
func (f *Fs) Hashes() hash.Set {
	return hash.Set(hash.MD5)
}

func (f *Fs) changeChunkSize(chunkSizeString string) (err error) {
	chunkSizeInt, err := strconv.ParseInt(chunkSizeString, 10, 64)
	if err != nil {
		return fmt.Errorf("couldn't convert chunk size to int: %w", err)
	}
	chunkSize := fs.SizeSuffix(chunkSizeInt)
	if chunkSize == f.opt.ChunkSize {
		return nil
	}
	err = checkUploadChunkSize(chunkSize)
	if err == nil {
		f.opt.ChunkSize = chunkSize
	}
	return err
}

func (f *Fs) changeServiceAccountFile(ctx context.Context, file string) (err error) {
	fs.Debugf(nil, "Changing Service Account File from %s to %s", filepath.Base(f.opt.ServiceAccountFile), filepath.Base(file)) // mod - shorter debug log
	if file == f.opt.ServiceAccountFile {
		return nil
	}
	oldSvc := f.svc
	oldv2Svc := f.v2Svc
	oldOAuthClient := f.client
	oldFile := f.opt.ServiceAccountFile
	oldCredentials := f.opt.ServiceAccountCredentials
	defer func() {
		// Undo all the changes instead of doing selective undo's
		if err != nil {
			f.svc = oldSvc
			f.v2Svc = oldv2Svc
			f.client = oldOAuthClient
			f.opt.ServiceAccountFile = oldFile
			f.opt.ServiceAccountCredentials = oldCredentials
		}
	}()
	f.opt.ServiceAccountFile = file
	f.opt.ServiceAccountCredentials = ""
	oAuthClient, err := createOAuthClient(ctx, &f.opt, f.name, f.m)
	if err != nil {
		return fmt.Errorf("drive: failed when making oauth client: %w", err)
	}
	f.client = oAuthClient
	f.svc, err = drive.NewService(context.Background(), option.WithHTTPClient(f.client))
	if err != nil {
		return fmt.Errorf("couldn't create Drive client: %w", err)
	}
	if f.opt.V2DownloadMinSize >= 0 {
		f.v2Svc, err = drive_v2.NewService(context.Background(), option.WithHTTPClient(f.client))
		if err != nil {
			return fmt.Errorf("couldn't create Drive v2 client: %w", err)
		}
	}
	return nil
}

// Create a shortcut from (f, srcPath) to (dstFs, dstPath)
//
// Will not overwrite existing files
func (f *Fs) makeShortcut(ctx context.Context, srcPath string, dstFs *Fs, dstPath string) (o fs.Object, err error) {
	srcFs := f
	srcPath = strings.Trim(srcPath, "/")
	dstPath = strings.Trim(dstPath, "/")
	if dstPath == "" {
		return nil, errors.New("shortcut destination can't be root directory")
	}

	// Find source
	var srcID string
	isDir := false
	if srcPath == "" {
		// source is root directory
		srcID, err = f.dirCache.RootID(ctx, false)
		if err != nil {
			return nil, err
		}
		isDir = true
	} else if srcObj, err := srcFs.NewObject(ctx, srcPath); err != nil {
		if err != fs.ErrorIsDir {
			return nil, fmt.Errorf("can't find source: %w", err)
		}
		// source was a directory
		srcID, err = srcFs.dirCache.FindDir(ctx, srcPath, false)
		if err != nil {
			return nil, fmt.Errorf("failed to find source dir: %w", err)
		}
		isDir = true
	} else {
		// source was a file
		srcID = srcObj.(*Object).id
	}
	srcID = actualID(srcID) // link to underlying object not to shortcut

	// Find destination
	_, err = dstFs.NewObject(ctx, dstPath)
	if err != fs.ErrorObjectNotFound {
		if err == nil {
			err = errors.New("existing file")
		} else if err == fs.ErrorIsDir {
			err = errors.New("existing directory")
		}
		return nil, fmt.Errorf("not overwriting shortcut target: %w", err)
	}

	// Create destination shortcut
	createInfo, err := dstFs.createFileInfo(ctx, dstPath, time.Now())
	if err != nil {
		return nil, fmt.Errorf("shortcut destination failed: %w", err)
	}
	createInfo.MimeType = shortcutMimeType
	createInfo.ShortcutDetails = &drive.FileShortcutDetails{
		TargetId: srcID,
	}

	var info *drive.File
	err = dstFs.pacer.Call(func() (bool, error) {
		info, err = dstFs.svc.Files.Create(createInfo).
			Fields(partialFields).
			SupportsAllDrives(true).
			KeepRevisionForever(dstFs.opt.KeepRevisionForever).
			Context(ctx).Do()
		return dstFs.shouldRetry(ctx, err)
	})
	if err != nil {
		return nil, fmt.Errorf("shortcut creation failed: %w", err)
	}
	if isDir {
		return nil, nil
	}
	return dstFs.newObjectWithInfo(ctx, dstPath, info)
}

// List all team drives
func (f *Fs) listTeamDrives(ctx context.Context) (drives []*drive.Drive, err error) {
	drives = []*drive.Drive{}
	listTeamDrives := f.svc.Drives.List().PageSize(100)
	var defaultFs Fs // default Fs with default Options
	for {
		var teamDrives *drive.DriveList
		err = f.pacer.Call(func() (bool, error) {
			teamDrives, err = listTeamDrives.Context(ctx).Do()
			return defaultFs.shouldRetry(ctx, err)
		})
		if err != nil {
			return drives, fmt.Errorf("listing Team Drives failed: %w", err)
		}
		drives = append(drives, teamDrives.Drives...)
		if teamDrives.NextPageToken == "" {
			break
		}
		listTeamDrives.PageToken(teamDrives.NextPageToken)
	}
	return drives, nil
}

type unTrashResult struct {
	Untrashed int
	Errors    int
}

func (r unTrashResult) Error() string {
	return fmt.Sprintf("%d errors while untrashing - see log", r.Errors)
}

// Restore the trashed files from dir, directoryID recursing if needed
func (f *Fs) unTrash(ctx context.Context, dir string, directoryID string, recurse bool) (r unTrashResult, err error) {
	directoryID = actualID(directoryID)
	fs.Debugf(dir, "finding trash to restore in directory %q", directoryID)
	_, err = f.list(ctx, []string{directoryID}, "", false, false, f.opt.TrashedOnly, true, func(item *drive.File) bool {
		remote := path.Join(dir, item.Name)
		if item.ExplicitlyTrashed {
			fs.Infof(remote, "restoring %q", item.Id)
			if operations.SkipDestructive(ctx, remote, "restore") {
				return false
			}
			update := drive.File{
				ForceSendFields: []string{"Trashed"}, // necessary to set false value
				Trashed:         false,
			}
			err := f.pacer.Call(func() (bool, error) {
				_, err := f.svc.Files.Update(item.Id, &update).
					SupportsAllDrives(true).
					Fields("trashed").
					Context(ctx).Do()
				return f.shouldRetry(ctx, err)
			})
			if err != nil {
				err = fmt.Errorf("failed to restore: %w", err)
				r.Errors++
				fs.Errorf(remote, "%v", err)
			} else {
				r.Untrashed++
			}
		}
		if recurse && item.MimeType == "application/vnd.google-apps.folder" {
			if !isShortcutID(item.Id) {
				rNew, _ := f.unTrash(ctx, remote, item.Id, recurse)
				r.Untrashed += rNew.Untrashed
				r.Errors += rNew.Errors
			}
		}
		return false
	})
	if err != nil {
		err = fmt.Errorf("failed to list directory: %w", err)
		r.Errors++
		fs.Errorf(dir, "%v", err)
	}
	if r.Errors != 0 {
		return r, r
	}
	return r, nil
}

// Untrash dir
func (f *Fs) unTrashDir(ctx context.Context, dir string, recurse bool) (r unTrashResult, err error) {
	directoryID, err := f.dirCache.FindDir(ctx, dir, false)
	if err != nil {
		r.Errors++
		return r, err
	}
	return f.unTrash(ctx, dir, directoryID, true)
}

// copy file with id to dest
func (f *Fs) copyID(ctx context.Context, id, dest string) (err error) {
	info, err := f.getFile(ctx, id, f.fileFields)
	if err != nil {
		return fmt.Errorf("couldn't find id: %w", err)
	}
	if info.MimeType == driveFolderType {
		return fmt.Errorf("can't copy directory use: rclone copy --drive-root-folder-id %s %s %s", id, fs.ConfigString(f), dest)
	}
	info.Name = f.opt.Enc.ToStandardName(info.Name)
	o, err := f.newObjectWithInfo(ctx, info.Name, info)
	if err != nil {
		return err
	}
	destDir, destLeaf, err := fspath.Split(dest)
	if err != nil {
		return err
	}
	if destLeaf == "" {
		destLeaf = path.Base(o.Remote())
	}
	if destDir == "" {
		destDir = "."
	}
	dstFs, err := cache.Get(ctx, destDir)
	if err != nil {
		return err
	}
	_, err = operations.Copy(ctx, dstFs, nil, destLeaf, o)
	if err != nil {
		return fmt.Errorf("copy failed: %w", err)
	}
	return nil
}

var commandHelp = []fs.CommandHelp{{
	Name:  "get",
	Short: "Get command for fetching the drive config parameters",
	Long: `This is a get command which will be used to fetch the various drive config parameters

Usage Examples:

    rclone backend get drive: [-o service_account_file] [-o chunk_size]
    rclone rc backend/command command=get fs=drive: [-o service_account_file] [-o chunk_size]
`,
	Opts: map[string]string{
		"chunk_size":           "show the current upload chunk size",
		"service_account_file": "show the current service account file",
	},
}, {
	Name:  "set",
	Short: "Set command for updating the drive config parameters",
	Long: `This is a set command which will be used to update the various drive config parameters

Usage Examples:

    rclone backend set drive: [-o service_account_file=sa.json] [-o chunk_size=67108864]
    rclone rc backend/command command=set fs=drive: [-o service_account_file=sa.json] [-o chunk_size=67108864]
`,
	Opts: map[string]string{
		"chunk_size":           "update the current upload chunk size",
		"service_account_file": "update the current service account file",
	},
}, {
	Name:  "shortcut",
	Short: "Create shortcuts from files or directories",
	Long: `This command creates shortcuts from files or directories.

Usage:

    rclone backend shortcut drive: source_item destination_shortcut
    rclone backend shortcut drive: source_item -o target=drive2: destination_shortcut

In the first example this creates a shortcut from the "source_item"
which can be a file or a directory to the "destination_shortcut". The
"source_item" and the "destination_shortcut" should be relative paths
from "drive:"

In the second example this creates a shortcut from the "source_item"
relative to "drive:" to the "destination_shortcut" relative to
"drive2:". This may fail with a permission error if the user
authenticated with "drive2:" can't read files from "drive:".
`,
	Opts: map[string]string{
		"target": "optional target remote for the shortcut destination",
	},
}, {
	Name:  "drives",
	Short: "List the Shared Drives available to this account",
	Long: `This command lists the Shared Drives (Team Drives) available to this
account.

Usage:

    rclone backend [-o config] drives drive:

This will return a JSON list of objects like this

    [
        {
            "id": "0ABCDEF-01234567890",
            "kind": "drive#teamDrive",
            "name": "My Drive"
        },
        {
            "id": "0ABCDEFabcdefghijkl",
            "kind": "drive#teamDrive",
            "name": "Test Drive"
        }
    ]

With the -o config parameter it will output the list in a format
suitable for adding to a config file to make aliases for all the
drives found and a combined drive.

    [My Drive]
    type = alias
    remote = drive,team_drive=0ABCDEF-01234567890,root_folder_id=:

    [Test Drive]
    type = alias
    remote = drive,team_drive=0ABCDEFabcdefghijkl,root_folder_id=:

    [AllDrives]
    type = combine
    upstreams = "My Drive=My Drive:" "Test Drive=Test Drive:"

Adding this to the rclone config file will cause those team drives to
be accessible with the aliases shown. Any illegal characters will be
substituted with "_" and duplicate names will have numbers suffixed.
It will also add a remote called AllDrives which shows all the shared
drives combined into one directory tree.
`,
}, {
	Name:  "untrash",
	Short: "Untrash files and directories",
	Long: `This command untrashes all the files and directories in the directory
passed in recursively.

Usage:

This takes an optional directory to trash which make this easier to
use via the API.

    rclone backend untrash drive:directory
    rclone backend -i untrash drive:directory subdir

Use the -i flag to see what would be restored before restoring it.

Result:

    {
        "Untrashed": 17,
        "Errors": 0
    }
`,
}, { // mod
	Name:  "getid",
	Short: "Get an ID of a file or directory",
	Long: `This command is to obtain an ID of a file or directory.

Usage:

    rclone backend getid drive:path {subpath} -o real

The "path" should point to a directory not a file. Use an extra argument
"subpath" to get an ID of a file located in "drive:path". By default,
it will return an ID of shortcut unless otherwise the flag "-o real" set.
`,
}, { // mod
	Name:  "getfile",
	Short: "Get a file's metadata",
	Long: `This command returns a file's metadata in json.

Usage:

    rclone backend getfile drive:path {subpath} -o real -o all

It retrieves a 'Files resource' using the method of 'Files.Get(ID)' and
returns in a json-formatted string. The usage is basically the same as 
for 'getid'. For development you can pass '-o all' to return all fields.
`,
}, { // mod
	Name:  "chpar",
	Short: "Change parents of files or directories",
	Long: `This command changes parents of files or directories to a new one,
results in a move of the source under the destination.

Usage:

    rclone backend chpar src:path dst:path
    rclone backend chpar src:path dst:path -o depth=1
    rclone backend chpar src:path dst:path -o delete-empty-src-dir

The "path" should point to a directory not a file. To apply for children of
given "src:path", pass "-o depth=1". Also, use "-o delete-empty-src-dir" to
remove "src:path."
`,
}, {
	Name:  "copyid",
	Short: "Copy files by ID",
	Long: `This command copies files by ID

Usage:

    rclone backend copyid drive: ID path
    rclone backend copyid drive: ID1 path1 ID2 path2

It copies the drive file with ID given to the path (an rclone path which
will be passed internally to rclone copyto). The ID and path pairs can be
repeated.

The path should end with a / to indicate copy the file as named to
this directory. If it doesn't end with a / then the last path
component will be used as the file name.

If the destination is a drive backend then server-side copying will be
attempted if possible.

Use the -i flag to see what would be copied before copying.
`,
}, {
	Name:  "exportformats",
	Short: "Dump the export formats for debug purposes",
}, {
	Name:  "importformats",
	Short: "Dump the import formats for debug purposes",
}}

// Command the backend to run a named command
//
// The command run is name
// args may be used to read arguments from
// opts may be used to read optional arguments from
//
// The result should be capable of being JSON encoded
// If it is a string or a []string it will be shown to the user
// otherwise it will be JSON encoded and shown to the user like that
func (f *Fs) Command(ctx context.Context, name string, arg []string, opt map[string]string) (out interface{}, err error) {
	switch name {
	case "get":
		out := make(map[string]string)
		if _, ok := opt["service_account_file"]; ok {
			out["service_account_file"] = f.opt.ServiceAccountFile
		}
		if _, ok := opt["chunk_size"]; ok {
			out["chunk_size"] = f.opt.ChunkSize.String()
		}
		return out, nil
	case "set":
		out := make(map[string]map[string]string)
		if serviceAccountFile, ok := opt["service_account_file"]; ok {
			serviceAccountMap := make(map[string]string)
			serviceAccountMap["previous"] = f.opt.ServiceAccountFile
			if err = f.changeServiceAccountFile(ctx, serviceAccountFile); err != nil {
				return out, err
			}
			f.m.Set("service_account_file", serviceAccountFile)
			serviceAccountMap["current"] = f.opt.ServiceAccountFile
			out["service_account_file"] = serviceAccountMap
		}
		if chunkSize, ok := opt["chunk_size"]; ok {
			chunkSizeMap := make(map[string]string)
			chunkSizeMap["previous"] = f.opt.ChunkSize.String()
			if err = f.changeChunkSize(chunkSize); err != nil {
				return out, err
			}
			chunkSizeString := f.opt.ChunkSize.String()
			f.m.Set("chunk_size", chunkSizeString)
			chunkSizeMap["current"] = chunkSizeString
			out["chunk_size"] = chunkSizeMap
		}
		return out, nil
	case "shortcut":
		if len(arg) != 2 {
			return nil, errors.New("need exactly 2 arguments")
		}
		dstFs := f
		target, ok := opt["target"]
		if ok {
			targetFs, err := cache.Get(ctx, target)
			if err != nil {
				return nil, fmt.Errorf("couldn't find target: %w", err)
			}
			dstFs, ok = targetFs.(*Fs)
			if !ok {
				return nil, errors.New("target is not a drive backend")
			}
		}
		return f.makeShortcut(ctx, arg[0], dstFs, arg[1])
	case "drives":
		drives, err := f.listTeamDrives(ctx)
		if err != nil {
			return nil, err
		}
		if _, ok := opt["config"]; ok {
			lines := []string{}
			upstreams := []string{}
			names := make(map[string]struct{}, len(drives))
			for i, drive := range drives {
				name := fspath.MakeConfigName(drive.Name)
				for {
					if _, found := names[name]; !found {
						break
					}
					name += fmt.Sprintf("-%d", i)
				}
				names[name] = struct{}{}
				lines = append(lines, "")
				lines = append(lines, fmt.Sprintf("[%s]", name))
				lines = append(lines, "type = alias")
				lines = append(lines, fmt.Sprintf("remote = %s,team_drive=%s,root_folder_id=:", f.name, drive.Id))
				upstreams = append(upstreams, fmt.Sprintf(`"%s=%s:"`, name, name))
			}
			lines = append(lines, "")
			lines = append(lines, "[AllDrives]")
			lines = append(lines, "type = combine")
			lines = append(lines, fmt.Sprintf("upstreams = %s", strings.Join(upstreams, " ")))
			return lines, nil
		}
		return drives, nil
	case "untrash":
		dir := ""
		if len(arg) > 0 {
			dir = arg[0]
		}
		return f.unTrashDir(ctx, dir, true)
	case "getid":
		// mod
		path := ""
		if len(arg) > 0 {
			path = arg[0]
		}
		_, real := opt["real"]
		return f.getID(ctx, path, real)
	case "getfile":
		// mod
		path := ""
		if len(arg) > 0 {
			path = arg[0]
		}
		_, real := opt["real"]
		id, err := f.getID(ctx, path, real)
		if err != nil {
			return nil, fmt.Errorf("couldn't get id: %w", err)
		}
		if _, all := opt["all"]; all {
			return f.getFile(ctx, id, "*")
		}
		return f.getFile(ctx, id, f.fileFields)
	case "chpar":
		// mod
		if len(arg) != 1 {
			return nil, errors.New("need an argument for dst:path")
		}
		srcDepth := "0"
		if depth, ok := opt["depth"]; ok {
			if !(depth == "0" || depth == "1") {
				return nil, fmt.Errorf("invalid depth: %q", depth)
			}
			srcDepth = depth
		}
		_, srcDelete := opt["delete-empty-src-dir"]
		dst, err := cache.Get(ctx, arg[0])
		if err != nil {
			return nil, fmt.Errorf("couldn't find destination: %w", err)
		}
		dstFs, ok := dst.(*Fs)
		if !ok {
			return nil, errors.New("destination is not a drive backend")
		}
		return f.changeParents(ctx, dstFs, true, srcDepth, srcDelete)
	case "copyid":
		if len(arg)%2 != 0 {
			return nil, errors.New("need an even number of arguments")
		}
		for len(arg) > 0 {
			id, dest := arg[0], arg[1]
			arg = arg[2:]
			err = f.copyID(ctx, id, dest)
			if err != nil {
				return nil, fmt.Errorf("failed copying %q to %q: %w", id, dest, err)
			}
		}
		return nil, nil
	case "exportformats":
		return f.exportFormats(ctx), nil
	case "importformats":
		return f.importFormats(ctx), nil
	default:
		return nil, fs.ErrorCommandNotFound
	}
}

// ------------------------------------------------------------

// Fs returns the parent Fs
func (o *baseObject) Fs() fs.Info {
	return o.fs
}

// Return a string version
func (o *baseObject) String() string {
	return o.remote
}

// Return a string version
func (o *Object) String() string {
	if o == nil {
		return "<nil>"
	}
	return o.remote
}

// Remote returns the remote path
func (o *baseObject) Remote() string {
	return o.remote
}

// Hash returns the Md5sum of an object returning a lowercase hex string
func (o *Object) Hash(ctx context.Context, t hash.Type) (string, error) {
	if t != hash.MD5 {
		return "", hash.ErrUnsupported
	}
	return o.md5sum, nil
}
func (o *baseObject) Hash(ctx context.Context, t hash.Type) (string, error) {
	if t != hash.MD5 {
		return "", hash.ErrUnsupported
	}
	return "", nil
}

// Size returns the size of an object in bytes
func (o *baseObject) Size() int64 {
	return o.bytes
}

// getRemoteInfoWithExport returns a drive.File and the export settings for the remote
func (f *Fs) getRemoteInfoWithExport(ctx context.Context, remote string) (
	info *drive.File, extension, exportName, exportMimeType string, isDocument bool, err error) {
	leaf, directoryID, err := f.dirCache.FindPath(ctx, remote, false)
	if err != nil {
		if err == fs.ErrorDirNotFound {
			return nil, "", "", "", false, fs.ErrorObjectNotFound
		}
		return nil, "", "", "", false, err
	}
	directoryID = actualID(directoryID)

	found, err := f.list(ctx, []string{directoryID}, leaf, false, false, f.opt.TrashedOnly, false, func(item *drive.File) bool {
		if !f.opt.SkipGdocs {
			extension, exportName, exportMimeType, isDocument = f.findExportFormat(ctx, item)
			if exportName == leaf {
				info = item
				return true
			}
			if isDocument {
				return false
			}
		}
		if item.Name == leaf {
			info = item
			return true
		}
		return false
	})
	if err != nil {
		return nil, "", "", "", false, err
	}
	if !found {
		return nil, "", "", "", false, fs.ErrorObjectNotFound
	}
	return
}

// ModTime returns the modification time of the object
//
// It attempts to read the objects mtime and if that isn't present the
// LastModified returned in the http headers
func (o *baseObject) ModTime(ctx context.Context) time.Time {
	modTime, err := time.Parse(timeFormatIn, o.modifiedDate)
	if err != nil {
		fs.Debugf(o, "Failed to read mtime from object: %v", err)
		return time.Now()
	}
	return modTime
}

// SetModTime sets the modification time of the drive fs object
func (o *baseObject) SetModTime(ctx context.Context, modTime time.Time) error {
	// New metadata
	updateInfo := &drive.File{
		ModifiedTime: modTime.Format(timeFormatOut),
	}
	// Set modified date
	var info *drive.File
	err := o.fs.pacer.Call(func() (bool, error) {
		var err error
		info, err = o.fs.svc.Files.Update(actualID(o.id), updateInfo).
			Fields(partialFields).
			SupportsAllDrives(true).
			Context(ctx).Do()
		return o.fs.shouldRetry(ctx, err)
	})
	if err != nil {
		return err
	}
	// Update info from read data
	o.modifiedDate = info.ModifiedTime
	return nil
}

// Storable returns a boolean as to whether this object is storable
func (o *baseObject) Storable() bool {
	return true
}

// addResourceKey adds a X-Goog-Drive-Resource-Keys header for this
// object if required.
func (o *baseObject) addResourceKey(header http.Header) {
	if o.resourceKey != nil {
		header.Add("X-Goog-Drive-Resource-Keys", fmt.Sprintf("%s/%s", o.id, *o.resourceKey))
	}
}

// httpResponse gets an http.Response object for the object
// using the url and method passed in
func (o *baseObject) httpResponse(ctx context.Context, url, method string, options []fs.OpenOption) (req *http.Request, res *http.Response, err error) {
	if url == "" {
		return nil, nil, errors.New("forbidden to download - check sharing permission")
	}
	req, err = http.NewRequestWithContext(ctx, method, url, nil)
	if err != nil {
		return req, nil, err
	}
	fs.OpenOptionAddHTTPHeaders(req.Header, options)
	if o.bytes == 0 {
		// Don't supply range requests for 0 length objects as they always fail
		delete(req.Header, "Range")
	}
	o.addResourceKey(req.Header)
	err = o.fs.pacer.Call(func() (bool, error) {
		res, err = o.fs.client.Do(req)
		if err == nil {
			err = googleapi.CheckResponse(res)
			if err != nil {
				_ = res.Body.Close() // ignore error
			}
		}
		return o.fs.shouldRetry(ctx, err)
	})
	if err != nil {
		return req, nil, err
	}
	return req, res, nil
}

// openDocumentFile represents a documentObject open for reading.
// Updates the object size after read successfully.
type openDocumentFile struct {
	o       *documentObject // Object we are reading for
	in      io.ReadCloser   // reading from here
	bytes   int64           // number of bytes read on this connection
	eof     bool            // whether we have read end of file
	errored bool            // whether we have encountered an error during reading
}

// Read bytes from the object - see io.Reader
func (file *openDocumentFile) Read(p []byte) (n int, err error) {
	n, err = file.in.Read(p)
	file.bytes += int64(n)
	if err != nil && err != io.EOF {
		file.errored = true
	}
	if err == io.EOF {
		file.eof = true
	}
	return
}

// Close the object and update bytes read
func (file *openDocumentFile) Close() (err error) {
	// If end of file, update bytes read
	if file.eof && !file.errored {
		fs.Debugf(file.o, "Updating size of doc after download to %v", file.bytes)
		file.o.bytes = file.bytes
	}
	return file.in.Close()
}

// Check it satisfies the interfaces
var _ io.ReadCloser = (*openDocumentFile)(nil)

// Checks to see if err is a googleapi.Error with of type what
func isGoogleError(err error, what string) bool {
	if gerr, ok := err.(*googleapi.Error); ok {
		for _, error := range gerr.Errors {
			if error.Reason == what {
				return true
			}
		}
	}
	return false
}

// open a url for reading
func (o *baseObject) open(ctx context.Context, url string, options ...fs.OpenOption) (in io.ReadCloser, err error) {
	_, res, err := o.httpResponse(ctx, url, "GET", options)
	if err != nil {
		if isGoogleError(err, "cannotDownloadAbusiveFile") {
			if o.fs.opt.AcknowledgeAbuse {
				// Retry acknowledging abuse
				if strings.ContainsRune(url, '?') {
					url += "&"
				} else {
					url += "?"
				}
				url += "acknowledgeAbuse=true"
				_, res, err = o.httpResponse(ctx, url, "GET", options)
			} else {
				err = fmt.Errorf("use the --drive-acknowledge-abuse flag to download this file: %w", err)
			}
		}
		if err != nil {
			return nil, fmt.Errorf("open file failed: %w", err)
		}
	}
	return res.Body, nil
}

// Open an object for read
func (o *Object) Open(ctx context.Context, options ...fs.OpenOption) (in io.ReadCloser, err error) {
	if o.mimeType == shortcutMimeTypeDangling {
		return nil, errors.New("can't read dangling shortcut")
	}
	if o.v2Download {
		var v2File *drive_v2.File
		err = o.fs.pacer.Call(func() (bool, error) {
			v2File, err = o.fs.v2Svc.Files.Get(actualID(o.id)).
				Fields("downloadUrl").
				SupportsAllDrives(true).
				Context(ctx).Do()
			return o.fs.shouldRetry(ctx, err)
		})
		if err == nil {
			fs.Debugf(o, "Using v2 download: %v", v2File.DownloadUrl)
			o.url = v2File.DownloadUrl
			o.v2Download = false
		}
	}
	return o.baseObject.open(ctx, o.url, options...)
}
func (o *documentObject) Open(ctx context.Context, options ...fs.OpenOption) (in io.ReadCloser, err error) {
	// Update the size with what we are reading as it can change from
	// the HEAD in the listing to this GET. This stops rclone marking
	// the transfer as corrupted.
	var offset, end int64 = 0, -1
	var newOptions = options[:0]
	for _, o := range options {
		// Note that Range requests don't work on Google docs:
		// https://developers.google.com/drive/v3/web/manage-downloads#partial_download
		// So do a subset of them manually
		switch x := o.(type) {
		case *fs.RangeOption:
			offset, end = x.Start, x.End
		case *fs.SeekOption:
			offset, end = x.Offset, -1
		default:
			newOptions = append(newOptions, o)
		}
	}
	options = newOptions
	if offset != 0 {
		return nil, errors.New("partial downloads are not supported while exporting Google Documents")
	}
	in, err = o.baseObject.open(ctx, o.url, options...)
	if in != nil {
		in = &openDocumentFile{o: o, in: in}
	}
	if end >= 0 {
		in = readers.NewLimitedReadCloser(in, end-offset+1)
	}
	return
}
func (o *linkObject) Open(ctx context.Context, options ...fs.OpenOption) (in io.ReadCloser, err error) {
	var offset, limit int64 = 0, -1
	var data = o.content
	for _, option := range options {
		switch x := option.(type) {
		case *fs.SeekOption:
			offset = x.Offset
		case *fs.RangeOption:
			offset, limit = x.Decode(int64(len(data)))
		default:
			if option.Mandatory() {
				fs.Logf(o, "Unsupported mandatory option: %v", option)
			}
		}
	}
	if l := int64(len(data)); offset > l {
		offset = l
	}
	data = data[offset:]
	if limit != -1 && limit < int64(len(data)) {
		data = data[:limit]
	}

	return io.NopCloser(bytes.NewReader(data)), nil
}

func (o *baseObject) update(ctx context.Context, updateInfo *drive.File, uploadMimeType string, in io.Reader,
	src fs.ObjectInfo) (info *drive.File, err error) {
	// Make the API request to upload metadata and file data.
	size := src.Size()
	if size >= 0 && size < int64(o.fs.opt.UploadCutoff) {
		// Don't retry, return a retry error instead
		err = o.fs.pacer.CallNoRetry(func() (bool, error) {
			info, err = o.fs.svc.Files.Update(actualID(o.id), updateInfo).
				Media(in, googleapi.ContentType(uploadMimeType), googleapi.ChunkSize(0)).
				Fields(partialFields).
				SupportsAllDrives(true).
				KeepRevisionForever(o.fs.opt.KeepRevisionForever).
				Context(ctx).Do()
			return o.fs.shouldRetry(ctx, err)
		})
		return
	}
	// Upload the file in chunks
	return o.fs.Upload(ctx, in, size, uploadMimeType, o.id, o.remote, updateInfo)
}

// Update the already existing object
//
// Copy the reader into the object updating modTime and size.
//
// The new object may have been created if an error is returned
func (o *Object) Update(ctx context.Context, in io.Reader, src fs.ObjectInfo, options ...fs.OpenOption) error {
	// If o is a shortcut
	if isShortcutID(o.id) {
		// Delete it first
		err := o.fs.delete(ctx, shortcutID(o.id), o.fs.opt.UseTrash)
		if err != nil {
			return err
		}
		// Then put the file as a new file
		newObj, err := o.fs.PutUnchecked(ctx, in, src, options...)
		if err != nil {
			return err
		}
		// Update the object
		if newO, ok := newObj.(*Object); ok {
			*o = *newO
		} else {
			fs.Debugf(newObj, "Failed to update object %T from new object %T", o, newObj)
		}
		return nil
	}
	srcMimeType := fs.MimeType(ctx, src)
	updateInfo := &drive.File{
		MimeType:     srcMimeType,
		ModifiedTime: src.ModTime(ctx).Format(timeFormatOut),
	}
	info, err := o.baseObject.update(ctx, updateInfo, srcMimeType, in, src)
	if err != nil {
		return err
	}
	newO, err := o.fs.newObjectWithInfo(ctx, src.Remote(), info)
	if err != nil {
		return err
	}
	switch newO := newO.(type) {
	case *Object:
		*o = *newO
	default:
		return errors.New("object type changed by update")
	}

	return nil
}
func (o *documentObject) Update(ctx context.Context, in io.Reader, src fs.ObjectInfo, options ...fs.OpenOption) error {
	srcMimeType := fs.MimeType(ctx, src)
	importMimeType := ""
	updateInfo := &drive.File{
		MimeType:     srcMimeType,
		ModifiedTime: src.ModTime(ctx).Format(timeFormatOut),
	}

	if o.fs.importMimeTypes == nil || o.fs.opt.SkipGdocs {
		return fmt.Errorf("can't update google document type without --drive-import-formats")
	}
	importMimeType = o.fs.findImportFormat(ctx, updateInfo.MimeType)
	if importMimeType == "" {
		return fmt.Errorf("no import format found for %q", srcMimeType)
	}
	if importMimeType != o.documentMimeType {
		return fmt.Errorf("can't change google document type (o: %q, src: %q, import: %q)", o.documentMimeType, srcMimeType, importMimeType)
	}
	updateInfo.MimeType = importMimeType

	info, err := o.baseObject.update(ctx, updateInfo, srcMimeType, in, src)
	if err != nil {
		return err
	}

	remote := src.Remote()
	remote = remote[:len(remote)-o.extLen]

	newO, err := o.fs.newObjectWithInfo(ctx, remote, info)
	if err != nil {
		return err
	}
	switch newO := newO.(type) {
	case *documentObject:
		*o = *newO
	default:
		return errors.New("object type changed by update")
	}

	return nil
}

func (o *linkObject) Update(ctx context.Context, in io.Reader, src fs.ObjectInfo, options ...fs.OpenOption) error {
	return errors.New("cannot update link files")
}

// Remove an object
func (o *baseObject) Remove(ctx context.Context) error {
	if len(o.parents) > 1 {
		return errors.New("can't delete safely - has multiple parents")
	}
	return o.fs.delete(ctx, shortcutID(o.id), o.fs.opt.UseTrash)
}

// MimeType of an Object if known, "" otherwise
func (o *baseObject) MimeType(ctx context.Context) string {
	return o.mimeType
}

// ID returns the ID of the Object if known, or "" if not
func (o *baseObject) ID() string {
	return o.id
}

// ParentID returns the ID of the Object parent if known, or "" if not
func (o *baseObject) ParentID() string {
	if len(o.parents) > 0 {
		return o.parents[0]
	}
	return ""
}

func (o *documentObject) ext() string {
	return o.baseObject.remote[len(o.baseObject.remote)-o.extLen:]
}
func (o *linkObject) ext() string {
	return o.baseObject.remote[len(o.baseObject.remote)-o.extLen:]
}

// templates for document link files
const (
	urlTemplate = `[InternetShortcut]{{"\r"}}
URL={{ .URL }}{{"\r"}}
`
	weblocTemplate = `<?xml version="1.0" encoding="UTF-8"?>
<!DOCTYPE plist PUBLIC "-//Apple//DTD PLIST 1.0//EN" "http://www.apple.com/DTDs/PropertyList-1.0.dtd">
<plist version="1.0">
  <dict>
    <key>URL</key>
    <string>{{ .URL }}</string>
  </dict>
</plist>
`
	desktopTemplate = `[Desktop Entry]
Encoding=UTF-8
Name={{ .Title }}
URL={{ .URL }}
Icon={{ .XDGIcon }}
Type=Link
`
	htmlTemplate = `<html>
<head>
  <meta http-equiv="refresh" content="0; url={{ .URL }}" />
  <title>{{ .Title }}</title>
</head>
<body>
  Loading <a href="{{ .URL }}">{{ .Title }}</a>
</body>
</html>
`
)

// Check the interfaces are satisfied
var (
	_ fs.Fs              = (*Fs)(nil)
	_ fs.Purger          = (*Fs)(nil)
	_ fs.CleanUpper      = (*Fs)(nil)
	_ fs.PutStreamer     = (*Fs)(nil)
	_ fs.Copier          = (*Fs)(nil)
	_ fs.Mover           = (*Fs)(nil)
	_ fs.DirMover        = (*Fs)(nil)
	_ fs.Commander       = (*Fs)(nil)
	_ fs.DirCacheFlusher = (*Fs)(nil)
	_ fs.ChangeNotifier  = (*Fs)(nil)
	_ fs.PutUncheckeder  = (*Fs)(nil)
	_ fs.PublicLinker    = (*Fs)(nil)
	_ fs.ListRer         = (*Fs)(nil)
	_ fs.MergeDirser     = (*Fs)(nil)
	_ fs.Abouter         = (*Fs)(nil)
	_ fs.Object          = (*Object)(nil)
	_ fs.MimeTyper       = (*Object)(nil)
	_ fs.IDer            = (*Object)(nil)
	_ fs.ParentIDer      = (*Object)(nil)
	_ fs.Object          = (*documentObject)(nil)
	_ fs.MimeTyper       = (*documentObject)(nil)
	_ fs.IDer            = (*documentObject)(nil)
	_ fs.ParentIDer      = (*documentObject)(nil)
	_ fs.Object          = (*linkObject)(nil)
	_ fs.MimeTyper       = (*linkObject)(nil)
	_ fs.IDer            = (*linkObject)(nil)
	_ fs.ParentIDer      = (*linkObject)(nil)
)<|MERGE_RESOLUTION|>--- conflicted
+++ resolved
@@ -18,11 +18,7 @@
 	"net/http"
 	"os"
 	"path"
-<<<<<<< HEAD
 	"path/filepath"
-	"regexp"
-=======
->>>>>>> 486e7133
 	"sort"
 	"strconv"
 	"strings"
