// Package mailru provides an interface to the Mail.ru Cloud storage system.
package mailru

import (
	"bytes"
	"context"
	"errors"
	"fmt"
	gohash "hash"
	"io"
	"path"
	"path/filepath"
	"sort"
	"strconv"
	"strings"
	"sync"
	"time"

	"encoding/hex"
	"encoding/json"
	"io/ioutil"
	"net/http"
	"net/url"

	"github.com/rclone/rclone/backend/mailru/api"
	"github.com/rclone/rclone/backend/mailru/mrhash"

	"github.com/rclone/rclone/fs"
	"github.com/rclone/rclone/fs/config"
	"github.com/rclone/rclone/fs/config/configmap"
	"github.com/rclone/rclone/fs/config/configstruct"
	"github.com/rclone/rclone/fs/config/obscure"
	"github.com/rclone/rclone/fs/fserrors"
	"github.com/rclone/rclone/fs/fshttp"
	"github.com/rclone/rclone/fs/hash"
	"github.com/rclone/rclone/fs/object"
	"github.com/rclone/rclone/fs/operations"

	"github.com/rclone/rclone/lib/encoder"
	"github.com/rclone/rclone/lib/oauthutil"
	"github.com/rclone/rclone/lib/pacer"
	"github.com/rclone/rclone/lib/readers"
	"github.com/rclone/rclone/lib/rest"

	"golang.org/x/oauth2"
)

// Global constants
const (
	minSleepPacer   = 10 * time.Millisecond
	maxSleepPacer   = 2 * time.Second
	decayConstPacer = 2          // bigger for slower decay, exponential
	metaExpirySec   = 20 * 60    // meta server expiration time
	serverExpirySec = 3 * 60     // download server expiration time
	shardExpirySec  = 30 * 60    // upload server expiration time
	maxServerLocks  = 4          // maximum number of locks per single download server
	maxInt32        = 2147483647 // used as limit in directory list request
	speedupMinSize  = 512        // speedup is not optimal if data is smaller than average packet
)

// Global errors
var (
	ErrorDirAlreadyExists   = errors.New("directory already exists")
	ErrorDirSourceNotExists = errors.New("directory source does not exist")
	ErrorInvalidName        = errors.New("invalid characters in object name")

	// MrHashType is the hash.Type for Mailru
	MrHashType hash.Type
)

// Description of how to authorize
var oauthConfig = &oauth2.Config{
	ClientID:     api.OAuthClientID,
	ClientSecret: "",
	Endpoint: oauth2.Endpoint{
		AuthURL:   api.OAuthURL,
		TokenURL:  api.OAuthURL,
		AuthStyle: oauth2.AuthStyleInParams,
	},
}

// Register with Fs
func init() {
	MrHashType = hash.RegisterHash("mailru", "MailruHash", 40, mrhash.New)
	fs.Register(&fs.RegInfo{
		Name:        "mailru",
		Description: "Mail.ru Cloud",
		NewFs:       NewFs,
		Options: []fs.Option{{
			Name:     "user",
			Help:     "User name (usually email).",
			Required: true,
		}, {
			Name: "pass",
			Help: `Password.

This must be an app password - rclone will not work with your normal
password. See the Configuration section in the docs for how to make an
app password.
`,
			Required:   true,
			IsPassword: true,
		}, {
			Name:     "speedup_enable",
			Default:  true,
			Advanced: false,
			Help: `Skip full upload if there is another file with same data hash.

This feature is called "speedup" or "put by hash". It is especially efficient
in case of generally available files like popular books, video or audio clips,
because files are searched by hash in all accounts of all mailru users.
It is meaningless and ineffective if source file is unique or encrypted.
Please note that rclone may need local memory and disk space to calculate
content hash in advance and decide whether full upload is required.
Also, if rclone does not know file size in advance (e.g. in case of
streaming or partial uploads), it will not even try this optimization.`,
			Examples: []fs.OptionExample{{
				Value: "true",
				Help:  "Enable",
			}, {
				Value: "false",
				Help:  "Disable",
			}},
		}, {
			Name:     "speedup_file_patterns",
			Default:  "*.mkv,*.avi,*.mp4,*.mp3,*.zip,*.gz,*.rar,*.pdf",
			Advanced: true,
			Help: `Comma separated list of file name patterns eligible for speedup (put by hash).

Patterns are case insensitive and can contain '*' or '?' meta characters.`,
			Examples: []fs.OptionExample{{
				Value: "",
				Help:  "Empty list completely disables speedup (put by hash).",
			}, {
				Value: "*",
				Help:  "All files will be attempted for speedup.",
			}, {
				Value: "*.mkv,*.avi,*.mp4,*.mp3",
				Help:  "Only common audio/video files will be tried for put by hash.",
			}, {
				Value: "*.zip,*.gz,*.rar,*.pdf",
				Help:  "Only common archives or PDF books will be tried for speedup.",
			}},
		}, {
			Name:     "speedup_max_disk",
			Default:  fs.SizeSuffix(3 * 1024 * 1024 * 1024),
			Advanced: true,
			Help: `This option allows you to disable speedup (put by hash) for large files.

Reason is that preliminary hashing can exhaust your RAM or disk space.`,
			Examples: []fs.OptionExample{{
				Value: "0",
				Help:  "Completely disable speedup (put by hash).",
			}, {
				Value: "1G",
				Help:  "Files larger than 1Gb will be uploaded directly.",
			}, {
				Value: "3G",
				Help:  "Choose this option if you have less than 3Gb free on local disk.",
			}},
		}, {
			Name:     "speedup_max_memory",
			Default:  fs.SizeSuffix(32 * 1024 * 1024),
			Advanced: true,
			Help:     `Files larger than the size given below will always be hashed on disk.`,
			Examples: []fs.OptionExample{{
				Value: "0",
				Help:  "Preliminary hashing will always be done in a temporary disk location.",
			}, {
				Value: "32M",
				Help:  "Do not dedicate more than 32Mb RAM for preliminary hashing.",
			}, {
				Value: "256M",
				Help:  "You have at most 256Mb RAM free for hash calculations.",
			}},
		}, {
			Name:     "check_hash",
			Default:  true,
			Advanced: true,
			Help:     "What should copy do if file checksum is mismatched or invalid.",
			Examples: []fs.OptionExample{{
				Value: "true",
				Help:  "Fail with error.",
			}, {
				Value: "false",
				Help:  "Ignore and continue.",
			}},
		}, {
			Name:     "user_agent",
			Default:  "",
			Advanced: true,
			Hide:     fs.OptionHideBoth,
			Help: `HTTP user agent used internally by client.

Defaults to "rclone/VERSION" or "--user-agent" provided on command line.`,
		}, {
			Name:     "quirks",
			Default:  "",
			Advanced: true,
			Hide:     fs.OptionHideBoth,
			Help: `Comma separated list of internal maintenance flags.

This option must not be used by an ordinary user. It is intended only to
facilitate remote troubleshooting of backend issues. Strict meaning of
flags is not documented and not guaranteed to persist between releases.
Quirks will be removed when the backend grows stable.
Supported quirks: atomicmkdir binlist unknowndirs`,
		}, {
			Name:     config.ConfigEncoding,
			Help:     config.ConfigEncodingHelp,
			Advanced: true,
			// Encode invalid UTF-8 bytes as json doesn't handle them properly.
			Default: (encoder.Display |
				encoder.EncodeWin | // :?"*<>|
				encoder.EncodeBackSlash |
				encoder.EncodeInvalidUtf8),
		}},
	})
}

// Options defines the configuration for this backend
type Options struct {
	Username        string               `config:"user"`
	Password        string               `config:"pass"`
	UserAgent       string               `config:"user_agent"`
	CheckHash       bool                 `config:"check_hash"`
	SpeedupEnable   bool                 `config:"speedup_enable"`
	SpeedupPatterns string               `config:"speedup_file_patterns"`
	SpeedupMaxDisk  fs.SizeSuffix        `config:"speedup_max_disk"`
	SpeedupMaxMem   fs.SizeSuffix        `config:"speedup_max_memory"`
	Quirks          string               `config:"quirks"`
	Enc             encoder.MultiEncoder `config:"encoding"`
}

// retryErrorCodes is a slice of error codes that we will retry
var retryErrorCodes = []int{
	429, // Too Many Requests.
	500, // Internal Server Error
	502, // Bad Gateway
	503, // Service Unavailable
	504, // Gateway Timeout
	509, // Bandwidth Limit Exceeded
}

// shouldRetry returns a boolean as to whether this response and err
// deserve to be retried. It returns the err as a convenience.
// Retries password authorization (once) in a special case of access denied.
func shouldRetry(ctx context.Context, res *http.Response, err error, f *Fs, opts *rest.Opts) (bool, error) {
	if fserrors.ContextError(ctx, &err) {
		return false, err
	}
	if res != nil && res.StatusCode == 403 && f.opt.Password != "" && !f.passFailed {
		reAuthErr := f.reAuthorize(opts, err)
		return reAuthErr == nil, err // return an original error
	}
	return fserrors.ShouldRetry(err) || fserrors.ShouldRetryHTTP(res, retryErrorCodes), err
}

// errorHandler parses a non 2xx error response into an error
func errorHandler(res *http.Response) (err error) {
	data, err := rest.ReadBody(res)
	if err != nil {
		return err
	}
	fileError := &api.FileErrorResponse{}
	err = json.NewDecoder(bytes.NewReader(data)).Decode(fileError)
	if err == nil {
		fileError.Message = fileError.Body.Home.Error
		return fileError
	}
	serverError := &api.ServerErrorResponse{}
	err = json.NewDecoder(bytes.NewReader(data)).Decode(serverError)
	if err == nil {
		return serverError
	}
	serverError.Message = string(data)
	if serverError.Message == "" || strings.HasPrefix(serverError.Message, "{") {
		// Replace empty or JSON response with a human-readable text.
		serverError.Message = res.Status
	}
	serverError.Status = res.StatusCode
	return serverError
}

// Fs represents a remote mail.ru
type Fs struct {
	name         string
	root         string             // root path
	opt          Options            // parsed options
	ci           *fs.ConfigInfo     // global config
	speedupGlobs []string           // list of file name patterns eligible for speedup
	speedupAny   bool               // true if all file names are eligible for speedup
	features     *fs.Features       // optional features
	srv          *rest.Client       // REST API client
	cli          *http.Client       // underlying HTTP client (for authorize)
	m            configmap.Mapper   // config reader (for authorize)
	source       oauth2.TokenSource // OAuth token refresher
	pacer        *fs.Pacer          // pacer for API calls
	metaMu       sync.Mutex         // lock for meta server switcher
	metaURL      string             // URL of meta server
	metaExpiry   time.Time          // time to refresh meta server
	shardMu      sync.Mutex         // lock for upload shard switcher
	shardURL     string             // URL of upload shard
	shardExpiry  time.Time          // time to refresh upload shard
	fileServers  serverPool         // file server dispatcher
	authMu       sync.Mutex         // mutex for authorize()
	passFailed   bool               // true if authorize() failed after 403
	quirks       quirks             // internal maintenance flags
}

// NewFs constructs an Fs from the path, container:path
func NewFs(ctx context.Context, name, root string, m configmap.Mapper) (fs.Fs, error) {
	// fs.Debugf(nil, ">>> NewFs %q %q", name, root)

	// Parse config into Options struct
	opt := new(Options)
	err := configstruct.Set(m, opt)
	if err != nil {
		return nil, err
	}
	if opt.Password != "" {
		opt.Password = obscure.MustReveal(opt.Password)
	}

	// Trailing slash signals us to optimize out one file check
	rootIsDir := strings.HasSuffix(root, "/")
	// However the f.root string should not have leading or trailing slashes
	root = strings.Trim(root, "/")

	ci := fs.GetConfig(ctx)
	f := &Fs{
		name: name,
		root: root,
		opt:  *opt,
		ci:   ci,
		m:    m,
	}

	if err := f.parseSpeedupPatterns(opt.SpeedupPatterns); err != nil {
		return nil, err
	}
	f.quirks.parseQuirks(opt.Quirks)

	f.pacer = fs.NewPacer(ctx, pacer.NewDefault(pacer.MinSleep(minSleepPacer), pacer.MaxSleep(maxSleepPacer), pacer.DecayConstant(decayConstPacer)))

	f.features = (&fs.Features{
		CaseInsensitive:         true,
		CanHaveEmptyDirectories: true,
		// Can copy/move across mailru configs (almost, thus true here), but
		// only when they share common account (this is checked in Copy/Move).
		ServerSideAcrossConfigs: true,
	}).Fill(ctx, f)

	// Override few config settings and create a client
	newCtx, clientConfig := fs.AddConfig(ctx)
	if opt.UserAgent != "" {
		clientConfig.UserAgent = opt.UserAgent
	}
	clientConfig.NoGzip = true // Mimic official client, skip sending "Accept-Encoding: gzip"
	f.cli = fshttp.NewClient(newCtx)

	f.srv = rest.NewClient(f.cli)
	f.srv.SetRoot(api.APIServerURL)
	f.srv.SetHeader("Accept", "*/*") // Send "Accept: */*" with every request like official client
	f.srv.SetErrorHandler(errorHandler)

	if err = f.authorize(ctx, false); err != nil {
		return nil, err
	}

	f.fileServers = serverPool{
		pool:      make(pendingServerMap),
		fs:        f,
		path:      "/d",
		expirySec: serverExpirySec,
	}

	if !rootIsDir {
		_, dirSize, err := f.readItemMetaData(ctx, f.root)
		rootIsDir = (dirSize >= 0)
		// Ignore non-existing item and other errors
		if err == nil && !rootIsDir {
			root = path.Dir(f.root)
			if root == "." {
				root = ""
			}
			f.root = root
			// Return fs that points to the parent and signal rclone to do filtering
			return f, fs.ErrorIsFile
		}
	}

	return f, nil
}

// Internal maintenance flags (to be removed when the backend matures).
// Primarily intended to facilitate remote support and troubleshooting.
type quirks struct {
	binlist     bool
	atomicmkdir bool
	unknowndirs bool
}

func (q *quirks) parseQuirks(option string) {
	for _, flag := range strings.Split(option, ",") {
		switch strings.ToLower(strings.TrimSpace(flag)) {
		case "binlist":
			// The official client sometimes uses a so called "bin" protocol,
			// implemented in the listBin file system method below. This method
			// is generally faster than non-recursive listM1 but results in
			// sporadic deserialization failures if total size of tree data
			// approaches 8Kb (?). The recursive method is normally disabled.
			// This quirk can be used to enable it for further investigation.
			// Remove this quirk when the "bin" protocol support is complete.
			q.binlist = true
		case "atomicmkdir":
			// At the moment rclone requires Mkdir to return success if the
			// directory already exists. However, such programs as borgbackup
			// use mkdir as a locking primitive and depend on its atomicity.
			// Remove this quirk when the above issue is investigated.
			q.atomicmkdir = true
		case "unknowndirs":
			// Accepts unknown resource types as folders.
			q.unknowndirs = true
		default:
			// Ignore unknown flags
		}
	}
}

// Note: authorize() is not safe for concurrent access as it updates token source
func (f *Fs) authorize(ctx context.Context, force bool) (err error) {
	var t *oauth2.Token
	if !force {
		t, err = oauthutil.GetToken(f.name, f.m)
	}

	if err != nil || !tokenIsValid(t) {
		fs.Infof(f, "Valid token not found, authorizing.")
		ctx := oauthutil.Context(ctx, f.cli)
		t, err = oauthConfig.PasswordCredentialsToken(ctx, f.opt.Username, f.opt.Password)
	}
	if err == nil && !tokenIsValid(t) {
		err = errors.New("invalid token")
	}
	if err != nil {
		return fmt.Errorf("failed to authorize: %w", err)
	}

	if err = oauthutil.PutToken(f.name, f.m, t, false); err != nil {
		return err
	}

	// Mailru API server expects access token not in the request header but
	// in the URL query string, so we must use a bare token source rather than
	// client provided by oauthutil.
	//
	// WARNING: direct use of the returned token source triggers a bug in the
	// `(*token != *ts.token)` comparison in oauthutil.TokenSource.Token()
	// crashing with panic `comparing uncomparable type map[string]interface{}`
	// As a workaround, mimic oauth2.NewClient() wrapping token source in
	// oauth2.ReuseTokenSource
	_, ts, err := oauthutil.NewClientWithBaseClient(ctx, f.name, f.m, oauthConfig, f.cli)
	if err == nil {
		f.source = oauth2.ReuseTokenSource(nil, ts)
	}
	return err
}

func tokenIsValid(t *oauth2.Token) bool {
	return t.Valid() && t.RefreshToken != "" && t.Type() == "Bearer"
}

// reAuthorize is called after getting 403 (access denied) from the server.
// It handles the case when user has changed password since a previous
// rclone invocation and obtains a new access token, if needed.
func (f *Fs) reAuthorize(opts *rest.Opts, origErr error) error {
	// lock and recheck the flag to ensure authorize() is attempted only once
	f.authMu.Lock()
	defer f.authMu.Unlock()
	if f.passFailed {
		return origErr
	}
	ctx := context.Background() // Note: reAuthorize is called by ShouldRetry, no context!

	fs.Debugf(f, "re-authorize with new password")
	if err := f.authorize(ctx, true); err != nil {
		f.passFailed = true
		return err
	}

	// obtain new token, if needed
	tokenParameter := ""
	if opts != nil && opts.Parameters.Get("token") != "" {
		tokenParameter = "token"
	}
	if opts != nil && opts.Parameters.Get("access_token") != "" {
		tokenParameter = "access_token"
	}
	if tokenParameter != "" {
		token, err := f.accessToken()
		if err != nil {
			f.passFailed = true
			return err
		}
		opts.Parameters.Set(tokenParameter, token)
	}

	return nil
}

// accessToken() returns OAuth token and possibly refreshes it
func (f *Fs) accessToken() (string, error) {
	token, err := f.source.Token()
	if err != nil {
		return "", fmt.Errorf("cannot refresh access token: %w", err)
	}
	return token.AccessToken, nil
}

// absPath converts root-relative remote to absolute home path
func (f *Fs) absPath(remote string) string {
	return path.Join("/", f.root, remote)
}

// relPath converts absolute home path to root-relative remote
// Note that f.root can not have leading and trailing slashes
func (f *Fs) relPath(absPath string) (string, error) {
	target := strings.Trim(absPath, "/")
	if f.root == "" {
		return target, nil
	}
	if target == f.root {
		return "", nil
	}
	if strings.HasPrefix(target+"/", f.root+"/") {
		return target[len(f.root)+1:], nil
	}
	return "", fmt.Errorf("path %q should be under %q", absPath, f.root)
}

// metaServer returns URL of current meta server
func (f *Fs) metaServer(ctx context.Context) (string, error) {
	f.metaMu.Lock()
	defer f.metaMu.Unlock()

	if f.metaURL != "" && time.Now().Before(f.metaExpiry) {
		return f.metaURL, nil
	}

	opts := rest.Opts{
		RootURL: api.DispatchServerURL,
		Method:  "GET",
		Path:    "/m",
	}

	var (
		res *http.Response
		url string
		err error
	)
	err = f.pacer.Call(func() (bool, error) {
		res, err = f.srv.Call(ctx, &opts)
		if err == nil {
			url, err = readBodyWord(res)
		}
		return fserrors.ShouldRetry(err), err
	})
	if err != nil {
		closeBody(res)
		return "", err
	}
	f.metaURL = url
	f.metaExpiry = time.Now().Add(metaExpirySec * time.Second)
	fs.Debugf(f, "new meta server: %s", f.metaURL)
	return f.metaURL, nil
}

// readBodyWord reads the single line response to completion
// and extracts the first word from the first line.
func readBodyWord(res *http.Response) (word string, err error) {
	var body []byte
	body, err = rest.ReadBody(res)
	if err == nil {
		line := strings.Trim(string(body), " \r\n")
		word = strings.Split(line, " ")[0]
	}
	if word == "" {
		return "", errors.New("empty reply from dispatcher")
	}
	return word, nil
}

// readItemMetaData returns a file/directory info at given full path
// If it can't be found it fails with fs.ErrorObjectNotFound
// For the return value `dirSize` please see Fs.itemToEntry()
func (f *Fs) readItemMetaData(ctx context.Context, path string) (entry fs.DirEntry, dirSize int, err error) {
	token, err := f.accessToken()
	if err != nil {
		return nil, -1, err
	}

	opts := rest.Opts{
		Method: "GET",
		Path:   "/api/m1/file",
		Parameters: url.Values{
			"access_token": {token},
			"home":         {f.opt.Enc.FromStandardPath(path)},
			"offset":       {"0"},
			"limit":        {strconv.Itoa(maxInt32)},
		},
	}

	var info api.ItemInfoResponse
	err = f.pacer.Call(func() (bool, error) {
		res, err := f.srv.CallJSON(ctx, &opts, nil, &info)
		return shouldRetry(ctx, res, err, f, &opts)
	})

	if err != nil {
		if apiErr, ok := err.(*api.FileErrorResponse); ok {
			switch apiErr.Status {
			case 404:
				err = fs.ErrorObjectNotFound
			case 400:
				fs.Debugf(f, "object %q status %d (%s)", path, apiErr.Status, apiErr.Message)
				err = fs.ErrorObjectNotFound
			}
		}
		return
	}

	entry, dirSize, err = f.itemToDirEntry(ctx, &info.Body)
	return
}

// itemToEntry converts API item to rclone directory entry
// The dirSize return value is:
//
//	<0 - for a file or in case of error
//	=0 - for an empty directory
//	>0 - for a non-empty directory
func (f *Fs) itemToDirEntry(ctx context.Context, item *api.ListItem) (entry fs.DirEntry, dirSize int, err error) {
	remote, err := f.relPath(f.opt.Enc.ToStandardPath(item.Home))
	if err != nil {
		return nil, -1, err
	}
<<<<<<< HEAD
	mTime := int64(item.Mtime)
	if mTime < 0 {
		fs.Debugf(f, "Fixing invalid timestamp %d on mailru file %q", mTime, remote)
		mTime = 0
	}
	modTime := time.Unix(mTime, 0)
=======

	modTime := time.Unix(int64(item.Mtime), 0)
>>>>>>> ab8be266

	isDir, err := f.isDir(item.Kind, remote)
	if err != nil {
		return nil, -1, err
	}
	if isDir {
		dir := fs.NewDir(remote, modTime).SetSize(item.Size)
		return dir, item.Count.Files + item.Count.Folders, nil
	}

	binHash, err := mrhash.DecodeString(item.Hash)
	if err != nil {
		return nil, -1, err
	}
	file := &Object{
		fs:          f,
		remote:      remote,
		hasMetaData: true,
		size:        item.Size,
		mrHash:      binHash,
		modTime:     modTime,
	}
	return file, -1, nil
}

// isDir returns true for directories, false for files
func (f *Fs) isDir(kind, path string) (bool, error) {
	switch kind {
	case "":
		return false, errors.New("empty resource type")
	case "file":
		return false, nil
	case "folder":
		// fall thru
	case "camera-upload", "mounted", "shared":
		fs.Debugf(f, "[%s]: folder has type %q", path, kind)
	default:
		if !f.quirks.unknowndirs {
			return false, fmt.Errorf("unknown resource type %q", kind)
		}
		fs.Errorf(f, "[%s]: folder has unknown type %q", path, kind)
	}
	return true, nil
}

// List the objects and directories in dir into entries.
// The entries can be returned in any order but should be for a complete directory.
// dir should be "" to list the root, and should not have trailing slashes.
// This should return ErrDirNotFound if the directory isn't found.
func (f *Fs) List(ctx context.Context, dir string) (entries fs.DirEntries, err error) {
	// fs.Debugf(f, ">>> List: %q", dir)

	if f.quirks.binlist {
		entries, err = f.listBin(ctx, f.absPath(dir), 1)
	} else {
		entries, err = f.listM1(ctx, f.absPath(dir), 0, maxInt32)
	}

	if err == nil && f.ci.LogLevel >= fs.LogLevelDebug {
		names := []string{}
		for _, entry := range entries {
			names = append(names, entry.Remote())
		}
		sort.Strings(names)
		// fs.Debugf(f, "List(%q): %v", dir, names)
	}

	return
}

// list using protocol "m1"
func (f *Fs) listM1(ctx context.Context, dirPath string, offset int, limit int) (entries fs.DirEntries, err error) {
	token, err := f.accessToken()
	if err != nil {
		return nil, err
	}

	params := url.Values{}
	params.Set("access_token", token)
	params.Set("offset", strconv.Itoa(offset))
	params.Set("limit", strconv.Itoa(limit))

	data := url.Values{}
	data.Set("home", f.opt.Enc.FromStandardPath(dirPath))

	opts := rest.Opts{
		Method:      "POST",
		Path:        "/api/m1/folder",
		Parameters:  params,
		Body:        strings.NewReader(data.Encode()),
		ContentType: api.BinContentType,
	}

	var (
		info api.FolderInfoResponse
		res  *http.Response
	)
	err = f.pacer.Call(func() (bool, error) {
		res, err = f.srv.CallJSON(ctx, &opts, nil, &info)
		return shouldRetry(ctx, res, err, f, &opts)
	})

	if err != nil {
		apiErr, ok := err.(*api.FileErrorResponse)
		if ok && apiErr.Status == 404 {
			return nil, fs.ErrorDirNotFound
		}
		return nil, err
	}

	isDir, err := f.isDir(info.Body.Kind, dirPath)
	if err != nil {
		return nil, err
	}
	if !isDir {
		return nil, fs.ErrorIsFile
	}

	for _, item := range info.Body.List {
		entry, _, err := f.itemToDirEntry(ctx, &item)
		if err == nil {
			entries = append(entries, entry)
		} else {
			fs.Debugf(f, "Excluding path %q from list: %v", item.Home, err)
		}
	}
	return entries, nil
}

// list using protocol "bin"
func (f *Fs) listBin(ctx context.Context, dirPath string, depth int) (entries fs.DirEntries, err error) {
	options := api.ListOptDefaults

	req := api.NewBinWriter()
	req.WritePu16(api.OperationFolderList)
	req.WriteString(f.opt.Enc.FromStandardPath(dirPath))
	req.WritePu32(int64(depth))
	req.WritePu32(int64(options))
	req.WritePu32(0)

	token, err := f.accessToken()
	if err != nil {
		return nil, err
	}
	metaURL, err := f.metaServer(ctx)
	if err != nil {
		return nil, err
	}

	opts := rest.Opts{
		Method:  "POST",
		RootURL: metaURL,
		Parameters: url.Values{
			"client_id": {api.OAuthClientID},
			"token":     {token},
		},
		ContentType: api.BinContentType,
		Body:        req.Reader(),
	}

	var res *http.Response
	err = f.pacer.Call(func() (bool, error) {
		res, err = f.srv.Call(ctx, &opts)
		return shouldRetry(ctx, res, err, f, &opts)
	})
	if err != nil {
		closeBody(res)
		return nil, err
	}

	r := api.NewBinReader(res.Body)
	defer closeBody(res)

	// read status
	switch status := r.ReadByteAsInt(); status {
	case api.ListResultOK:
		// go on...
	case api.ListResultNotExists:
		return nil, fs.ErrorDirNotFound
	default:
		return nil, fmt.Errorf("directory list error %d", status)
	}

	t := &treeState{
		f:       f,
		r:       r,
		options: options,
		rootDir: parentDir(dirPath),
		lastDir: "",
		level:   0,
	}
	t.currDir = t.rootDir

	// read revision
	if err := t.revision.Read(r); err != nil {
		return nil, err
	}

	// read space
	if (options & api.ListOptTotalSpace) != 0 {
		t.totalSpace = int64(r.ReadULong())
	}
	if (options & api.ListOptUsedSpace) != 0 {
		t.usedSpace = int64(r.ReadULong())
	}

	t.fingerprint = r.ReadBytesByLength()

	// deserialize
	for {
		entry, err := t.NextRecord()
		if err != nil {
			break
		}
		if entry != nil {
			entries = append(entries, entry)
		}
	}
	if err != nil && err != fs.ErrorListAborted {
		fs.Debugf(f, "listBin failed at offset %d: %v", r.Count(), err)
		return nil, err
	}
	return entries, nil
}

func (t *treeState) NextRecord() (fs.DirEntry, error) {
	r := t.r
	parseOp := r.ReadByteAsShort()
	if r.Error() != nil {
		return nil, r.Error()
	}

	switch parseOp {
	case api.ListParseDone:
		return nil, fs.ErrorListAborted
	case api.ListParsePin:
		if t.lastDir == "" {
			return nil, errors.New("last folder is null")
		}
		t.currDir = t.lastDir
		t.level++
		return nil, nil
	case api.ListParsePinUpper:
		if t.currDir == t.rootDir {
			return nil, nil
		}
		if t.level <= 0 {
			return nil, errors.New("no parent folder")
		}
		t.currDir = parentDir(t.currDir)
		t.level--
		return nil, nil
	case api.ListParseUnknown15:
		skip := int(r.ReadPu32())
		for i := 0; i < skip; i++ {
			r.ReadPu32()
			r.ReadPu32()
		}
		return nil, nil
	case api.ListParseReadItem:
		// get item (see below)
	default:
		return nil, fmt.Errorf("unknown parse operation %d", parseOp)
	}

	// get item
	head := r.ReadIntSpl()
	itemType := head & 3
	if (head & 4096) != 0 {
		t.dunnoNodeID = r.ReadNBytes(api.DunnoNodeIDLength)
	}
	name := t.f.opt.Enc.FromStandardPath(string(r.ReadBytesByLength()))
	t.dunno1 = int(r.ReadULong())
	t.dunno2 = 0
	t.dunno3 = 0

	if r.Error() != nil {
		return nil, r.Error()
	}

	var (
		modTime time.Time
		size    int64
		binHash []byte
		dirSize int64
		isDir   = true
	)

	switch itemType {
	case api.ListItemMountPoint:
		t.treeID = r.ReadNBytes(api.TreeIDLength)
		t.dunno2 = int(r.ReadULong())
		t.dunno3 = int(r.ReadULong())
	case api.ListItemFolder:
		t.dunno2 = int(r.ReadULong())
	case api.ListItemSharedFolder:
		t.dunno2 = int(r.ReadULong())
		t.treeID = r.ReadNBytes(api.TreeIDLength)
	case api.ListItemFile:
		isDir = false
		modTime = r.ReadDate()
		size = int64(r.ReadULong())
		binHash = r.ReadNBytes(mrhash.Size)
	default:
		return nil, fmt.Errorf("unknown item type %d", itemType)
	}

	if isDir {
		t.lastDir = path.Join(t.currDir, name)
		if (t.options & api.ListOptDelete) != 0 {
			t.dunnoDel1 = int(r.ReadPu32())
			t.dunnoDel2 = int(r.ReadPu32())
		}
		if (t.options & api.ListOptFolderSize) != 0 {
			dirSize = int64(r.ReadULong())
		}
	}

	if r.Error() != nil {
		return nil, r.Error()
	}

	if t.f.ci.LogLevel >= fs.LogLevelDebug {
		ctime, _ := modTime.MarshalJSON()
		fs.Debugf(t.f, "binDir %d.%d %q %q (%d) %s", t.level, itemType, t.currDir, name, size, ctime)
	}

	if t.level != 1 {
		// TODO: implement recursion and ListR
		// Note: recursion is broken because maximum buffer size is 8K
		return nil, nil
	}

	remote, err := t.f.relPath(path.Join(t.currDir, name))
	if err != nil {
		return nil, err
	}
	if isDir {
		return fs.NewDir(remote, modTime).SetSize(dirSize), nil
	}
	obj := &Object{
		fs:          t.f,
		remote:      remote,
		hasMetaData: true,
		size:        size,
		mrHash:      binHash,
		modTime:     modTime,
	}
	return obj, nil
}

type treeState struct {
	f           *Fs
	r           *api.BinReader
	options     int
	rootDir     string
	currDir     string
	lastDir     string
	level       int
	revision    treeRevision
	totalSpace  int64
	usedSpace   int64
	fingerprint []byte
	dunno1      int
	dunno2      int
	dunno3      int
	dunnoDel1   int
	dunnoDel2   int
	dunnoNodeID []byte
	treeID      []byte
}

type treeRevision struct {
	ver       int16
	treeID    []byte
	treeIDNew []byte
	bgn       uint64
	bgnNew    uint64
}

func (rev *treeRevision) Read(data *api.BinReader) error {
	rev.ver = data.ReadByteAsShort()
	switch rev.ver {
	case 0:
		// Revision()
	case 1, 2:
		rev.treeID = data.ReadNBytes(api.TreeIDLength)
		rev.bgn = data.ReadULong()
	case 3, 4:
		rev.treeID = data.ReadNBytes(api.TreeIDLength)
		rev.bgn = data.ReadULong()
		rev.treeIDNew = data.ReadNBytes(api.TreeIDLength)
		rev.bgnNew = data.ReadULong()
	case 5:
		rev.treeID = data.ReadNBytes(api.TreeIDLength)
		rev.bgn = data.ReadULong()
		rev.treeIDNew = data.ReadNBytes(api.TreeIDLength)
	default:
		return fmt.Errorf("unknown directory revision %d", rev.ver)
	}
	return data.Error()
}

// CreateDir makes a directory (parent must exist)
func (f *Fs) CreateDir(ctx context.Context, path string) error {
	// fs.Debugf(f, ">>> CreateDir %q", path)

	req := api.NewBinWriter()
	req.WritePu16(api.OperationCreateFolder)
	req.WritePu16(0) // revision
	req.WriteString(f.opt.Enc.FromStandardPath(path))
	req.WritePu32(0)

	token, err := f.accessToken()
	if err != nil {
		return err
	}
	metaURL, err := f.metaServer(ctx)
	if err != nil {
		return err
	}

	opts := rest.Opts{
		Method:  "POST",
		RootURL: metaURL,
		Parameters: url.Values{
			"client_id": {api.OAuthClientID},
			"token":     {token},
		},
		ContentType: api.BinContentType,
		Body:        req.Reader(),
	}

	var res *http.Response
	err = f.pacer.Call(func() (bool, error) {
		res, err = f.srv.Call(ctx, &opts)
		return shouldRetry(ctx, res, err, f, &opts)
	})
	if err != nil {
		closeBody(res)
		return err
	}

	reply := api.NewBinReader(res.Body)
	defer closeBody(res)

	switch status := reply.ReadByteAsInt(); status {
	case api.MkdirResultOK:
		return nil
	case api.MkdirResultAlreadyExists, api.MkdirResultExistsDifferentCase:
		return ErrorDirAlreadyExists
	case api.MkdirResultSourceNotExists:
		return ErrorDirSourceNotExists
	case api.MkdirResultInvalidName:
		return ErrorInvalidName
	default:
		return fmt.Errorf("mkdir error %d", status)
	}
}

// Mkdir creates the container (and its parents) if it doesn't exist.
// Normally it ignores the ErrorDirAlreadyExist, as required by rclone tests.
// Nevertheless, such programs as borgbackup or restic use mkdir as a locking
// primitive and depend on its atomicity, i.e. mkdir should fail if directory
// already exists. As a workaround, users can add string "atomicmkdir" in the
// hidden `quirks` parameter or in the `--mailru-quirks` command-line option.
func (f *Fs) Mkdir(ctx context.Context, dir string) error {
	// fs.Debugf(f, ">>> Mkdir %q", dir)
	err := f.mkDirs(ctx, f.absPath(dir))
	if err == ErrorDirAlreadyExists && !f.quirks.atomicmkdir {
		return nil
	}
	return err
}

// mkDirs creates container and its parents by absolute path,
// fails with ErrorDirAlreadyExists if it already exists.
func (f *Fs) mkDirs(ctx context.Context, path string) error {
	if path == "/" || path == "" {
		return nil
	}
	switch err := f.CreateDir(ctx, path); err {
	case nil:
		return nil
	case ErrorDirSourceNotExists:
		fs.Debugf(f, "mkDirs by part %q", path)
		// fall thru...
	default:
		return err
	}
	parts := strings.Split(strings.Trim(path, "/"), "/")
	path = ""
	for _, part := range parts {
		if part == "" {
			continue
		}
		path += "/" + part
		switch err := f.CreateDir(ctx, path); err {
		case nil, ErrorDirAlreadyExists:
			continue
		default:
			return err
		}
	}
	return nil
}

func parentDir(absPath string) string {
	parent := path.Dir(strings.TrimRight(absPath, "/"))
	if parent == "." {
		parent = ""
	}
	return parent
}

// mkParentDirs creates parent containers by absolute path,
// ignores the ErrorDirAlreadyExists
func (f *Fs) mkParentDirs(ctx context.Context, path string) error {
	err := f.mkDirs(ctx, parentDir(path))
	if err == ErrorDirAlreadyExists {
		return nil
	}
	return err
}

// Rmdir deletes a directory.
// Returns an error if it isn't empty.
func (f *Fs) Rmdir(ctx context.Context, dir string) error {
	// fs.Debugf(f, ">>> Rmdir %q", dir)
	return f.purgeWithCheck(ctx, dir, true, "rmdir")
}

// Purge deletes all the files in the directory
// Optional interface: Only implement this if you have a way of deleting
// all the files quicker than just running Remove() on the result of List()
func (f *Fs) Purge(ctx context.Context, dir string) error {
	// fs.Debugf(f, ">>> Purge")
	return f.purgeWithCheck(ctx, dir, false, "purge")
}

// purgeWithCheck() removes the root directory.
// Refuses if `check` is set and directory has anything in.
func (f *Fs) purgeWithCheck(ctx context.Context, dir string, check bool, opName string) error {
	path := f.absPath(dir)
	if path == "/" || path == "" {
		// Mailru will not allow to purge root space returning status 400
		return fs.ErrorNotDeletingDirs
	}

	_, dirSize, err := f.readItemMetaData(ctx, path)
	if err != nil {
		return fmt.Errorf("%s failed: %w", opName, err)
	}
	if check && dirSize > 0 {
		return fs.ErrorDirectoryNotEmpty
	}
	return f.delete(ctx, path, false)
}

func (f *Fs) delete(ctx context.Context, path string, hardDelete bool) error {
	token, err := f.accessToken()
	if err != nil {
		return err
	}

	data := url.Values{"home": {f.opt.Enc.FromStandardPath(path)}}
	opts := rest.Opts{
		Method: "POST",
		Path:   "/api/m1/file/remove",
		Parameters: url.Values{
			"access_token": {token},
		},
		Body:        strings.NewReader(data.Encode()),
		ContentType: api.BinContentType,
	}

	var response api.GenericResponse
	err = f.pacer.Call(func() (bool, error) {
		res, err := f.srv.CallJSON(ctx, &opts, nil, &response)
		return shouldRetry(ctx, res, err, f, &opts)
	})

	switch {
	case err != nil:
		return err
	case response.Status == 200:
		return nil
	default:
		return fmt.Errorf("delete failed with code %d", response.Status)
	}
}

// Copy src to this remote using server-side copy operations.
// This is stored with the remote path given.
// It returns the destination Object and a possible error.
// Will only be called if src.Fs().Name() == f.Name()
// If it isn't possible then return fs.ErrorCantCopy
func (f *Fs) Copy(ctx context.Context, src fs.Object, remote string) (fs.Object, error) {
	// fs.Debugf(f, ">>> Copy %q %q", src.Remote(), remote)

	srcObj, ok := src.(*Object)
	if !ok {
		fs.Debugf(src, "Can't copy - not same remote type")
		return nil, fs.ErrorCantCopy
	}
	if srcObj.fs.opt.Username != f.opt.Username {
		// Can copy across mailru configs only if they share common account
		fs.Debugf(src, "Can't copy - not same account")
		return nil, fs.ErrorCantCopy
	}

	srcPath := srcObj.absPath()
	dstPath := f.absPath(remote)
	overwrite := false
	// fs.Debugf(f, "copy %q -> %q\n", srcPath, dstPath)

	err := f.mkParentDirs(ctx, dstPath)
	if err != nil {
		return nil, err
	}

	data := url.Values{}
	data.Set("home", f.opt.Enc.FromStandardPath(srcPath))
	data.Set("folder", f.opt.Enc.FromStandardPath(parentDir(dstPath)))
	data.Set("email", f.opt.Username)
	data.Set("x-email", f.opt.Username)

	if overwrite {
		data.Set("conflict", "rewrite")
	} else {
		data.Set("conflict", "rename")
	}

	token, err := f.accessToken()
	if err != nil {
		return nil, err
	}

	opts := rest.Opts{
		Method: "POST",
		Path:   "/api/m1/file/copy",
		Parameters: url.Values{
			"access_token": {token},
		},
		Body:        strings.NewReader(data.Encode()),
		ContentType: api.BinContentType,
	}

	var response api.GenericBodyResponse
	err = f.pacer.Call(func() (bool, error) {
		res, err := f.srv.CallJSON(ctx, &opts, nil, &response)
		return shouldRetry(ctx, res, err, f, &opts)
	})

	if err != nil {
		return nil, fmt.Errorf("couldn't copy file: %w", err)
	}
	if response.Status != 200 {
		return nil, fmt.Errorf("copy failed with code %d", response.Status)
	}

	tmpPath := f.opt.Enc.ToStandardPath(response.Body)
	if tmpPath != dstPath {
		// fs.Debugf(f, "rename temporary file %q -> %q\n", tmpPath, dstPath)
		err = f.moveItemBin(ctx, tmpPath, dstPath, "rename temporary file")
		if err != nil {
			_ = f.delete(ctx, tmpPath, false) // ignore error
			return nil, err
		}
	}

	// fix modification time at destination
	dstObj := &Object{
		fs:     f,
		remote: remote,
	}
	err = dstObj.readMetaData(ctx, true)
	if err == nil && dstObj.modTime != srcObj.modTime {
		dstObj.modTime = srcObj.modTime
		err = dstObj.addFileMetaData(ctx, true)
	}
	if err != nil {
		dstObj = nil
	}
	return dstObj, err
}

// Move src to this remote using server-side move operations.
// This is stored with the remote path given.
// It returns the destination Object and a possible error.
// Will only be called if src.Fs().Name() == f.Name()
// If it isn't possible then return fs.ErrorCantMove
func (f *Fs) Move(ctx context.Context, src fs.Object, remote string) (fs.Object, error) {
	// fs.Debugf(f, ">>> Move %q %q", src.Remote(), remote)

	srcObj, ok := src.(*Object)
	if !ok {
		fs.Debugf(src, "Can't move - not same remote type")
		return nil, fs.ErrorCantMove
	}
	if srcObj.fs.opt.Username != f.opt.Username {
		// Can move across mailru configs only if they share common account
		fs.Debugf(src, "Can't move - not same account")
		return nil, fs.ErrorCantMove
	}

	srcPath := srcObj.absPath()
	dstPath := f.absPath(remote)

	err := f.mkParentDirs(ctx, dstPath)
	if err != nil {
		return nil, err
	}

	err = f.moveItemBin(ctx, srcPath, dstPath, "move file")
	if err != nil {
		return nil, err
	}

	return f.NewObject(ctx, remote)
}

// move/rename an object using BIN protocol
func (f *Fs) moveItemBin(ctx context.Context, srcPath, dstPath, opName string) error {
	token, err := f.accessToken()
	if err != nil {
		return err
	}
	metaURL, err := f.metaServer(ctx)
	if err != nil {
		return err
	}

	req := api.NewBinWriter()
	req.WritePu16(api.OperationRename)
	req.WritePu32(0) // old revision
	req.WriteString(f.opt.Enc.FromStandardPath(srcPath))
	req.WritePu32(0) // new revision
	req.WriteString(f.opt.Enc.FromStandardPath(dstPath))
	req.WritePu32(0) // dunno

	opts := rest.Opts{
		Method:  "POST",
		RootURL: metaURL,
		Parameters: url.Values{
			"client_id": {api.OAuthClientID},
			"token":     {token},
		},
		ContentType: api.BinContentType,
		Body:        req.Reader(),
	}

	var res *http.Response
	err = f.pacer.Call(func() (bool, error) {
		res, err = f.srv.Call(ctx, &opts)
		return shouldRetry(ctx, res, err, f, &opts)
	})
	if err != nil {
		closeBody(res)
		return err
	}

	reply := api.NewBinReader(res.Body)
	defer closeBody(res)

	switch status := reply.ReadByteAsInt(); status {
	case api.MoveResultOK:
		return nil
	default:
		return fmt.Errorf("%s failed with error %d", opName, status)
	}
}

// DirMove moves src, srcRemote to this remote at dstRemote
// using server-side move operations.
// Will only be called if src.Fs().Name() == f.Name()
// If it isn't possible then return fs.ErrorCantDirMove
// If destination exists then return fs.ErrorDirExists
func (f *Fs) DirMove(ctx context.Context, src fs.Fs, srcRemote, dstRemote string) error {
	// fs.Debugf(f, ">>> DirMove %q %q", srcRemote, dstRemote)

	srcFs, ok := src.(*Fs)
	if !ok {
		fs.Debugf(srcFs, "Can't move directory - not same remote type")
		return fs.ErrorCantDirMove
	}
	if srcFs.opt.Username != f.opt.Username {
		// Can move across mailru configs only if they share common account
		fs.Debugf(src, "Can't move - not same account")
		return fs.ErrorCantDirMove
	}
	srcPath := srcFs.absPath(srcRemote)
	dstPath := f.absPath(dstRemote)
	// fs.Debugf(srcFs, "DirMove [%s]%q --> [%s]%q\n", srcRemote, srcPath, dstRemote, dstPath)

	// Refuse to move to or from the root
	if len(srcPath) <= len(srcFs.root) || len(dstPath) <= len(f.root) {
		fs.Debugf(src, "DirMove error: Can't move root")
		return errors.New("can't move root directory")
	}

	err := f.mkParentDirs(ctx, dstPath)
	if err != nil {
		return err
	}

	_, _, err = f.readItemMetaData(ctx, dstPath)
	switch err {
	case fs.ErrorObjectNotFound:
		// OK!
	case nil:
		return fs.ErrorDirExists
	default:
		return err
	}

	return f.moveItemBin(ctx, srcPath, dstPath, "directory move")
}

// PublicLink generates a public link to the remote path (usually readable by anyone)
func (f *Fs) PublicLink(ctx context.Context, remote string, expire fs.Duration, unlink bool) (link string, err error) {
	// fs.Debugf(f, ">>> PublicLink %q", remote)

	token, err := f.accessToken()
	if err != nil {
		return "", err
	}

	data := url.Values{}
	data.Set("home", f.opt.Enc.FromStandardPath(f.absPath(remote)))
	data.Set("email", f.opt.Username)
	data.Set("x-email", f.opt.Username)

	opts := rest.Opts{
		Method: "POST",
		Path:   "/api/m1/file/publish",
		Parameters: url.Values{
			"access_token": {token},
		},
		Body:        strings.NewReader(data.Encode()),
		ContentType: api.BinContentType,
	}

	var response api.GenericBodyResponse
	err = f.pacer.Call(func() (bool, error) {
		res, err := f.srv.CallJSON(ctx, &opts, nil, &response)
		return shouldRetry(ctx, res, err, f, &opts)
	})

	if err == nil && response.Body != "" {
		return api.PublicLinkURL + response.Body, nil
	}
	if err == nil {
		return "", errors.New("server returned empty link")
	}
	if apiErr, ok := err.(*api.FileErrorResponse); ok && apiErr.Status == 404 {
		return "", fs.ErrorObjectNotFound
	}
	return "", err
}

// CleanUp permanently deletes all trashed files/folders
func (f *Fs) CleanUp(ctx context.Context) error {
	// fs.Debugf(f, ">>> CleanUp")

	token, err := f.accessToken()
	if err != nil {
		return err
	}

	data := url.Values{
		"email":   {f.opt.Username},
		"x-email": {f.opt.Username},
	}
	opts := rest.Opts{
		Method: "POST",
		Path:   "/api/m1/trashbin/empty",
		Parameters: url.Values{
			"access_token": {token},
		},
		Body:        strings.NewReader(data.Encode()),
		ContentType: api.BinContentType,
	}

	var response api.CleanupResponse
	err = f.pacer.Call(func() (bool, error) {
		res, err := f.srv.CallJSON(ctx, &opts, nil, &response)
		return shouldRetry(ctx, res, err, f, &opts)
	})
	if err != nil {
		return err
	}

	switch response.StatusStr {
	case "200":
		return nil
	default:
		return fmt.Errorf("cleanup failed (%s)", response.StatusStr)
	}
}

// About gets quota information
func (f *Fs) About(ctx context.Context) (*fs.Usage, error) {
	// fs.Debugf(f, ">>> About")

	token, err := f.accessToken()
	if err != nil {
		return nil, err
	}
	opts := rest.Opts{
		Method: "GET",
		Path:   "/api/m1/user",
		Parameters: url.Values{
			"access_token": {token},
		},
	}

	var info api.UserInfoResponse
	err = f.pacer.Call(func() (bool, error) {
		res, err := f.srv.CallJSON(ctx, &opts, nil, &info)
		return shouldRetry(ctx, res, err, f, &opts)
	})
	if err != nil {
		return nil, err
	}

	total := info.Body.Cloud.Space.BytesTotal
	used := info.Body.Cloud.Space.BytesUsed

	usage := &fs.Usage{
		Total: fs.NewUsageValue(total),
		Used:  fs.NewUsageValue(used),
		Free:  fs.NewUsageValue(total - used),
	}
	return usage, nil
}

// Put the object
// Copy the reader in to the new object which is returned
// The new object may have been created if an error is returned
func (f *Fs) Put(ctx context.Context, in io.Reader, src fs.ObjectInfo, options ...fs.OpenOption) (fs.Object, error) {
	o := &Object{
		fs:      f,
		remote:  src.Remote(),
		size:    src.Size(),
		modTime: src.ModTime(ctx),
	}
	// fs.Debugf(f, ">>> Put: %q %d '%v'", o.remote, o.size, o.modTime)
	return o, o.Update(ctx, in, src, options...)
}

// Update an existing object
// Copy the reader into the object updating modTime and size
// The new object may have been created if an error is returned
func (o *Object) Update(ctx context.Context, in io.Reader, src fs.ObjectInfo, options ...fs.OpenOption) error {
	wrapIn := in
	size := src.Size()
	if size < 0 {
		return errors.New("mailru does not support streaming uploads")
	}

	err := o.fs.mkParentDirs(ctx, o.absPath())
	if err != nil {
		return err
	}

	var (
		fileBuf  []byte
		fileHash []byte
		newHash  []byte
		slowHash bool
		localSrc bool
	)
	if srcObj := fs.UnWrapObjectInfo(src); srcObj != nil {
		srcFeatures := srcObj.Fs().Features()
		slowHash = srcFeatures.SlowHash
		localSrc = srcFeatures.IsLocal
	}

	// Try speedup if it's globally enabled but skip extra post
	// request if file is small and fits in the metadata request
	trySpeedup := o.fs.opt.SpeedupEnable && size > mrhash.Size

	// Try to get the hash if it's instant
	if trySpeedup && !slowHash {
		if srcHash, err := src.Hash(ctx, MrHashType); err == nil && srcHash != "" {
			fileHash, _ = mrhash.DecodeString(srcHash)
		}
		if fileHash != nil {
			if o.putByHash(ctx, fileHash, src, "source") {
				return nil
			}
			trySpeedup = false // speedup failed, force upload
		}
	}

	// Need to calculate hash, check whether file is still eligible for speedup
	trySpeedup = trySpeedup && o.fs.eligibleForSpeedup(o.Remote(), size, options...)

	// Attempt to put by hash if file is local and eligible
	if trySpeedup && localSrc {
		if srcHash, err := src.Hash(ctx, MrHashType); err == nil && srcHash != "" {
			fileHash, _ = mrhash.DecodeString(srcHash)
		}
		if fileHash != nil && o.putByHash(ctx, fileHash, src, "localfs") {
			return nil
		}
		// If local file hashing has failed, it's pointless to try anymore
		trySpeedup = false
	}

	// Attempt to put by calculating hash in memory
	if trySpeedup && size <= int64(o.fs.opt.SpeedupMaxMem) {
		fileBuf, err = ioutil.ReadAll(in)
		if err != nil {
			return err
		}
		fileHash = mrhash.Sum(fileBuf)
		if o.putByHash(ctx, fileHash, src, "memory") {
			return nil
		}
		wrapIn = bytes.NewReader(fileBuf)
		trySpeedup = false // speedup failed, force upload
	}

	// Attempt to put by hash using a spool file
	if trySpeedup {
		tmpFs, err := fs.TemporaryLocalFs(ctx)
		if err != nil {
			fs.Infof(tmpFs, "Failed to create spool FS: %v", err)
		} else {
			defer func() {
				if err := operations.Purge(ctx, tmpFs, ""); err != nil {
					fs.Infof(tmpFs, "Failed to cleanup spool FS: %v", err)
				}
			}()

			spoolFile, mrHash, err := makeTempFile(ctx, tmpFs, wrapIn, src)
			if err != nil {
				return fmt.Errorf("failed to create spool file: %w", err)
			}
			if o.putByHash(ctx, mrHash, src, "spool") {
				// If put by hash is successful, ignore transitive error
				return nil
			}
			if wrapIn, err = spoolFile.Open(ctx); err != nil {
				return err
			}
			fileHash = mrHash
		}
	}

	// Upload object data
	if size <= mrhash.Size {
		// Optimize upload: skip extra request if data fits in the hash buffer.
		if fileBuf == nil {
			fileBuf, err = ioutil.ReadAll(wrapIn)
		}
		if fileHash == nil && err == nil {
			fileHash = mrhash.Sum(fileBuf)
		}
		newHash = fileHash
	} else {
		var hasher gohash.Hash
		if fileHash == nil {
			// Calculate hash in transit
			hasher = mrhash.New()
			wrapIn = io.TeeReader(wrapIn, hasher)
		}
		newHash, err = o.upload(ctx, wrapIn, size, options...)
		if fileHash == nil && err == nil {
			fileHash = hasher.Sum(nil)
		}
	}
	if err != nil {
		return err
	}

	if !bytes.Equal(fileHash, newHash) {
		if o.fs.opt.CheckHash {
			return mrhash.ErrorInvalidHash
		}
		fs.Infof(o, "hash mismatch on upload: expected %x received %x", fileHash, newHash)
	}
	o.mrHash = newHash
	o.size = size
	o.modTime = src.ModTime(ctx)
	return o.addFileMetaData(ctx, true)
}

// eligibleForSpeedup checks whether file is eligible for speedup method (put by hash)
func (f *Fs) eligibleForSpeedup(remote string, size int64, options ...fs.OpenOption) bool {
	if !f.opt.SpeedupEnable {
		return false
	}
	if size <= mrhash.Size || size < speedupMinSize || size >= int64(f.opt.SpeedupMaxDisk) {
		return false
	}
	_, _, partial := getTransferRange(size, options...)
	if partial {
		return false
	}
	if f.speedupAny {
		return true
	}
	if f.speedupGlobs == nil {
		return false
	}
	nameLower := strings.ToLower(strings.TrimSpace(path.Base(remote)))
	for _, pattern := range f.speedupGlobs {
		if matches, _ := filepath.Match(pattern, nameLower); matches {
			return true
		}
	}
	return false
}

// parseSpeedupPatterns converts pattern string into list of unique glob patterns
func (f *Fs) parseSpeedupPatterns(patternString string) (err error) {
	f.speedupGlobs = nil
	f.speedupAny = false
	uniqueValidPatterns := make(map[string]interface{})

	for _, pattern := range strings.Split(patternString, ",") {
		pattern = strings.ToLower(strings.TrimSpace(pattern))
		if pattern == "" {
			continue
		}
		if pattern == "*" {
			f.speedupAny = true
		}
		if _, err := filepath.Match(pattern, ""); err != nil {
			return fmt.Errorf("invalid file name pattern %q", pattern)
		}
		uniqueValidPatterns[pattern] = nil
	}
	for pattern := range uniqueValidPatterns {
		f.speedupGlobs = append(f.speedupGlobs, pattern)
	}
	return nil
}

// putByHash is a thin wrapper around addFileMetaData
func (o *Object) putByHash(ctx context.Context, mrHash []byte, info fs.ObjectInfo, method string) bool {
	oNew := new(Object)
	*oNew = *o
	oNew.mrHash = mrHash
	oNew.size = info.Size()
	oNew.modTime = info.ModTime(ctx)
	if err := oNew.addFileMetaData(ctx, true); err != nil {
		fs.Debugf(o, "Cannot put by hash from %s, performing upload", method)
		return false
	}
	*o = *oNew
	fs.Debugf(o, "File has been put by hash from %s", method)
	return true
}

func makeTempFile(ctx context.Context, tmpFs fs.Fs, wrapIn io.Reader, src fs.ObjectInfo) (spoolFile fs.Object, mrHash []byte, err error) {
	// Local temporary file system must support SHA1
	hashType := hash.SHA1

	// Calculate Mailru and spool verification hashes in transit
	hashSet := hash.NewHashSet(MrHashType, hashType)
	hasher, err := hash.NewMultiHasherTypes(hashSet)
	if err != nil {
		return nil, nil, err
	}
	wrapIn = io.TeeReader(wrapIn, hasher)

	// Copy stream into spool file
	tmpInfo := object.NewStaticObjectInfo(src.Remote(), src.ModTime(ctx), src.Size(), false, nil, nil)
	hashOption := &fs.HashesOption{Hashes: hashSet}
	if spoolFile, err = tmpFs.Put(ctx, wrapIn, tmpInfo, hashOption); err != nil {
		return nil, nil, err
	}

	// Validate spool file
	sums := hasher.Sums()
	checkSum := sums[hashType]
	fileSum, err := spoolFile.Hash(ctx, hashType)
	if spoolFile.Size() != src.Size() || err != nil || checkSum == "" || fileSum != checkSum {
		return nil, nil, mrhash.ErrorInvalidHash
	}

	mrHash, err = mrhash.DecodeString(sums[MrHashType])
	return
}

func (o *Object) upload(ctx context.Context, in io.Reader, size int64, options ...fs.OpenOption) ([]byte, error) {
	token, err := o.fs.accessToken()
	if err != nil {
		return nil, err
	}
	shardURL, err := o.fs.uploadShard(ctx)
	if err != nil {
		return nil, err
	}

	opts := rest.Opts{
		Method:        "PUT",
		RootURL:       shardURL,
		Body:          in,
		Options:       options,
		ContentLength: &size,
		Parameters: url.Values{
			"client_id": {api.OAuthClientID},
			"token":     {token},
		},
		ExtraHeaders: map[string]string{
			"Accept": "*/*",
		},
	}

	var (
		res     *http.Response
		strHash string
	)
	err = o.fs.pacer.Call(func() (bool, error) {
		res, err = o.fs.srv.Call(ctx, &opts)
		if err == nil {
			strHash, err = readBodyWord(res)
		}
		return fserrors.ShouldRetry(err), err
	})
	if err != nil {
		closeBody(res)
		return nil, err
	}

	switch res.StatusCode {
	case 200, 201:
		return mrhash.DecodeString(strHash)
	default:
		return nil, fmt.Errorf("upload failed with code %s (%d)", res.Status, res.StatusCode)
	}
}

func (f *Fs) uploadShard(ctx context.Context) (string, error) {
	f.shardMu.Lock()
	defer f.shardMu.Unlock()

	if f.shardURL != "" && time.Now().Before(f.shardExpiry) {
		return f.shardURL, nil
	}

	opts := rest.Opts{
		RootURL: api.DispatchServerURL,
		Method:  "GET",
		Path:    "/u",
	}

	var (
		res *http.Response
		url string
		err error
	)
	err = f.pacer.Call(func() (bool, error) {
		res, err = f.srv.Call(ctx, &opts)
		if err == nil {
			url, err = readBodyWord(res)
		}
		return fserrors.ShouldRetry(err), err
	})
	if err != nil {
		closeBody(res)
		return "", err
	}

	f.shardURL = url
	f.shardExpiry = time.Now().Add(shardExpirySec * time.Second)
	fs.Debugf(f, "new upload shard: %s", f.shardURL)

	return f.shardURL, nil
}

// Object describes a mailru object
type Object struct {
	fs          *Fs       // what this object is part of
	remote      string    // The remote path
	hasMetaData bool      // whether info below has been set
	size        int64     // Bytes in the object
	modTime     time.Time // Modified time of the object
	mrHash      []byte    // Mail.ru flavored SHA1 hash of the object
}

// NewObject finds an Object at the remote.
// If object can't be found it fails with fs.ErrorObjectNotFound
func (f *Fs) NewObject(ctx context.Context, remote string) (fs.Object, error) {
	// fs.Debugf(f, ">>> NewObject %q", remote)
	o := &Object{
		fs:     f,
		remote: remote,
	}
	err := o.readMetaData(ctx, true)
	if err != nil {
		return nil, err
	}
	return o, nil
}

// absPath converts root-relative remote to absolute home path
func (o *Object) absPath() string {
	return o.fs.absPath(o.remote)
}

// Object.readMetaData reads and fills a file info
// If object can't be found it fails with fs.ErrorObjectNotFound
func (o *Object) readMetaData(ctx context.Context, force bool) error {
	if o.hasMetaData && !force {
		return nil
	}
	entry, dirSize, err := o.fs.readItemMetaData(ctx, o.absPath())
	if err != nil {
		return err
	}
	newObj, ok := entry.(*Object)
	if !ok || dirSize >= 0 {
		return fs.ErrorIsDir
	}
	if newObj.remote != o.remote {
		return fmt.Errorf("file %q path has changed to %q", o.remote, newObj.remote)
	}
	o.hasMetaData = true
	o.size = newObj.size
	o.modTime = newObj.modTime
	o.mrHash = newObj.mrHash
	return nil
}

// Fs returns the parent Fs
func (o *Object) Fs() fs.Info {
	return o.fs
}

// Return a string version
func (o *Object) String() string {
	if o == nil {
		return "<nil>"
	}
	//return fmt.Sprintf("[%s]%q", o.fs.root, o.remote)
	return o.remote
}

// Remote returns the remote path
func (o *Object) Remote() string {
	return o.remote
}

// ModTime returns the modification time of the object
// It attempts to read the objects mtime and if that isn't present the
// LastModified returned in the http headers
func (o *Object) ModTime(ctx context.Context) time.Time {
	err := o.readMetaData(ctx, false)
	if err != nil {
		fs.Errorf(o, "%v", err)
	}
	return o.modTime
}

// Size returns the size of an object in bytes
func (o *Object) Size() int64 {
	ctx := context.Background() // Note: Object.Size does not pass context!
	err := o.readMetaData(ctx, false)
	if err != nil {
		fs.Errorf(o, "%v", err)
	}
	return o.size
}

// Hash returns the MD5 or SHA1 sum of an object
// returning a lowercase hex string
func (o *Object) Hash(ctx context.Context, t hash.Type) (string, error) {
	if t == MrHashType {
		return hex.EncodeToString(o.mrHash), nil
	}
	return "", hash.ErrUnsupported
}

// Storable returns whether this object is storable
func (o *Object) Storable() bool {
	return true
}

// SetModTime sets the modification time of the local fs object
//
// Commits the datastore
func (o *Object) SetModTime(ctx context.Context, modTime time.Time) error {
	// fs.Debugf(o, ">>> SetModTime [%v]", modTime)
	o.modTime = modTime
	return o.addFileMetaData(ctx, true)
}

func (o *Object) addFileMetaData(ctx context.Context, overwrite bool) error {
	if len(o.mrHash) != mrhash.Size {
		return mrhash.ErrorInvalidHash
	}
	token, err := o.fs.accessToken()
	if err != nil {
		return err
	}
	metaURL, err := o.fs.metaServer(ctx)
	if err != nil {
		return err
	}

	req := api.NewBinWriter()
	req.WritePu16(api.OperationAddFile)
	req.WritePu16(0) // revision
	req.WriteString(o.fs.opt.Enc.FromStandardPath(o.absPath()))
	req.WritePu64(o.size)
	req.WriteP64(o.modTime.Unix())
	req.WritePu32(0)
	req.Write(o.mrHash)

	if overwrite {
		// overwrite
		req.WritePu32(1)
	} else {
		// don't add if not changed, add with rename if changed
		req.WritePu32(55)
		req.Write(o.mrHash)
		req.WritePu64(o.size)
	}

	opts := rest.Opts{
		Method:  "POST",
		RootURL: metaURL,
		Parameters: url.Values{
			"client_id": {api.OAuthClientID},
			"token":     {token},
		},
		ContentType: api.BinContentType,
		Body:        req.Reader(),
	}

	var res *http.Response
	err = o.fs.pacer.Call(func() (bool, error) {
		res, err = o.fs.srv.Call(ctx, &opts)
		return shouldRetry(ctx, res, err, o.fs, &opts)
	})
	if err != nil {
		closeBody(res)
		return err
	}

	reply := api.NewBinReader(res.Body)
	defer closeBody(res)

	switch status := reply.ReadByteAsInt(); status {
	case api.AddResultOK, api.AddResultNotModified, api.AddResultDunno04, api.AddResultDunno09:
		return nil
	case api.AddResultInvalidName:
		return ErrorInvalidName
	default:
		return fmt.Errorf("add file error %d", status)
	}
}

// Remove an object
func (o *Object) Remove(ctx context.Context) error {
	// fs.Debugf(o, ">>> Remove")
	return o.fs.delete(ctx, o.absPath(), false)
}

// getTransferRange detects partial transfers and calculates start/end offsets into file
func getTransferRange(size int64, options ...fs.OpenOption) (start int64, end int64, partial bool) {
	var offset, limit int64 = 0, -1

	for _, option := range options {
		switch opt := option.(type) {
		case *fs.SeekOption:
			offset = opt.Offset
		case *fs.RangeOption:
			offset, limit = opt.Decode(size)
		default:
			if option.Mandatory() {
				fs.Errorf(nil, "Unsupported mandatory option: %v", option)
			}
		}
	}
	if limit < 0 {
		limit = size - offset
	}
	end = offset + limit
	if end > size {
		end = size
	}
	partial = !(offset == 0 && end == size)
	return offset, end, partial
}

// Open an object for read and download its content
func (o *Object) Open(ctx context.Context, options ...fs.OpenOption) (in io.ReadCloser, err error) {
	// fs.Debugf(o, ">>> Open")

	token, err := o.fs.accessToken()
	if err != nil {
		return nil, err
	}

	start, end, partialRequest := getTransferRange(o.size, options...)

	headers := map[string]string{
		"Accept":       "*/*",
		"Content-Type": "application/octet-stream",
	}
	if partialRequest {
		rangeStr := fmt.Sprintf("bytes=%d-%d", start, end-1)
		headers["Range"] = rangeStr
		// headers["Content-Range"] = rangeStr
		headers["Accept-Ranges"] = "bytes"
	}

	// TODO: set custom timeouts
	opts := rest.Opts{
		Method:  "GET",
		Options: options,
		Path:    url.PathEscape(strings.TrimLeft(o.fs.opt.Enc.FromStandardPath(o.absPath()), "/")),
		Parameters: url.Values{
			"client_id": {api.OAuthClientID},
			"token":     {token},
		},
		ExtraHeaders: headers,
	}

	var res *http.Response
	server := ""
	err = o.fs.pacer.Call(func() (bool, error) {
		server, err = o.fs.fileServers.Dispatch(ctx, server)
		if err != nil {
			return false, err
		}
		opts.RootURL = server
		res, err = o.fs.srv.Call(ctx, &opts)
		return shouldRetry(ctx, res, err, o.fs, &opts)
	})
	if err != nil {
		if res != nil && res.Body != nil {
			closeBody(res)
		}
		return nil, err
	}

	// Server should respond with Status 206 and Content-Range header to a range
	// request. Status 200 (and no Content-Range) means a full-content response.
	partialResponse := res.StatusCode == 206

	var (
		hasher     gohash.Hash
		wrapStream io.ReadCloser
	)
	if !partialResponse {
		// Cannot check hash of partial download
		hasher = mrhash.New()
	}
	wrapStream = &endHandler{
		ctx:    ctx,
		stream: res.Body,
		hasher: hasher,
		o:      o,
		server: server,
	}
	if partialRequest && !partialResponse {
		fs.Debugf(o, "Server returned full content instead of range")
		if start > 0 {
			// Discard the beginning of the data
			_, err = io.CopyN(ioutil.Discard, wrapStream, start)
			if err != nil {
				closeBody(res)
				return nil, err
			}
		}
		wrapStream = readers.NewLimitedReadCloser(wrapStream, end-start)
	}
	return wrapStream, nil
}

type endHandler struct {
	ctx    context.Context
	stream io.ReadCloser
	hasher gohash.Hash
	o      *Object
	server string
	done   bool
}

func (e *endHandler) Read(p []byte) (n int, err error) {
	n, err = e.stream.Read(p)
	if e.hasher != nil {
		// hasher will not return an error, just panic
		_, _ = e.hasher.Write(p[:n])
	}
	if err != nil { // io.Error or EOF
		err = e.handle(err)
	}
	return
}

func (e *endHandler) Close() error {
	_ = e.handle(nil) // ignore returned error
	return e.stream.Close()
}

func (e *endHandler) handle(err error) error {
	if e.done {
		return err
	}
	e.done = true
	o := e.o

	o.fs.fileServers.Free(e.server)
	if err != io.EOF || e.hasher == nil {
		return err
	}

	newHash := e.hasher.Sum(nil)
	if bytes.Equal(o.mrHash, newHash) {
		return io.EOF
	}
	if o.fs.opt.CheckHash {
		return mrhash.ErrorInvalidHash
	}
	fs.Infof(o, "hash mismatch on download: expected %x received %x", o.mrHash, newHash)
	return io.EOF
}

// serverPool backs server dispatcher
type serverPool struct {
	pool      pendingServerMap
	mu        sync.Mutex
	path      string
	expirySec int
	fs        *Fs
}

type pendingServerMap map[string]*pendingServer

type pendingServer struct {
	locks  int
	expiry time.Time
}

// Dispatch dispatches next download server.
// It prefers switching and tries to avoid current server
// in use by caller because it may be overloaded or slow.
func (p *serverPool) Dispatch(ctx context.Context, current string) (string, error) {
	now := time.Now()
	url := p.getServer(current, now)
	if url != "" {
		return url, nil
	}

	// Server not found - ask Mailru dispatcher.
	opts := rest.Opts{
		Method:  "GET",
		RootURL: api.DispatchServerURL,
		Path:    p.path,
	}
	var (
		res *http.Response
		err error
	)
	err = p.fs.pacer.Call(func() (bool, error) {
		res, err = p.fs.srv.Call(ctx, &opts)
		if err != nil {
			return fserrors.ShouldRetry(err), err
		}
		url, err = readBodyWord(res)
		return fserrors.ShouldRetry(err), err
	})
	if err != nil || url == "" {
		closeBody(res)
		return "", fmt.Errorf("failed to request file server: %w", err)
	}

	p.addServer(url, now)
	return url, nil
}

func (p *serverPool) Free(url string) {
	if url == "" {
		return
	}
	p.mu.Lock()
	defer p.mu.Unlock()

	srv := p.pool[url]
	if srv == nil {
		return
	}

	if srv.locks <= 0 {
		// Getting here indicates possible race
		fs.Infof(p.fs, "Purge file server:  locks -, url %s", url)
		delete(p.pool, url)
		return
	}

	srv.locks--
	if srv.locks == 0 && time.Now().After(srv.expiry) {
		delete(p.pool, url)
		fs.Debugf(p.fs, "Free file server:   locks 0, url %s", url)
		return
	}
	fs.Debugf(p.fs, "Unlock file server: locks %d, url %s", srv.locks, url)
}

// Find an underlocked server
func (p *serverPool) getServer(current string, now time.Time) string {
	p.mu.Lock()
	defer p.mu.Unlock()

	for url, srv := range p.pool {
		if url == "" || srv.locks < 0 {
			continue // Purged server slot
		}
		if url == current {
			continue // Current server - prefer another
		}
		if srv.locks >= maxServerLocks {
			continue // Overlocked server
		}
		if now.After(srv.expiry) {
			continue // Expired server
		}

		srv.locks++
		fs.Debugf(p.fs, "Lock file server:   locks %d, url %s", srv.locks, url)
		return url
	}

	return ""
}

func (p *serverPool) addServer(url string, now time.Time) {
	p.mu.Lock()
	defer p.mu.Unlock()

	expiry := now.Add(time.Duration(p.expirySec) * time.Second)

	expiryStr := []byte("-")
	if p.fs.ci.LogLevel >= fs.LogLevelInfo {
		expiryStr, _ = expiry.MarshalJSON()
	}

	// Attach to a server proposed by dispatcher
	srv := p.pool[url]
	if srv != nil {
		srv.locks++
		srv.expiry = expiry
		fs.Debugf(p.fs, "Reuse file server:  locks %d, url %s, expiry %s", srv.locks, url, expiryStr)
		return
	}

	// Add new server
	p.pool[url] = &pendingServer{locks: 1, expiry: expiry}
	fs.Debugf(p.fs, "Switch file server: locks 1, url %s, expiry %s", url, expiryStr)
}

// Name of the remote (as passed into NewFs)
func (f *Fs) Name() string {
	return f.name
}

// Root of the remote (as passed into NewFs)
func (f *Fs) Root() string {
	return f.root
}

// String converts this Fs to a string
func (f *Fs) String() string {
	return fmt.Sprintf("[%s]", f.root)
}

// Precision return the precision of this Fs
func (f *Fs) Precision() time.Duration {
	return time.Second
}

// Hashes returns the supported hash sets
func (f *Fs) Hashes() hash.Set {
	return hash.Set(MrHashType)
}

// Features returns the optional features of this Fs
func (f *Fs) Features() *fs.Features {
	return f.features
}

// close response body ignoring errors
func closeBody(res *http.Response) {
	if res != nil {
		_ = res.Body.Close()
	}
}

// Check the interfaces are satisfied
var (
	_ fs.Fs           = (*Fs)(nil)
	_ fs.Purger       = (*Fs)(nil)
	_ fs.Copier       = (*Fs)(nil)
	_ fs.Mover        = (*Fs)(nil)
	_ fs.DirMover     = (*Fs)(nil)
	_ fs.PublicLinker = (*Fs)(nil)
	_ fs.CleanUpper   = (*Fs)(nil)
	_ fs.Abouter      = (*Fs)(nil)
	_ fs.Object       = (*Object)(nil)
)<|MERGE_RESOLUTION|>--- conflicted
+++ resolved
@@ -645,17 +645,8 @@
 	if err != nil {
 		return nil, -1, err
 	}
-<<<<<<< HEAD
-	mTime := int64(item.Mtime)
-	if mTime < 0 {
-		fs.Debugf(f, "Fixing invalid timestamp %d on mailru file %q", mTime, remote)
-		mTime = 0
-	}
-	modTime := time.Unix(mTime, 0)
-=======
 
 	modTime := time.Unix(int64(item.Mtime), 0)
->>>>>>> ab8be266
 
 	isDir, err := f.isDir(item.Kind, remote)
 	if err != nil {
