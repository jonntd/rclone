// Package s3 provides an interface to Amazon S3 oject storage
package s3

import (
	"bytes"
	"context"
	"crypto/md5"
	"crypto/tls"
	"encoding/base64"
	"encoding/hex"
	"encoding/xml"
	"fmt"
	"io"
	"net/http"
	"net/url"
	"path"
	"regexp"
	"sort"
	"strconv"
	"strings"
	"sync"
	"time"

	"github.com/aws/aws-sdk-go/aws"
	"github.com/aws/aws-sdk-go/aws/awserr"
	"github.com/aws/aws-sdk-go/aws/corehandlers"
	"github.com/aws/aws-sdk-go/aws/credentials"
	"github.com/aws/aws-sdk-go/aws/credentials/ec2rolecreds"
	"github.com/aws/aws-sdk-go/aws/credentials/stscreds"
	"github.com/aws/aws-sdk-go/aws/defaults"
	"github.com/aws/aws-sdk-go/aws/ec2metadata"
	"github.com/aws/aws-sdk-go/aws/endpoints"
	"github.com/aws/aws-sdk-go/aws/request"
	"github.com/aws/aws-sdk-go/aws/session"
	"github.com/aws/aws-sdk-go/service/s3"
	"github.com/ncw/swift"
	"github.com/pkg/errors"
	"github.com/rclone/rclone/fs"
	"github.com/rclone/rclone/fs/config"
	"github.com/rclone/rclone/fs/config/configmap"
	"github.com/rclone/rclone/fs/config/configstruct"
	"github.com/rclone/rclone/fs/fserrors"
	"github.com/rclone/rclone/fs/fshttp"
	"github.com/rclone/rclone/fs/hash"
	"github.com/rclone/rclone/fs/operations"
	"github.com/rclone/rclone/fs/walk"
	"github.com/rclone/rclone/lib/atexit"
	"github.com/rclone/rclone/lib/bucket"
	"github.com/rclone/rclone/lib/encoder"
	"github.com/rclone/rclone/lib/pacer"
	"github.com/rclone/rclone/lib/pool"
	"github.com/rclone/rclone/lib/readers"
	"github.com/rclone/rclone/lib/rest"
	"github.com/rclone/rclone/lib/structs"
	"golang.org/x/sync/errgroup"
)

// Register with Fs
func init() {
	fs.Register(&fs.RegInfo{
		Name:        "s3",
<<<<<<< HEAD
		Description: "Amazon S3 Compliant Storage Provider (AWS, Alibaba, Ceph, Digital Ocean, Dreamhost, IBM COS, Minio, Tencent COS, etc)",
=======
		Description: "Amazon S3 Compliant Storage Providers including AWS, Alibaba, Ceph, Digital Ocean, Dreamhost, IBM COS, Minio, and Tencent COS",
>>>>>>> 7f5ee5d8
		NewFs:       NewFs,
		CommandHelp: commandHelp,
		Options: []fs.Option{{
			Name: fs.ConfigProvider,
			Help: "Choose your S3 provider.",
			Examples: []fs.OptionExample{{
				Value: "AWS",
				Help:  "Amazon Web Services (AWS) S3",
			}, {
				Value: "Alibaba",
				Help:  "Alibaba Cloud Object Storage System (OSS) formerly Aliyun",
			}, {
				Value: "Ceph",
				Help:  "Ceph Object Storage",
			}, {
				Value: "DigitalOcean",
				Help:  "Digital Ocean Spaces",
			}, {
				Value: "Dreamhost",
				Help:  "Dreamhost DreamObjects",
			}, {
				Value: "IBMCOS",
				Help:  "IBM COS S3",
			}, {
				Value: "Minio",
				Help:  "Minio Object Storage",
			}, {
				Value: "Netease",
				Help:  "Netease Object Storage (NOS)",
			}, {
				Value: "Scaleway",
				Help:  "Scaleway Object Storage",
			}, {
				Value: "StackPath",
				Help:  "StackPath Object Storage",
			}, {
				Value: "TencentCOS",
				Help:  "Tencent Cloud Object Storage (COS)",
			}, {
				Value: "Wasabi",
				Help:  "Wasabi Object Storage",
			}, {
				Value: "Other",
				Help:  "Any other S3 compatible provider",
			}},
		}, {
			Name:    "env_auth",
			Help:    "Get AWS credentials from runtime (environment variables or EC2/ECS meta data if no env vars).\nOnly applies if access_key_id and secret_access_key is blank.",
			Default: false,
			Examples: []fs.OptionExample{{
				Value: "false",
				Help:  "Enter AWS credentials in the next step",
			}, {
				Value: "true",
				Help:  "Get AWS credentials from the environment (env vars or IAM)",
			}},
		}, {
			Name: "access_key_id",
			Help: "AWS Access Key ID.\nLeave blank for anonymous access or runtime credentials.",
		}, {
			Name: "secret_access_key",
			Help: "AWS Secret Access Key (password)\nLeave blank for anonymous access or runtime credentials.",
		}, {
			// References:
			// 1. https://docs.aws.amazon.com/general/latest/gr/rande.html
			// 2. https://docs.aws.amazon.com/general/latest/gr/s3.html
			Name:     "region",
			Help:     "Region to connect to.",
			Provider: "AWS",
			Examples: []fs.OptionExample{{
				Value: "us-east-1",
				Help:  "The default endpoint - a good choice if you are unsure.\nUS Region, Northern Virginia, or Pacific Northwest.\nLeave location constraint empty.",
			}, {
				Value: "us-east-2",
				Help:  "US East (Ohio) Region\nNeeds location constraint us-east-2.",
			}, {
				Value: "us-west-1",
				Help:  "US West (Northern California) Region\nNeeds location constraint us-west-1.",
			}, {
				Value: "us-west-2",
				Help:  "US West (Oregon) Region\nNeeds location constraint us-west-2.",
			}, {
				Value: "ca-central-1",
				Help:  "Canada (Central) Region\nNeeds location constraint ca-central-1.",
			}, {
				Value: "eu-west-1",
				Help:  "EU (Ireland) Region\nNeeds location constraint EU or eu-west-1.",
			}, {
				Value: "eu-west-2",
				Help:  "EU (London) Region\nNeeds location constraint eu-west-2.",
			}, {
				Value: "eu-west-3",
				Help:  "EU (Paris) Region\nNeeds location constraint eu-west-3.",
			}, {
				Value: "eu-north-1",
				Help:  "EU (Stockholm) Region\nNeeds location constraint eu-north-1.",
			}, {
				Value: "eu-south-1",
				Help:  "EU (Milan) Region\nNeeds location constraint eu-south-1.",
			}, {
				Value: "eu-central-1",
				Help:  "EU (Frankfurt) Region\nNeeds location constraint eu-central-1.",
			}, {
				Value: "ap-southeast-1",
				Help:  "Asia Pacific (Singapore) Region\nNeeds location constraint ap-southeast-1.",
			}, {
				Value: "ap-southeast-2",
				Help:  "Asia Pacific (Sydney) Region\nNeeds location constraint ap-southeast-2.",
			}, {
				Value: "ap-northeast-1",
				Help:  "Asia Pacific (Tokyo) Region\nNeeds location constraint ap-northeast-1.",
			}, {
				Value: "ap-northeast-2",
				Help:  "Asia Pacific (Seoul)\nNeeds location constraint ap-northeast-2.",
			}, {
				Value: "ap-northeast-3",
				Help:  "Asia Pacific (Osaka-Local)\nNeeds location constraint ap-northeast-3.",
			}, {
				Value: "ap-south-1",
				Help:  "Asia Pacific (Mumbai)\nNeeds location constraint ap-south-1.",
			}, {
				Value: "ap-east-1",
				Help:  "Asia Pacific (Hong Kong) Region\nNeeds location constraint ap-east-1.",
			}, {
				Value: "sa-east-1",
				Help:  "South America (Sao Paulo) Region\nNeeds location constraint sa-east-1.",
			}, {
				Value: "me-south-1",
				Help:  "Middle East (Bahrain) Region\nNeeds location constraint me-south-1.",
			}, {
				Value: "af-south-1",
				Help:  "Africa (Cape Town) Region\nNeeds location constraint af-south-1.",
			}, {
				Value: "cn-north-1",
				Help:  "China (Beijing) Region\nNeeds location constraint cn-north-1.",
			}, {
				Value: "cn-northwest-1",
				Help:  "China (Ningxia) Region\nNeeds location constraint cn-northwest-1.",
			}, {
				Value: "us-gov-east-1",
				Help:  "AWS GovCloud (US-East) Region\nNeeds location constraint us-gov-east-1.",
			}, {
				Value: "us-gov-west-1",
				Help:  "AWS GovCloud (US) Region\nNeeds location constraint us-gov-west-1.",
			}},
		}, {
			Name:     "region",
			Help:     "Region to connect to.",
			Provider: "Scaleway",
			Examples: []fs.OptionExample{{
				Value: "nl-ams",
				Help:  "Amsterdam, The Netherlands",
			}, {
				Value: "fr-par",
				Help:  "Paris, France",
			}},
		}, {
			Name:     "region",
			Help:     "Region to connect to.\nLeave blank if you are using an S3 clone and you don't have a region.",
			Provider: "!AWS,Alibaba,Scaleway,TencentCOS",
			Examples: []fs.OptionExample{{
				Value: "",
				Help:  "Use this if unsure. Will use v4 signatures and an empty region.",
			}, {
				Value: "other-v2-signature",
				Help:  "Use this only if v4 signatures don't work, e.g. pre Jewel/v10 CEPH.",
			}},
		}, {
			Name:     "endpoint",
			Help:     "Endpoint for S3 API.\nLeave blank if using AWS to use the default endpoint for the region.",
			Provider: "AWS",
		}, {
			Name:     "endpoint",
			Help:     "Endpoint for IBM COS S3 API.\nSpecify if using an IBM COS On Premise.",
			Provider: "IBMCOS",
			Examples: []fs.OptionExample{{
				Value: "s3.us.cloud-object-storage.appdomain.cloud",
				Help:  "US Cross Region Endpoint",
			}, {
				Value: "s3.dal.us.cloud-object-storage.appdomain.cloud",
				Help:  "US Cross Region Dallas Endpoint",
			}, {
				Value: "s3.wdc.us.cloud-object-storage.appdomain.cloud",
				Help:  "US Cross Region Washington DC Endpoint",
			}, {
				Value: "s3.sjc.us.cloud-object-storage.appdomain.cloud",
				Help:  "US Cross Region San Jose Endpoint",
			}, {
				Value: "s3.private.us.cloud-object-storage.appdomain.cloud",
				Help:  "US Cross Region Private Endpoint",
			}, {
				Value: "s3.private.dal.us.cloud-object-storage.appdomain.cloud",
				Help:  "US Cross Region Dallas Private Endpoint",
			}, {
				Value: "s3.private.wdc.us.cloud-object-storage.appdomain.cloud",
				Help:  "US Cross Region Washington DC Private Endpoint",
			}, {
				Value: "s3.private.sjc.us.cloud-object-storage.appdomain.cloud",
				Help:  "US Cross Region San Jose Private Endpoint",
			}, {
				Value: "s3.us-east.cloud-object-storage.appdomain.cloud",
				Help:  "US Region East Endpoint",
			}, {
				Value: "s3.private.us-east.cloud-object-storage.appdomain.cloud",
				Help:  "US Region East Private Endpoint",
			}, {
				Value: "s3.us-south.cloud-object-storage.appdomain.cloud",
				Help:  "US Region South Endpoint",
			}, {
				Value: "s3.private.us-south.cloud-object-storage.appdomain.cloud",
				Help:  "US Region South Private Endpoint",
			}, {
				Value: "s3.eu.cloud-object-storage.appdomain.cloud",
				Help:  "EU Cross Region Endpoint",
			}, {
				Value: "s3.fra.eu.cloud-object-storage.appdomain.cloud",
				Help:  "EU Cross Region Frankfurt Endpoint",
			}, {
				Value: "s3.mil.eu.cloud-object-storage.appdomain.cloud",
				Help:  "EU Cross Region Milan Endpoint",
			}, {
				Value: "s3.ams.eu.cloud-object-storage.appdomain.cloud",
				Help:  "EU Cross Region Amsterdam Endpoint",
			}, {
				Value: "s3.private.eu.cloud-object-storage.appdomain.cloud",
				Help:  "EU Cross Region Private Endpoint",
			}, {
				Value: "s3.private.fra.eu.cloud-object-storage.appdomain.cloud",
				Help:  "EU Cross Region Frankfurt Private Endpoint",
			}, {
				Value: "s3.private.mil.eu.cloud-object-storage.appdomain.cloud",
				Help:  "EU Cross Region Milan Private Endpoint",
			}, {
				Value: "s3.private.ams.eu.cloud-object-storage.appdomain.cloud",
				Help:  "EU Cross Region Amsterdam Private Endpoint",
			}, {
				Value: "s3.eu-gb.cloud-object-storage.appdomain.cloud",
				Help:  "Great Britain Endpoint",
			}, {
				Value: "s3.private.eu-gb.cloud-object-storage.appdomain.cloud",
				Help:  "Great Britain Private Endpoint",
			}, {
				Value: "s3.eu-de.cloud-object-storage.appdomain.cloud",
				Help:  "EU Region DE Endpoint",
			}, {
				Value: "s3.private.eu-de.cloud-object-storage.appdomain.cloud",
				Help:  "EU Region DE Private Endpoint",
			}, {
				Value: "s3.ap.cloud-object-storage.appdomain.cloud",
				Help:  "APAC Cross Regional Endpoint",
			}, {
				Value: "s3.tok.ap.cloud-object-storage.appdomain.cloud",
				Help:  "APAC Cross Regional Tokyo Endpoint",
			}, {
				Value: "s3.hkg.ap.cloud-object-storage.appdomain.cloud",
				Help:  "APAC Cross Regional HongKong Endpoint",
			}, {
				Value: "s3.seo.ap.cloud-object-storage.appdomain.cloud",
				Help:  "APAC Cross Regional Seoul Endpoint",
			}, {
				Value: "s3.private.ap.cloud-object-storage.appdomain.cloud",
				Help:  "APAC Cross Regional Private Endpoint",
			}, {
				Value: "s3.private.tok.ap.cloud-object-storage.appdomain.cloud",
				Help:  "APAC Cross Regional Tokyo Private Endpoint",
			}, {
				Value: "s3.private.hkg.ap.cloud-object-storage.appdomain.cloud",
				Help:  "APAC Cross Regional HongKong Private Endpoint",
			}, {
				Value: "s3.private.seo.ap.cloud-object-storage.appdomain.cloud",
				Help:  "APAC Cross Regional Seoul Private Endpoint",
			}, {
				Value: "s3.jp-tok.cloud-object-storage.appdomain.cloud",
				Help:  "APAC Region Japan Endpoint",
			}, {
				Value: "s3.private.jp-tok.cloud-object-storage.appdomain.cloud",
				Help:  "APAC Region Japan Private Endpoint",
			}, {
				Value: "s3.au-syd.cloud-object-storage.appdomain.cloud",
				Help:  "APAC Region Australia Endpoint",
			}, {
				Value: "s3.private.au-syd.cloud-object-storage.appdomain.cloud",
				Help:  "APAC Region Australia Private Endpoint",
			}, {
				Value: "s3.ams03.cloud-object-storage.appdomain.cloud",
				Help:  "Amsterdam Single Site Endpoint",
			}, {
				Value: "s3.private.ams03.cloud-object-storage.appdomain.cloud",
				Help:  "Amsterdam Single Site Private Endpoint",
			}, {
				Value: "s3.che01.cloud-object-storage.appdomain.cloud",
				Help:  "Chennai Single Site Endpoint",
			}, {
				Value: "s3.private.che01.cloud-object-storage.appdomain.cloud",
				Help:  "Chennai Single Site Private Endpoint",
			}, {
				Value: "s3.mel01.cloud-object-storage.appdomain.cloud",
				Help:  "Melbourne Single Site Endpoint",
			}, {
				Value: "s3.private.mel01.cloud-object-storage.appdomain.cloud",
				Help:  "Melbourne Single Site Private Endpoint",
			}, {
				Value: "s3.osl01.cloud-object-storage.appdomain.cloud",
				Help:  "Oslo Single Site Endpoint",
			}, {
				Value: "s3.private.osl01.cloud-object-storage.appdomain.cloud",
				Help:  "Oslo Single Site Private Endpoint",
			}, {
				Value: "s3.tor01.cloud-object-storage.appdomain.cloud",
				Help:  "Toronto Single Site Endpoint",
			}, {
				Value: "s3.private.tor01.cloud-object-storage.appdomain.cloud",
				Help:  "Toronto Single Site Private Endpoint",
			}, {
				Value: "s3.seo01.cloud-object-storage.appdomain.cloud",
				Help:  "Seoul Single Site Endpoint",
			}, {
				Value: "s3.private.seo01.cloud-object-storage.appdomain.cloud",
				Help:  "Seoul Single Site Private Endpoint",
			}, {
				Value: "s3.mon01.cloud-object-storage.appdomain.cloud",
				Help:  "Montreal Single Site Endpoint",
			}, {
				Value: "s3.private.mon01.cloud-object-storage.appdomain.cloud",
				Help:  "Montreal Single Site Private Endpoint",
			}, {
				Value: "s3.mex01.cloud-object-storage.appdomain.cloud",
				Help:  "Mexico Single Site Endpoint",
			}, {
				Value: "s3.private.mex01.cloud-object-storage.appdomain.cloud",
				Help:  "Mexico Single Site Private Endpoint",
			}, {
				Value: "s3.sjc04.cloud-object-storage.appdomain.cloud",
				Help:  "San Jose Single Site Endpoint",
			}, {
				Value: "s3.private.sjc04.cloud-object-storage.appdomain.cloud",
				Help:  "San Jose Single Site Private Endpoint",
			}, {
				Value: "s3.mil01.cloud-object-storage.appdomain.cloud",
				Help:  "Milan Single Site Endpoint",
			}, {
				Value: "s3.private.mil01.cloud-object-storage.appdomain.cloud",
				Help:  "Milan Single Site Private Endpoint",
			}, {
				Value: "s3.hkg02.cloud-object-storage.appdomain.cloud",
				Help:  "Hong Kong Single Site Endpoint",
			}, {
				Value: "s3.private.hkg02.cloud-object-storage.appdomain.cloud",
				Help:  "Hong Kong Single Site Private Endpoint",
			}, {
				Value: "s3.par01.cloud-object-storage.appdomain.cloud",
				Help:  "Paris Single Site Endpoint",
			}, {
				Value: "s3.private.par01.cloud-object-storage.appdomain.cloud",
				Help:  "Paris Single Site Private Endpoint",
			}, {
				Value: "s3.sng01.cloud-object-storage.appdomain.cloud",
				Help:  "Singapore Single Site Endpoint",
			}, {
				Value: "s3.private.sng01.cloud-object-storage.appdomain.cloud",
				Help:  "Singapore Single Site Private Endpoint",
			}},
		}, {
			// oss endpoints: https://help.aliyun.com/document_detail/31837.html
			Name:     "endpoint",
			Help:     "Endpoint for OSS API.",
			Provider: "Alibaba",
			Examples: []fs.OptionExample{{
				Value: "oss-cn-hangzhou.aliyuncs.com",
				Help:  "East China 1 (Hangzhou)",
			}, {
				Value: "oss-cn-shanghai.aliyuncs.com",
				Help:  "East China 2 (Shanghai)",
			}, {
				Value: "oss-cn-qingdao.aliyuncs.com",
				Help:  "North China 1 (Qingdao)",
			}, {
				Value: "oss-cn-beijing.aliyuncs.com",
				Help:  "North China 2 (Beijing)",
			}, {
				Value: "oss-cn-zhangjiakou.aliyuncs.com",
				Help:  "North China 3 (Zhangjiakou)",
			}, {
				Value: "oss-cn-huhehaote.aliyuncs.com",
				Help:  "North China 5 (Huhehaote)",
			}, {
				Value: "oss-cn-shenzhen.aliyuncs.com",
				Help:  "South China 1 (Shenzhen)",
			}, {
				Value: "oss-cn-hongkong.aliyuncs.com",
				Help:  "Hong Kong (Hong Kong)",
			}, {
				Value: "oss-us-west-1.aliyuncs.com",
				Help:  "US West 1 (Silicon Valley)",
			}, {
				Value: "oss-us-east-1.aliyuncs.com",
				Help:  "US East 1 (Virginia)",
			}, {
				Value: "oss-ap-southeast-1.aliyuncs.com",
				Help:  "Southeast Asia Southeast 1 (Singapore)",
			}, {
				Value: "oss-ap-southeast-2.aliyuncs.com",
				Help:  "Asia Pacific Southeast 2 (Sydney)",
			}, {
				Value: "oss-ap-southeast-3.aliyuncs.com",
				Help:  "Southeast Asia Southeast 3 (Kuala Lumpur)",
			}, {
				Value: "oss-ap-southeast-5.aliyuncs.com",
				Help:  "Asia Pacific Southeast 5 (Jakarta)",
			}, {
				Value: "oss-ap-northeast-1.aliyuncs.com",
				Help:  "Asia Pacific Northeast 1 (Japan)",
			}, {
				Value: "oss-ap-south-1.aliyuncs.com",
				Help:  "Asia Pacific South 1 (Mumbai)",
			}, {
				Value: "oss-eu-central-1.aliyuncs.com",
				Help:  "Central Europe 1 (Frankfurt)",
			}, {
				Value: "oss-eu-west-1.aliyuncs.com",
				Help:  "West Europe (London)",
			}, {
				Value: "oss-me-east-1.aliyuncs.com",
				Help:  "Middle East 1 (Dubai)",
			}},
		}, {
			Name:     "endpoint",
			Help:     "Endpoint for Scaleway Object Storage.",
			Provider: "Scaleway",
			Examples: []fs.OptionExample{{
				Value: "s3.nl-ams.scw.cloud",
				Help:  "Amsterdam Endpoint",
			}, {
				Value: "s3.fr-par.scw.cloud",
				Help:  "Paris Endpoint",
			}},
		}, {
			Name:     "endpoint",
			Help:     "Endpoint for StackPath Object Storage.",
			Provider: "StackPath",
			Examples: []fs.OptionExample{{
				Value: "s3.us-east-2.stackpathstorage.com",
				Help:  "US East Endpoint",
			}, {
				Value: "s3.us-west-1.stackpathstorage.com",
				Help:  "US West Endpoint",
			}, {
				Value: "s3.eu-central-1.stackpathstorage.com",
				Help:  "EU Endpoint",
			}},
		}, {
			// cos endpoints: https://intl.cloud.tencent.com/document/product/436/6224
			Name:     "endpoint",
			Help:     "Endpoint for Tencent COS API.",
			Provider: "TencentCOS",
			Examples: []fs.OptionExample{{
				Value: "cos.ap-beijing.myqcloud.com",
				Help:  "Beijing Region.",
			}, {
				Value: "cos.ap-nanjing.myqcloud.com",
				Help:  "Nanjing Region.",
			}, {
				Value: "cos.ap-shanghai.myqcloud.com",
				Help:  "Shanghai Region.",
			}, {
				Value: "cos.ap-guangzhou.myqcloud.com",
				Help:  "Guangzhou Region.",
			}, {
				Value: "cos.ap-nanjing.myqcloud.com",
				Help:  "Nanjing Region.",
			}, {
				Value: "cos.ap-chengdu.myqcloud.com",
				Help:  "Chengdu Region.",
			}, {
				Value: "cos.ap-chongqing.myqcloud.com",
				Help:  "Chongqing Region.",
			}, {
				Value: "cos.ap-hongkong.myqcloud.com",
				Help:  "Hong Kong (China) Region.",
			}, {
				Value: "cos.ap-singapore.myqcloud.com",
				Help:  "Singapore Region.",
			}, {
				Value: "cos.ap-mumbai.myqcloud.com",
				Help:  "Mumbai Region.",
			}, {
				Value: "cos.ap-seoul.myqcloud.com",
				Help:  "Seoul Region.",
			}, {
				Value: "cos.ap-bangkok.myqcloud.com",
				Help:  "Bangkok Region.",
			}, {
				Value: "cos.ap-tokyo.myqcloud.com",
				Help:  "Tokyo Region.",
			}, {
				Value: "cos.na-siliconvalley.myqcloud.com",
				Help:  "Silicon Valley Region.",
			}, {
				Value: "cos.na-ashburn.myqcloud.com",
				Help:  "Virginia Region.",
			}, {
				Value: "cos.na-toronto.myqcloud.com",
				Help:  "Toronto Region.",
			}, {
				Value: "cos.eu-frankfurt.myqcloud.com",
				Help:  "Frankfurt Region.",
			}, {
				Value: "cos.eu-moscow.myqcloud.com",
				Help:  "Moscow Region.",
			}, {
				Value: "cos.accelerate.myqcloud.com",
				Help:  "Use Tencent COS Accelerate Endpoint.",
			}},
		}, {
			Name:     "endpoint",
			Help:     "Endpoint for S3 API.\nRequired when using an S3 clone.",
			Provider: "!AWS,IBMCOS,TencentCOS,Alibaba,Scaleway,StackPath",
			Examples: []fs.OptionExample{{
				Value:    "objects-us-east-1.dream.io",
				Help:     "Dream Objects endpoint",
				Provider: "Dreamhost",
			}, {
				Value:    "nyc3.digitaloceanspaces.com",
				Help:     "Digital Ocean Spaces New York 3",
				Provider: "DigitalOcean",
			}, {
				Value:    "ams3.digitaloceanspaces.com",
				Help:     "Digital Ocean Spaces Amsterdam 3",
				Provider: "DigitalOcean",
			}, {
				Value:    "sgp1.digitaloceanspaces.com",
				Help:     "Digital Ocean Spaces Singapore 1",
				Provider: "DigitalOcean",
			}, {
				Value:    "s3.wasabisys.com",
				Help:     "Wasabi US East endpoint",
				Provider: "Wasabi",
			}, {
				Value:    "s3.us-west-1.wasabisys.com",
				Help:     "Wasabi US West endpoint",
				Provider: "Wasabi",
			}, {
				Value:    "s3.eu-central-1.wasabisys.com",
				Help:     "Wasabi EU Central endpoint",
				Provider: "Wasabi",
			}},
		}, {
			Name:     "location_constraint",
			Help:     "Location constraint - must be set to match the Region.\nUsed when creating buckets only.",
			Provider: "AWS",
			Examples: []fs.OptionExample{{
				Value: "",
				Help:  "Empty for US Region, Northern Virginia, or Pacific Northwest.",
			}, {
				Value: "us-east-2",
				Help:  "US East (Ohio) Region.",
			}, {
				Value: "us-west-1",
				Help:  "US West (Northern California) Region.",
			}, {
				Value: "us-west-2",
				Help:  "US West (Oregon) Region.",
			}, {
				Value: "ca-central-1",
				Help:  "Canada (Central) Region.",
			}, {
				Value: "eu-west-1",
				Help:  "EU (Ireland) Region.",
			}, {
				Value: "eu-west-2",
				Help:  "EU (London) Region.",
			}, {
				Value: "eu-west-3",
				Help:  "EU (Paris) Region.",
			}, {
				Value: "eu-north-1",
				Help:  "EU (Stockholm) Region.",
			}, {
				Value: "eu-south-1",
				Help:  "EU (Milan) Region.",
			}, {
				Value: "EU",
				Help:  "EU Region.",
			}, {
				Value: "ap-southeast-1",
				Help:  "Asia Pacific (Singapore) Region.",
			}, {
				Value: "ap-southeast-2",
				Help:  "Asia Pacific (Sydney) Region.",
			}, {
				Value: "ap-northeast-1",
				Help:  "Asia Pacific (Tokyo) Region.",
			}, {
				Value: "ap-northeast-2",
				Help:  "Asia Pacific (Seoul) Region.",
			}, {
				Value: "ap-northeast-3",
				Help:  "Asia Pacific (Osaka-Local) Region.",
			}, {
				Value: "ap-south-1",
				Help:  "Asia Pacific (Mumbai) Region.",
			}, {
				Value: "ap-east-1",
				Help:  "Asia Pacific (Hong Kong) Region.",
			}, {
				Value: "sa-east-1",
				Help:  "South America (Sao Paulo) Region.",
			}, {
				Value: "me-south-1",
				Help:  "Middle East (Bahrain) Region.",
			}, {
				Value: "af-south-1",
				Help:  "Africa (Cape Town) Region.",
			}, {
				Value: "cn-north-1",
				Help:  "China (Beijing) Region",
			}, {
				Value: "cn-northwest-1",
				Help:  "China (Ningxia) Region.",
			}, {
				Value: "us-gov-east-1",
				Help:  "AWS GovCloud (US-East) Region.",
			}, {
				Value: "us-gov-west-1",
				Help:  "AWS GovCloud (US) Region.",
			}},
		}, {
			Name:     "location_constraint",
			Help:     "Location constraint - must match endpoint when using IBM Cloud Public.\nFor on-prem COS, do not make a selection from this list, hit enter",
			Provider: "IBMCOS",
			Examples: []fs.OptionExample{{
				Value: "us-standard",
				Help:  "US Cross Region Standard",
			}, {
				Value: "us-vault",
				Help:  "US Cross Region Vault",
			}, {
				Value: "us-cold",
				Help:  "US Cross Region Cold",
			}, {
				Value: "us-flex",
				Help:  "US Cross Region Flex",
			}, {
				Value: "us-east-standard",
				Help:  "US East Region Standard",
			}, {
				Value: "us-east-vault",
				Help:  "US East Region Vault",
			}, {
				Value: "us-east-cold",
				Help:  "US East Region Cold",
			}, {
				Value: "us-east-flex",
				Help:  "US East Region Flex",
			}, {
				Value: "us-south-standard",
				Help:  "US South Region Standard",
			}, {
				Value: "us-south-vault",
				Help:  "US South Region Vault",
			}, {
				Value: "us-south-cold",
				Help:  "US South Region Cold",
			}, {
				Value: "us-south-flex",
				Help:  "US South Region Flex",
			}, {
				Value: "eu-standard",
				Help:  "EU Cross Region Standard",
			}, {
				Value: "eu-vault",
				Help:  "EU Cross Region Vault",
			}, {
				Value: "eu-cold",
				Help:  "EU Cross Region Cold",
			}, {
				Value: "eu-flex",
				Help:  "EU Cross Region Flex",
			}, {
				Value: "eu-gb-standard",
				Help:  "Great Britain Standard",
			}, {
				Value: "eu-gb-vault",
				Help:  "Great Britain Vault",
			}, {
				Value: "eu-gb-cold",
				Help:  "Great Britain Cold",
			}, {
				Value: "eu-gb-flex",
				Help:  "Great Britain Flex",
			}, {
				Value: "ap-standard",
				Help:  "APAC Standard",
			}, {
				Value: "ap-vault",
				Help:  "APAC Vault",
			}, {
				Value: "ap-cold",
				Help:  "APAC Cold",
			}, {
				Value: "ap-flex",
				Help:  "APAC Flex",
			}, {
				Value: "mel01-standard",
				Help:  "Melbourne Standard",
			}, {
				Value: "mel01-vault",
				Help:  "Melbourne Vault",
			}, {
				Value: "mel01-cold",
				Help:  "Melbourne Cold",
			}, {
				Value: "mel01-flex",
				Help:  "Melbourne Flex",
			}, {
				Value: "tor01-standard",
				Help:  "Toronto Standard",
			}, {
				Value: "tor01-vault",
				Help:  "Toronto Vault",
			}, {
				Value: "tor01-cold",
				Help:  "Toronto Cold",
			}, {
				Value: "tor01-flex",
				Help:  "Toronto Flex",
			}},
		}, {
			Name:     "location_constraint",
			Help:     "Location constraint - must be set to match the Region.\nLeave blank if not sure. Used when creating buckets only.",
			Provider: "!AWS,IBMCOS,Alibaba,Scaleway,StackPath,TencentCOS",
		}, {
			Name: "acl",
			Help: `Canned ACL used when creating buckets and storing or copying objects.

This ACL is used for creating objects and if bucket_acl isn't set, for creating buckets too.

For more info visit https://docs.aws.amazon.com/AmazonS3/latest/dev/acl-overview.html#canned-acl

Note that this ACL is applied when server-side copying objects as S3
doesn't copy the ACL from the source but rather writes a fresh one.`,
			Examples: []fs.OptionExample{{
				Value:    "default",
				Help:     "Owner gets Full_CONTROL. No one else has access rights (default).",
				Provider: "TencentCOS",
			}, {
				Value:    "private",
				Help:     "Owner gets FULL_CONTROL. No one else has access rights (default).",
				Provider: "!IBMCOS,TencentCOS",
			}, {
				Value:    "public-read",
				Help:     "Owner gets FULL_CONTROL. The AllUsers group gets READ access.",
				Provider: "!IBMCOS",
			}, {
				Value:    "public-read-write",
				Help:     "Owner gets FULL_CONTROL. The AllUsers group gets READ and WRITE access.\nGranting this on a bucket is generally not recommended.",
				Provider: "!IBMCOS",
			}, {
				Value:    "authenticated-read",
				Help:     "Owner gets FULL_CONTROL. The AuthenticatedUsers group gets READ access.",
				Provider: "!IBMCOS",
			}, {
				Value:    "bucket-owner-read",
				Help:     "Object owner gets FULL_CONTROL. Bucket owner gets READ access.\nIf you specify this canned ACL when creating a bucket, Amazon S3 ignores it.",
				Provider: "!IBMCOS",
			}, {
				Value:    "bucket-owner-full-control",
				Help:     "Both the object owner and the bucket owner get FULL_CONTROL over the object.\nIf you specify this canned ACL when creating a bucket, Amazon S3 ignores it.",
				Provider: "!IBMCOS",
			}, {
				Value:    "private",
				Help:     "Owner gets FULL_CONTROL. No one else has access rights (default). This acl is available on IBM Cloud (Infra), IBM Cloud (Storage), On-Premise COS",
				Provider: "IBMCOS",
			}, {
				Value:    "public-read",
				Help:     "Owner gets FULL_CONTROL. The AllUsers group gets READ access. This acl is available on IBM Cloud (Infra), IBM Cloud (Storage), On-Premise IBM COS",
				Provider: "IBMCOS",
			}, {
				Value:    "public-read-write",
				Help:     "Owner gets FULL_CONTROL. The AllUsers group gets READ and WRITE access. This acl is available on IBM Cloud (Infra), On-Premise IBM COS",
				Provider: "IBMCOS",
			}, {
				Value:    "authenticated-read",
				Help:     "Owner gets FULL_CONTROL. The AuthenticatedUsers group gets READ access. Not supported on Buckets. This acl is available on IBM Cloud (Infra) and On-Premise IBM COS",
				Provider: "IBMCOS",
			}},
		}, {
			Name: "bucket_acl",
			Help: `Canned ACL used when creating buckets.

For more info visit https://docs.aws.amazon.com/AmazonS3/latest/dev/acl-overview.html#canned-acl

Note that this ACL is applied when only when creating buckets.  If it
isn't set then "acl" is used instead.`,
			Advanced: true,
			Examples: []fs.OptionExample{{
				Value: "private",
				Help:  "Owner gets FULL_CONTROL. No one else has access rights (default).",
			}, {
				Value: "public-read",
				Help:  "Owner gets FULL_CONTROL. The AllUsers group gets READ access.",
			}, {
				Value: "public-read-write",
				Help:  "Owner gets FULL_CONTROL. The AllUsers group gets READ and WRITE access.\nGranting this on a bucket is generally not recommended.",
			}, {
				Value: "authenticated-read",
				Help:  "Owner gets FULL_CONTROL. The AuthenticatedUsers group gets READ access.",
			}},
		}, {
			Name:     "requester_pays",
			Help:     "Enables requester pays option when interacting with S3 bucket.",
			Provider: "AWS",
			Default:  false,
			Advanced: true,
		}, {
			Name:     "server_side_encryption",
			Help:     "The server-side encryption algorithm used when storing this object in S3.",
			Provider: "AWS,Ceph,Minio",
			Examples: []fs.OptionExample{{
				Value: "",
				Help:  "None",
			}, {
				Value: "AES256",
				Help:  "AES256",
			}, {
				Value: "aws:kms",
				Help:  "aws:kms",
			}},
		}, {
			Name:     "sse_customer_algorithm",
			Help:     "If using SSE-C, the server-side encryption algorithm used when storing this object in S3.",
			Provider: "AWS,Ceph,Minio",
			Advanced: true,
			Examples: []fs.OptionExample{{
				Value: "",
				Help:  "None",
			}, {
				Value: "AES256",
				Help:  "AES256",
			}},
		}, {
			Name:     "sse_kms_key_id",
			Help:     "If using KMS ID you must provide the ARN of Key.",
			Provider: "AWS,Ceph,Minio",
			Examples: []fs.OptionExample{{
				Value: "",
				Help:  "None",
			}, {
				Value: "arn:aws:kms:us-east-1:*",
				Help:  "arn:aws:kms:*",
			}},
		}, {
			Name:     "sse_customer_key",
			Help:     "If using SSE-C you must provide the secret encryption key used to encrypt/decrypt your data.",
			Provider: "AWS,Ceph,Minio",
			Advanced: true,
			Examples: []fs.OptionExample{{
				Value: "",
				Help:  "None",
			}},
		}, {
			Name: "sse_customer_key_md5",
			Help: `If using SSE-C you may provide the secret encryption key MD5 checksum (optional).

If you leave it blank, this is calculated automatically from the sse_customer_key provided.
`,
			Provider: "AWS,Ceph,Minio",
			Advanced: true,
			Examples: []fs.OptionExample{{
				Value: "",
				Help:  "None",
			}},
		}, {
			Name:     "storage_class",
			Help:     "The storage class to use when storing new objects in S3.",
			Provider: "AWS",
			Examples: []fs.OptionExample{{
				Value: "",
				Help:  "Default",
			}, {
				Value: "STANDARD",
				Help:  "Standard storage class",
			}, {
				Value: "REDUCED_REDUNDANCY",
				Help:  "Reduced redundancy storage class",
			}, {
				Value: "STANDARD_IA",
				Help:  "Standard Infrequent Access storage class",
			}, {
				Value: "ONEZONE_IA",
				Help:  "One Zone Infrequent Access storage class",
			}, {
				Value: "GLACIER",
				Help:  "Glacier storage class",
			}, {
				Value: "DEEP_ARCHIVE",
				Help:  "Glacier Deep Archive storage class",
			}, {
				Value: "INTELLIGENT_TIERING",
				Help:  "Intelligent-Tiering storage class",
			}},
		}, {
			// Mapping from here: https://www.alibabacloud.com/help/doc-detail/64919.htm
			Name:     "storage_class",
			Help:     "The storage class to use when storing new objects in OSS.",
			Provider: "Alibaba",
			Examples: []fs.OptionExample{{
				Value: "",
				Help:  "Default",
			}, {
				Value: "STANDARD",
				Help:  "Standard storage class",
			}, {
				Value: "GLACIER",
				Help:  "Archive storage mode.",
			}, {
				Value: "STANDARD_IA",
				Help:  "Infrequent access storage mode.",
			}},
		}, {
			// Mapping from here: https://intl.cloud.tencent.com/document/product/436/30925
			Name:     "storage_class",
			Help:     "The storage class to use when storing new objects in Tencent COS.",
			Provider: "TencentCOS",
			Examples: []fs.OptionExample{{
				Value: "",
				Help:  "Default",
			}, {
				Value: "STANDARD",
				Help:  "Standard storage class",
			}, {
				Value: "ARCHIVE",
				Help:  "Archive storage mode.",
			}, {
				Value: "STANDARD_IA",
				Help:  "Infrequent access storage mode.",
			}},
		}, {
			// Mapping from here: https://www.scaleway.com/en/docs/object-storage-glacier/#-Scaleway-Storage-Classes
			Name:     "storage_class",
			Help:     "The storage class to use when storing new objects in S3.",
			Provider: "Scaleway",
			Examples: []fs.OptionExample{{
				Value: "",
				Help:  "Default",
			}, {
				Value: "STANDARD",
				Help:  "The Standard class for any upload; suitable for on-demand content like streaming or CDN.",
			}, {
				Value: "GLACIER",
				Help:  "Archived storage; prices are lower, but it needs to be restored first to be accessed.",
			}},
		}, {
			Name: "upload_cutoff",
			Help: `Cutoff for switching to chunked upload

Any files larger than this will be uploaded in chunks of chunk_size.
The minimum is 0 and the maximum is 5GB.`,
			Default:  defaultUploadCutoff,
			Advanced: true,
		}, {
			Name: "chunk_size",
			Help: `Chunk size to use for uploading.

When uploading files larger than upload_cutoff or files with unknown
size (e.g. from "rclone rcat" or uploaded with "rclone mount" or google
photos or google docs) they will be uploaded as multipart uploads
using this chunk size.

Note that "--s3-upload-concurrency" chunks of this size are buffered
in memory per transfer.

If you are transferring large files over high-speed links and you have
enough memory, then increasing this will speed up the transfers.

Rclone will automatically increase the chunk size when uploading a
large file of known size to stay below the 10,000 chunks limit.

Files of unknown size are uploaded with the configured
chunk_size. Since the default chunk size is 5MB and there can be at
most 10,000 chunks, this means that by default the maximum size of
a file you can stream upload is 48GB.  If you wish to stream upload
larger files then you will need to increase chunk_size.`,
			Default:  minChunkSize,
			Advanced: true,
		}, {
			Name: "max_upload_parts",
			Help: `Maximum number of parts in a multipart upload.

This option defines the maximum number of multipart chunks to use
when doing a multipart upload.

This can be useful if a service does not support the AWS S3
specification of 10,000 chunks.

Rclone will automatically increase the chunk size when uploading a
large file of a known size to stay below this number of chunks limit.
`,
			Default:  maxUploadParts,
			Advanced: true,
		}, {
			Name: "copy_cutoff",
			Help: `Cutoff for switching to multipart copy

Any files larger than this that need to be server-side copied will be
copied in chunks of this size.

The minimum is 0 and the maximum is 5GB.`,
			Default:  fs.SizeSuffix(maxSizeForCopy),
			Advanced: true,
		}, {
			Name: "disable_checksum",
			Help: `Don't store MD5 checksum with object metadata

Normally rclone will calculate the MD5 checksum of the input before
uploading it so it can add it to metadata on the object. This is great
for data integrity checking but can cause long delays for large files
to start uploading.`,
			Default:  false,
			Advanced: true,
		}, {
			Name: "shared_credentials_file",
			Help: `Path to the shared credentials file

If env_auth = true then rclone can use a shared credentials file.

If this variable is empty rclone will look for the
"AWS_SHARED_CREDENTIALS_FILE" env variable. If the env value is empty
it will default to the current user's home directory.

    Linux/OSX: "$HOME/.aws/credentials"
    Windows:   "%USERPROFILE%\.aws\credentials"
`,
			Advanced: true,
		}, {
			Name: "profile",
			Help: `Profile to use in the shared credentials file

If env_auth = true then rclone can use a shared credentials file. This
variable controls which profile is used in that file.

If empty it will default to the environment variable "AWS_PROFILE" or
"default" if that environment variable is also not set.
`,
			Advanced: true,
		}, {
			Name:     "session_token",
			Help:     "An AWS session token",
			Advanced: true,
		}, {
			Name: "upload_concurrency",
			Help: `Concurrency for multipart uploads.

This is the number of chunks of the same file that are uploaded
concurrently.

If you are uploading small numbers of large files over high-speed links
and these uploads do not fully utilize your bandwidth, then increasing
this may help to speed up the transfers.`,
			Default:  4,
			Advanced: true,
		}, {
			Name: "force_path_style",
			Help: `If true use path style access if false use virtual hosted style.

If this is true (the default) then rclone will use path style access,
if false then rclone will use virtual path style. See [the AWS S3
docs](https://docs.aws.amazon.com/AmazonS3/latest/dev/UsingBucket.html#access-bucket-intro)
for more info.

<<<<<<< HEAD
Some providers (eg AWS, Aliyun OSS, Netease COS or Tencent COS) require this set to
=======
Some providers (e.g. AWS, Aliyun OSS, Netease COS, or Tencent COS) require this set to
>>>>>>> 7f5ee5d8
false - rclone will do this automatically based on the provider
setting.`,
			Default:  true,
			Advanced: true,
		}, {
			Name: "v2_auth",
			Help: `If true use v2 authentication.

If this is false (the default) then rclone will use v4 authentication.
If it is set then rclone will use v2 authentication.

Use this only if v4 signatures don't work, e.g. pre Jewel/v10 CEPH.`,
			Default:  false,
			Advanced: true,
		}, {
			Name:     "use_accelerate_endpoint",
			Provider: "AWS",
			Help: `If true use the AWS S3 accelerated endpoint.

See: [AWS S3 Transfer acceleration](https://docs.aws.amazon.com/AmazonS3/latest/dev/transfer-acceleration-examples.html)`,
			Default:  false,
			Advanced: true,
		}, {
			Name:     "leave_parts_on_error",
			Provider: "AWS",
			Help: `If true avoid calling abort upload on a failure, leaving all successfully uploaded parts on S3 for manual recovery.

It should be set to true for resuming uploads across different sessions.

WARNING: Storing parts of an incomplete multipart upload counts towards space usage on S3 and will add additional costs if not cleaned up.
`,
			Default:  false,
			Advanced: true,
		}, {
			Name: "list_chunk",
			Help: `Size of listing chunk (response list for each ListObject S3 request).

This option is also known as "MaxKeys", "max-items", or "page-size" from the AWS S3 specification.
Most services truncate the response list to 1000 objects even if requested more than that.
In AWS S3 this is a global maximum and cannot be changed, see [AWS S3](https://docs.aws.amazon.com/cli/latest/reference/s3/ls.html).
In Ceph, this can be increased with the "rgw list buckets max chunk" option.
`,
			Default:  1000,
			Advanced: true,
		}, {
			Name: "no_check_bucket",
			Help: `If set, don't attempt to check the bucket exists or create it

This can be useful when trying to minimise the number of transactions
rclone does if you know the bucket exists already.

It can also be needed if the user you are using does not have bucket
creation permissions. Before v1.52.0 this would have passed silently
due to a bug.
`,
			Default:  false,
			Advanced: true,
		}, {
			Name: "no_head",
			Help: `If set, don't HEAD uploaded objects to check integrity

This can be useful when trying to minimise the number of transactions
rclone does.

Setting it means that if rclone receives a 200 OK message after
uploading an object with PUT then it will assume that it got uploaded
properly.

In particular it will assume:

- the metadata, including modtime, storage class and content type was as uploaded
- the size was as uploaded

It reads the following items from the response for a single part PUT:

- the MD5SUM
- The uploaded date

For multipart uploads these items aren't read.

If an source object of unknown length is uploaded then rclone **will** do a
HEAD request.

Setting this flag increases the chance for undetected upload failures,
in particular an incorrect size, so it isn't recommended for normal
operation. In practice the chance of an undetected upload failure is
very small even with this flag.
`,
			Default:  false,
			Advanced: true,
		}, {
			Name:     config.ConfigEncoding,
			Help:     config.ConfigEncodingHelp,
			Advanced: true,
			// Any UTF-8 character is valid in a key, however it can't handle
			// invalid UTF-8 and / have a special meaning.
			//
			// The SDK can't seem to handle uploading files called '.'
			//
			// FIXME would be nice to add
			// - initial / encoding
			// - doubled / encoding
			// - trailing / encoding
			// so that AWS keys are always valid file names
			Default: encoder.EncodeInvalidUtf8 |
				encoder.EncodeSlash |
				encoder.EncodeDot,
		}, {
			Name:     "memory_pool_flush_time",
			Default:  memoryPoolFlushTime,
			Advanced: true,
			Help: `How often internal memory buffer pools will be flushed.
Uploads which requires additional buffers (f.e multipart) will use memory pool for allocations.
This option controls how often unused buffers will be removed from the pool.`,
		}, {
			Name:     "memory_pool_use_mmap",
			Default:  memoryPoolUseMmap,
			Advanced: true,
			Help:     `Whether to use mmap buffers in internal memory pool.`,
		}, {
			Name:     "disable_http2",
			Default:  false,
			Advanced: true,
			Help: `Disable usage of http2 for S3 backends

There is currently an unsolved issue with the s3 (specifically minio) backend
and HTTP/2.  HTTP/2 is enabled by default for the s3 backend but can be
disabled here.  When the issue is solved this flag will be removed.

See: https://github.com/rclone/rclone/issues/4673, https://github.com/rclone/rclone/issues/3631

`,
		},
		}})
}

// Constants
const (
	metaMtime   = "Mtime"     // the meta key to store mtime in - e.g. X-Amz-Meta-Mtime
	metaMD5Hash = "Md5chksum" // the meta key to store md5hash in
	// The maximum size of object we can COPY - this should be 5GiB but is < 5GB for b2 compatibility
	// See https://forum.rclone.org/t/copying-files-within-a-b2-bucket/16680/76
	maxSizeForCopy      = 4768 * 1024 * 1024
	maxUploadParts      = 10000 // maximum allowed number of parts in a multi-part upload
	minChunkSize        = fs.SizeSuffix(1024 * 1024 * 5)
	defaultUploadCutoff = fs.SizeSuffix(200 * 1024 * 1024)
	maxUploadCutoff     = fs.SizeSuffix(5 * 1024 * 1024 * 1024)
	minSleep            = 10 * time.Millisecond // In case of error, start at 10ms sleep.

	memoryPoolFlushTime = fs.Duration(time.Minute) // flush the cached buffers after this long
	memoryPoolUseMmap   = false
	maxExpireDuration   = fs.Duration(7 * 24 * time.Hour) // max expiry is 1 week
)

// Options defines the configuration for this backend
type Options struct {
	Provider              string               `config:"provider"`
	EnvAuth               bool                 `config:"env_auth"`
	AccessKeyID           string               `config:"access_key_id"`
	SecretAccessKey       string               `config:"secret_access_key"`
	Region                string               `config:"region"`
	Endpoint              string               `config:"endpoint"`
	LocationConstraint    string               `config:"location_constraint"`
	ACL                   string               `config:"acl"`
	BucketACL             string               `config:"bucket_acl"`
	RequesterPays         bool                 `config:"requester_pays"`
	ServerSideEncryption  string               `config:"server_side_encryption"`
	SSEKMSKeyID           string               `config:"sse_kms_key_id"`
	SSECustomerAlgorithm  string               `config:"sse_customer_algorithm"`
	SSECustomerKey        string               `config:"sse_customer_key"`
	SSECustomerKeyMD5     string               `config:"sse_customer_key_md5"`
	StorageClass          string               `config:"storage_class"`
	UploadCutoff          fs.SizeSuffix        `config:"upload_cutoff"`
	CopyCutoff            fs.SizeSuffix        `config:"copy_cutoff"`
	ChunkSize             fs.SizeSuffix        `config:"chunk_size"`
	MaxUploadParts        int64                `config:"max_upload_parts"`
	DisableChecksum       bool                 `config:"disable_checksum"`
	SharedCredentialsFile string               `config:"shared_credentials_file"`
	Profile               string               `config:"profile"`
	SessionToken          string               `config:"session_token"`
	UploadConcurrency     int                  `config:"upload_concurrency"`
	ForcePathStyle        bool                 `config:"force_path_style"`
	V2Auth                bool                 `config:"v2_auth"`
	UseAccelerateEndpoint bool                 `config:"use_accelerate_endpoint"`
	LeavePartsOnError     bool                 `config:"leave_parts_on_error"`
	ListChunk             int64                `config:"list_chunk"`
	NoCheckBucket         bool                 `config:"no_check_bucket"`
	NoHead                bool                 `config:"no_head"`
	Enc                   encoder.MultiEncoder `config:"encoding"`
	MemoryPoolFlushTime   fs.Duration          `config:"memory_pool_flush_time"`
	MemoryPoolUseMmap     bool                 `config:"memory_pool_use_mmap"`
	DisableHTTP2          bool                 `config:"disable_http2"`
}

// Fs represents a remote s3 server
type Fs struct {
	name          string           // the name of the remote
	root          string           // root of the bucket - ignore all objects above this
	opt           Options          // parsed options
	ci            *fs.ConfigInfo   // global config
	ctx           context.Context  // global context for reading config
	features      *fs.Features     // optional features
	c             *s3.S3           // the connection to the s3 server
	ses           *session.Session // the s3 session
	rootBucket    string           // bucket part of root (if any)
	rootDirectory string           // directory part of root (if any)
	cache         *bucket.Cache    // cache for bucket creation status
	pacer         *fs.Pacer        // To pace the API calls
	srv           *http.Client     // a plain http client
	pool          *pool.Pool       // memory pool
	etagIsNotMD5  bool             // if set ETags are not MD5s
}

// Object describes a s3 object
type Object struct {
	// Will definitely have everything but meta which may be nil
	//
	// List will read everything but meta & mimeType - to fill
	// that in you need to call readMetaData
	fs           *Fs                // what this object is part of
	remote       string             // The remote path
	md5          string             // md5sum of the object
	bytes        int64              // size of the object
	lastModified time.Time          // Last modified
	meta         map[string]*string // The object metadata if known - may be nil
	mimeType     string             // MimeType of object - may be ""
	storageClass string             // e.g. GLACIER
}

// ------------------------------------------------------------

// Name of the remote (as passed into NewFs)
func (f *Fs) Name() string {
	return f.name
}

// Root of the remote (as passed into NewFs)
func (f *Fs) Root() string {
	return f.root
}

// String converts this Fs to a string
func (f *Fs) String() string {
	if f.rootBucket == "" {
		return fmt.Sprintf("S3 root")
	}
	if f.rootDirectory == "" {
		return fmt.Sprintf("S3 bucket %s", f.rootBucket)
	}
	return fmt.Sprintf("S3 bucket %s path %s", f.rootBucket, f.rootDirectory)
}

// Features returns the optional features of this Fs
func (f *Fs) Features() *fs.Features {
	return f.features
}

// retryErrorCodes is a slice of error codes that we will retry
// See: https://docs.aws.amazon.com/AmazonS3/latest/API/ErrorResponses.html
var retryErrorCodes = []int{
	429, // Too Many Requests
	500, // Internal Server Error - "We encountered an internal error. Please try again."
	503, // Service Unavailable/Slow Down - "Reduce your request rate"
}

//S3 is pretty resilient, and the built in retry handling is probably sufficient
// as it should notice closed connections and timeouts which are the most likely
// sort of failure modes
func (f *Fs) shouldRetry(err error) (bool, error) {
	// If this is an awserr object, try and extract more useful information to determine if we should retry
	if awsError, ok := err.(awserr.Error); ok {
		// Simple case, check the original embedded error in case it's generically retryable
		if fserrors.ShouldRetry(awsError.OrigErr()) {
			return true, err
		}
		// Failing that, if it's a RequestFailure it's probably got an http status code we can check
		if reqErr, ok := err.(awserr.RequestFailure); ok {
			// 301 if wrong region for bucket - can only update if running from a bucket
			if f.rootBucket != "" {
				if reqErr.StatusCode() == http.StatusMovedPermanently {
					urfbErr := f.updateRegionForBucket(f.rootBucket)
					if urfbErr != nil {
						fs.Errorf(f, "Failed to update region for bucket: %v", urfbErr)
						return false, err
					}
					return true, err
				}
			}
			for _, e := range retryErrorCodes {
				if reqErr.StatusCode() == e {
					return true, err
				}
			}
		}
	}
	// Ok, not an awserr, check for generic failure conditions
	return fserrors.ShouldRetry(err), err
}

// parsePath parses a remote 'url'
func parsePath(path string) (root string) {
	root = strings.Trim(path, "/")
	return
}

// split returns bucket and bucketPath from the rootRelativePath
// relative to f.root
func (f *Fs) split(rootRelativePath string) (bucketName, bucketPath string) {
	bucketName, bucketPath = bucket.Split(path.Join(f.root, rootRelativePath))
	return f.opt.Enc.FromStandardName(bucketName), f.opt.Enc.FromStandardPath(bucketPath)
}

// split returns bucket and bucketPath from the object
func (o *Object) split() (bucket, bucketPath string) {
	return o.fs.split(o.remote)
}

// getClient makes an http client according to the options
func getClient(ctx context.Context, opt *Options) *http.Client {
	// TODO: Do we need cookies too?
	t := fshttp.NewTransportCustom(ctx, func(t *http.Transport) {
		if opt.DisableHTTP2 {
			t.TLSNextProto = map[string]func(string, *tls.Conn) http.RoundTripper{}
		}
	})
	return &http.Client{
		Transport: t,
	}
}

// s3Connection makes a connection to s3
func s3Connection(ctx context.Context, opt *Options) (*s3.S3, *session.Session, error) {
	// Make the auth
	v := credentials.Value{
		AccessKeyID:     opt.AccessKeyID,
		SecretAccessKey: opt.SecretAccessKey,
		SessionToken:    opt.SessionToken,
	}

	lowTimeoutClient := &http.Client{Timeout: 1 * time.Second} // low timeout to ec2 metadata service

	def := defaults.Get()
	def.Config.HTTPClient = lowTimeoutClient

	// start a new AWS session
	awsSession, err := session.NewSession()
	if err != nil {
		return nil, nil, errors.Wrap(err, "NewSession")
	}

	// first provider to supply a credential set "wins"
	providers := []credentials.Provider{
		// use static credentials if they're present (checked by provider)
		&credentials.StaticProvider{Value: v},

		// * Access Key ID:     AWS_ACCESS_KEY_ID or AWS_ACCESS_KEY
		// * Secret Access Key: AWS_SECRET_ACCESS_KEY or AWS_SECRET_KEY
		&credentials.EnvProvider{},

		// A SharedCredentialsProvider retrieves credentials
		// from the current user's home directory.  It checks
		// AWS_SHARED_CREDENTIALS_FILE and AWS_PROFILE too.
		&credentials.SharedCredentialsProvider{
			Filename: opt.SharedCredentialsFile, // If empty will look for "AWS_SHARED_CREDENTIALS_FILE" env variable.
			Profile:  opt.Profile,               // If empty will look gor "AWS_PROFILE" env var or "default" if not set.
		},

		// Pick up IAM role if we're in an ECS task
		defaults.RemoteCredProvider(*def.Config, def.Handlers),

		// Pick up IAM role in case we're on EC2
		&ec2rolecreds.EC2RoleProvider{
			Client: ec2metadata.New(awsSession, &aws.Config{
				HTTPClient: lowTimeoutClient,
			}),
			ExpiryWindow: 3 * time.Minute,
		},

		// Pick up IAM role if we are in EKS
		&stscreds.WebIdentityRoleProvider{
			ExpiryWindow: 3 * time.Minute,
		},
	}
	cred := credentials.NewChainCredentials(providers)

	switch {
	case opt.EnvAuth:
		// No need for empty checks if "env_auth" is true
	case v.AccessKeyID == "" && v.SecretAccessKey == "":
		// if no access key/secret and iam is explicitly disabled then fall back to anon interaction
		cred = credentials.AnonymousCredentials
	case v.AccessKeyID == "":
		return nil, nil, errors.New("access_key_id not found")
	case v.SecretAccessKey == "":
		return nil, nil, errors.New("secret_access_key not found")
	}

	if opt.Region == "" {
		opt.Region = "us-east-1"
	}
	if opt.Provider == "AWS" || opt.Provider == "Alibaba" || opt.Provider == "Netease" || opt.Provider == "Scaleway" || opt.Provider == "TencentCOS" || opt.UseAccelerateEndpoint {
		opt.ForcePathStyle = false
	}
	if opt.Provider == "Scaleway" && opt.MaxUploadParts > 1000 {
		opt.MaxUploadParts = 1000
	}
	awsConfig := aws.NewConfig().
		WithMaxRetries(0). // Rely on rclone's retry logic
		WithCredentials(cred).
		WithHTTPClient(getClient(ctx, opt)).
		WithS3ForcePathStyle(opt.ForcePathStyle).
		WithS3UseAccelerate(opt.UseAccelerateEndpoint).
		WithS3UsEast1RegionalEndpoint(endpoints.RegionalS3UsEast1Endpoint)

	if opt.Region != "" {
		awsConfig.WithRegion(opt.Region)
	}
	if opt.Endpoint != "" {
		awsConfig.WithEndpoint(opt.Endpoint)
	}

	// awsConfig.WithLogLevel(aws.LogDebugWithSigning)
	awsSessionOpts := session.Options{
		Config: *awsConfig,
	}
	if opt.EnvAuth && opt.AccessKeyID == "" && opt.SecretAccessKey == "" {
		// Enable loading config options from ~/.aws/config (selected by AWS_PROFILE env)
		awsSessionOpts.SharedConfigState = session.SharedConfigEnable
		// The session constructor (aws/session/mergeConfigSrcs) will only use the user's preferred credential source
		// (from the shared config file) if the passed-in Options.Config.Credentials is nil.
		awsSessionOpts.Config.Credentials = nil
	}
	ses, err := session.NewSessionWithOptions(awsSessionOpts)
	if err != nil {
		return nil, nil, err
	}
	c := s3.New(ses)
	if opt.V2Auth || opt.Region == "other-v2-signature" {
		fs.Debugf(nil, "Using v2 auth")
		signer := func(req *request.Request) {
			// Ignore AnonymousCredentials object
			if req.Config.Credentials == credentials.AnonymousCredentials {
				return
			}
			sign(v.AccessKeyID, v.SecretAccessKey, req.HTTPRequest)
		}
		c.Handlers.Sign.Clear()
		c.Handlers.Sign.PushBackNamed(corehandlers.BuildContentLengthHandler)
		c.Handlers.Sign.PushBack(signer)
	}
	return c, ses, nil
}

func checkUploadChunkSize(cs fs.SizeSuffix) error {
	if cs < minChunkSize {
		return errors.Errorf("%s is less than %s", cs, minChunkSize)
	}
	return nil
}

func (f *Fs) setUploadChunkSize(cs fs.SizeSuffix) (old fs.SizeSuffix, err error) {
	err = checkUploadChunkSize(cs)
	if err == nil {
		old, f.opt.ChunkSize = f.opt.ChunkSize, cs
	}
	return
}

func checkUploadCutoff(cs fs.SizeSuffix) error {
	if cs > maxUploadCutoff {
		return errors.Errorf("%s is greater than %s", cs, maxUploadCutoff)
	}
	return nil
}

func (f *Fs) setUploadCutoff(cs fs.SizeSuffix) (old fs.SizeSuffix, err error) {
	err = checkUploadCutoff(cs)
	if err == nil {
		old, f.opt.UploadCutoff = f.opt.UploadCutoff, cs
	}
	return
}

// setRoot changes the root of the Fs
func (f *Fs) setRoot(root string) {
	f.root = parsePath(root)
	f.rootBucket, f.rootDirectory = bucket.Split(f.root)
}

// NewFs constructs an Fs from the path, bucket:path
func NewFs(ctx context.Context, name, root string, m configmap.Mapper) (fs.Fs, error) {
	// Parse config into Options struct
	opt := new(Options)
	err := configstruct.Set(m, opt)
	if err != nil {
		return nil, err
	}
	err = checkUploadChunkSize(opt.ChunkSize)
	if err != nil {
		return nil, errors.Wrap(err, "s3: chunk size")
	}
	err = checkUploadCutoff(opt.UploadCutoff)
	if err != nil {
		return nil, errors.Wrap(err, "s3: upload cutoff")
	}
	if opt.ACL == "" {
		opt.ACL = "private"
	}
	if opt.BucketACL == "" {
		opt.BucketACL = opt.ACL
	}
	if opt.SSECustomerKey != "" && opt.SSECustomerKeyMD5 == "" {
		// calculate CustomerKeyMD5 if not supplied
		md5sumBinary := md5.Sum([]byte(opt.SSECustomerKey))
		opt.SSECustomerKeyMD5 = base64.StdEncoding.EncodeToString(md5sumBinary[:])
	}
	c, ses, err := s3Connection(ctx, opt)
	if err != nil {
		return nil, err
	}

	ci := fs.GetConfig(ctx)
	f := &Fs{
		name:  name,
		opt:   *opt,
		ci:    ci,
		ctx:   ctx,
		c:     c,
		ses:   ses,
		pacer: fs.NewPacer(ctx, pacer.NewS3(pacer.MinSleep(minSleep))),
		cache: bucket.NewCache(),
		srv:   getClient(ctx, opt),
		pool: pool.New(
			time.Duration(opt.MemoryPoolFlushTime),
			int(opt.ChunkSize),
			opt.UploadConcurrency*ci.Transfers,
			opt.MemoryPoolUseMmap,
		),
	}
	if opt.ServerSideEncryption == "aws:kms" || opt.SSECustomerAlgorithm != "" {
		// From: https://docs.aws.amazon.com/AmazonS3/latest/API/RESTCommonResponseHeaders.html
		//
		// Objects encrypted by SSE-S3 or plaintext have ETags that are an MD5
		// digest of their data.
		//
		// Objects encrypted by SSE-C or SSE-KMS have ETags that are not an
		// MD5 digest of their object data.
		f.etagIsNotMD5 = true
	}
	f.setRoot(root)
	f.features = (&fs.Features{
		ReadMimeType:      true,
		WriteMimeType:     true,
		BucketBased:       true,
		BucketBasedRootOK: true,
		SetTier:           true,
		GetTier:           true,
		SlowModTime:       true,
	}).Fill(ctx, f)
	if f.rootBucket != "" && f.rootDirectory != "" {
		// Check to see if the (bucket,directory) is actually an existing file
		oldRoot := f.root
		newRoot, leaf := path.Split(oldRoot)
		f.setRoot(newRoot)
		_, err := f.NewObject(ctx, leaf)
		if err != nil {
			if err == fs.ErrorObjectNotFound || err == fs.ErrorNotAFile {
				// File doesn't exist or is a directory so return old f
				f.setRoot(oldRoot)
				return f, nil
			}
			return nil, err
		}
		// return an error with an fs which points to the parent
		return f, fs.ErrorIsFile
	}
	// f.listMultipartUploads()
	return f, nil
}

// Return an Object from a path
//
//If it can't be found it returns the error ErrorObjectNotFound.
func (f *Fs) newObjectWithInfo(ctx context.Context, remote string, info *s3.Object) (fs.Object, error) {
	o := &Object{
		fs:     f,
		remote: remote,
	}
	if info != nil {
		// Set info but not meta
		if info.LastModified == nil {
			fs.Logf(o, "Failed to read last modified")
			o.lastModified = time.Now()
		} else {
			o.lastModified = *info.LastModified
		}
		o.setMD5FromEtag(aws.StringValue(info.ETag))
		o.bytes = aws.Int64Value(info.Size)
		o.storageClass = aws.StringValue(info.StorageClass)
	} else {
		err := o.readMetaData(ctx) // reads info and meta, returning an error
		if err != nil {
			return nil, err
		}
	}
	return o, nil
}

// NewObject finds the Object at remote.  If it can't be found
// it returns the error fs.ErrorObjectNotFound.
func (f *Fs) NewObject(ctx context.Context, remote string) (fs.Object, error) {
	return f.newObjectWithInfo(ctx, remote, nil)
}

// Gets the bucket location
func (f *Fs) getBucketLocation(bucket string) (string, error) {
	req := s3.GetBucketLocationInput{
		Bucket: &bucket,
	}
	var resp *s3.GetBucketLocationOutput
	var err error
	err = f.pacer.Call(func() (bool, error) {
		resp, err = f.c.GetBucketLocation(&req)
		return f.shouldRetry(err)
	})
	if err != nil {
		return "", err
	}
	return s3.NormalizeBucketLocation(aws.StringValue(resp.LocationConstraint)), nil
}

// Updates the region for the bucket by reading the region from the
// bucket then updating the session.
func (f *Fs) updateRegionForBucket(bucket string) error {
	region, err := f.getBucketLocation(bucket)
	if err != nil {
		return errors.Wrap(err, "reading bucket location failed")
	}
	if aws.StringValue(f.c.Config.Endpoint) != "" {
		return errors.Errorf("can't set region to %q as endpoint is set", region)
	}
	if aws.StringValue(f.c.Config.Region) == region {
		return errors.Errorf("region is already %q - not updating", region)
	}

	// Make a new session with the new region
	oldRegion := f.opt.Region
	f.opt.Region = region
	c, ses, err := s3Connection(f.ctx, &f.opt)
	if err != nil {
		return errors.Wrap(err, "creating new session failed")
	}
	f.c = c
	f.ses = ses

	fs.Logf(f, "Switched region to %q from %q", region, oldRegion)
	return nil
}

// listFn is called from list to handle an object.
type listFn func(remote string, object *s3.Object, isDirectory bool) error

// list lists the objects into the function supplied from
// the bucket and directory supplied.  The remote has prefix
// removed from it and if addBucket is set then it adds the
// bucket to the start.
//
// Set recurse to read sub directories
func (f *Fs) list(ctx context.Context, bucket, directory, prefix string, addBucket bool, recurse bool, fn listFn) error {
	if prefix != "" {
		prefix += "/"
	}
	if directory != "" {
		directory += "/"
	}
	delimiter := ""
	if !recurse {
		delimiter = "/"
	}
	var marker *string
	// URL encode the listings so we can use control characters in object names
	// See: https://github.com/aws/aws-sdk-go/issues/1914
	//
	// However this doesn't work perfectly under Ceph (and hence DigitalOcean/Dreamhost) because
	// it doesn't encode CommonPrefixes.
	// See: https://tracker.ceph.com/issues/41870
	//
	// This does not work under IBM COS also: See https://github.com/rclone/rclone/issues/3345
	// though maybe it does on some versions.
	//
	// This does work with minio but was only added relatively recently
	// https://github.com/minio/minio/pull/7265
	//
	// So we enable only on providers we know supports it properly, all others can retry when a
	// XML Syntax error is detected.
	var urlEncodeListings = (f.opt.Provider == "AWS" || f.opt.Provider == "Wasabi" || f.opt.Provider == "Alibaba" || f.opt.Provider == "Minio" || f.opt.Provider == "TencentCOS")
	for {
		// FIXME need to implement ALL loop
		req := s3.ListObjectsInput{
			Bucket:    &bucket,
			Delimiter: &delimiter,
			Prefix:    &directory,
			MaxKeys:   &f.opt.ListChunk,
			Marker:    marker,
		}
		if urlEncodeListings {
			req.EncodingType = aws.String(s3.EncodingTypeUrl)
		}
		if f.opt.RequesterPays {
			req.RequestPayer = aws.String(s3.RequestPayerRequester)
		}
		var resp *s3.ListObjectsOutput
		var err error
		err = f.pacer.Call(func() (bool, error) {
			resp, err = f.c.ListObjectsWithContext(ctx, &req)
			if err != nil && !urlEncodeListings {
				if awsErr, ok := err.(awserr.RequestFailure); ok {
					if origErr := awsErr.OrigErr(); origErr != nil {
						if _, ok := origErr.(*xml.SyntaxError); ok {
							// Retry the listing with URL encoding as there were characters that XML can't encode
							urlEncodeListings = true
							req.EncodingType = aws.String(s3.EncodingTypeUrl)
							fs.Debugf(f, "Retrying listing because of characters which can't be XML encoded")
							return true, err
						}
					}
				}
			}
			return f.shouldRetry(err)
		})
		if err != nil {
			if awsErr, ok := err.(awserr.RequestFailure); ok {
				if awsErr.StatusCode() == http.StatusNotFound {
					err = fs.ErrorDirNotFound
				}
			}
			if f.rootBucket == "" {
				// if listing from the root ignore wrong region requests returning
				// empty directory
				if reqErr, ok := err.(awserr.RequestFailure); ok {
					// 301 if wrong region for bucket
					if reqErr.StatusCode() == http.StatusMovedPermanently {
						fs.Errorf(f, "Can't change region for bucket %q with no bucket specified", bucket)
						return nil
					}
				}
			}
			return err
		}
		if !recurse {
			for _, commonPrefix := range resp.CommonPrefixes {
				if commonPrefix.Prefix == nil {
					fs.Logf(f, "Nil common prefix received")
					continue
				}
				remote := *commonPrefix.Prefix
				if urlEncodeListings {
					remote, err = url.QueryUnescape(remote)
					if err != nil {
						fs.Logf(f, "failed to URL decode %q in listing common prefix: %v", *commonPrefix.Prefix, err)
						continue
					}
				}
				remote = f.opt.Enc.ToStandardPath(remote)
				if !strings.HasPrefix(remote, prefix) {
					fs.Logf(f, "Odd name received %q", remote)
					continue
				}
				remote = remote[len(prefix):]
				if addBucket {
					remote = path.Join(bucket, remote)
				}
				if strings.HasSuffix(remote, "/") {
					remote = remote[:len(remote)-1]
				}
				err = fn(remote, &s3.Object{Key: &remote}, true)
				if err != nil {
					return err
				}
			}
		}
		for _, object := range resp.Contents {
			remote := aws.StringValue(object.Key)
			if urlEncodeListings {
				remote, err = url.QueryUnescape(remote)
				if err != nil {
					fs.Logf(f, "failed to URL decode %q in listing: %v", aws.StringValue(object.Key), err)
					continue
				}
			}
			remote = f.opt.Enc.ToStandardPath(remote)
			if !strings.HasPrefix(remote, prefix) {
				fs.Logf(f, "Odd name received %q", remote)
				continue
			}
			remote = remote[len(prefix):]
			isDirectory := remote == "" || strings.HasSuffix(remote, "/")
			if addBucket {
				remote = path.Join(bucket, remote)
			}
			// is this a directory marker?
			if isDirectory && object.Size != nil && *object.Size == 0 {
				continue // skip directory marker
			}
			err = fn(remote, object, false)
			if err != nil {
				return err
			}
		}
		if !aws.BoolValue(resp.IsTruncated) {
			break
		}
		// Use NextMarker if set, otherwise use last Key
		if resp.NextMarker == nil || *resp.NextMarker == "" {
			if len(resp.Contents) == 0 {
				return errors.New("s3 protocol error: received listing with IsTruncated set, no NextMarker and no Contents")
			}
			marker = resp.Contents[len(resp.Contents)-1].Key
		} else {
			marker = resp.NextMarker
		}
		if urlEncodeListings {
			*marker, err = url.QueryUnescape(*marker)
			if err != nil {
				return errors.Wrapf(err, "failed to URL decode NextMarker %q", *marker)
			}
		}
	}
	return nil
}

// Convert a list item into a DirEntry
func (f *Fs) itemToDirEntry(ctx context.Context, remote string, object *s3.Object, isDirectory bool) (fs.DirEntry, error) {
	if isDirectory {
		size := int64(0)
		if object.Size != nil {
			size = *object.Size
		}
		d := fs.NewDir(remote, time.Time{}).SetSize(size)
		return d, nil
	}
	o, err := f.newObjectWithInfo(ctx, remote, object)
	if err != nil {
		return nil, err
	}
	return o, nil
}

// listDir lists files and directories to out
func (f *Fs) listDir(ctx context.Context, bucket, directory, prefix string, addBucket bool) (entries fs.DirEntries, err error) {
	// List the objects and directories
	err = f.list(ctx, bucket, directory, prefix, addBucket, false, func(remote string, object *s3.Object, isDirectory bool) error {
		entry, err := f.itemToDirEntry(ctx, remote, object, isDirectory)
		if err != nil {
			return err
		}
		if entry != nil {
			entries = append(entries, entry)
		}
		return nil
	})
	if err != nil {
		return nil, err
	}
	// bucket must be present if listing succeeded
	f.cache.MarkOK(bucket)
	return entries, nil
}

// listBuckets lists the buckets to out
func (f *Fs) listBuckets(ctx context.Context) (entries fs.DirEntries, err error) {
	req := s3.ListBucketsInput{}
	var resp *s3.ListBucketsOutput
	err = f.pacer.Call(func() (bool, error) {
		resp, err = f.c.ListBucketsWithContext(ctx, &req)
		return f.shouldRetry(err)
	})
	if err != nil {
		return nil, err
	}
	for _, bucket := range resp.Buckets {
		bucketName := f.opt.Enc.ToStandardName(aws.StringValue(bucket.Name))
		f.cache.MarkOK(bucketName)
		d := fs.NewDir(bucketName, aws.TimeValue(bucket.CreationDate))
		entries = append(entries, d)
	}
	return entries, nil
}

// List the objects and directories in dir into entries.  The
// entries can be returned in any order but should be for a
// complete directory.
//
// dir should be "" to list the root, and should not have
// trailing slashes.
//
// This should return ErrDirNotFound if the directory isn't
// found.
func (f *Fs) List(ctx context.Context, dir string) (entries fs.DirEntries, err error) {
	bucket, directory := f.split(dir)
	if bucket == "" {
		if directory != "" {
			return nil, fs.ErrorListBucketRequired
		}
		return f.listBuckets(ctx)
	}
	return f.listDir(ctx, bucket, directory, f.rootDirectory, f.rootBucket == "")
}

// ListR lists the objects and directories of the Fs starting
// from dir recursively into out.
//
// dir should be "" to start from the root, and should not
// have trailing slashes.
//
// This should return ErrDirNotFound if the directory isn't
// found.
//
// It should call callback for each tranche of entries read.
// These need not be returned in any particular order.  If
// callback returns an error then the listing will stop
// immediately.
//
// Don't implement this unless you have a more efficient way
// of listing recursively than doing a directory traversal.
func (f *Fs) ListR(ctx context.Context, dir string, callback fs.ListRCallback) (err error) {
	bucket, directory := f.split(dir)
	list := walk.NewListRHelper(callback)
	listR := func(bucket, directory, prefix string, addBucket bool) error {
		return f.list(ctx, bucket, directory, prefix, addBucket, true, func(remote string, object *s3.Object, isDirectory bool) error {
			entry, err := f.itemToDirEntry(ctx, remote, object, isDirectory)
			if err != nil {
				return err
			}
			return list.Add(entry)
		})
	}
	if bucket == "" {
		entries, err := f.listBuckets(ctx)
		if err != nil {
			return err
		}
		for _, entry := range entries {
			err = list.Add(entry)
			if err != nil {
				return err
			}
			bucket := entry.Remote()
			err = listR(bucket, "", f.rootDirectory, true)
			if err != nil {
				return err
			}
			// bucket must be present if listing succeeded
			f.cache.MarkOK(bucket)
		}
	} else {
		err = listR(bucket, directory, f.rootDirectory, f.rootBucket == "")
		if err != nil {
			return err
		}
		// bucket must be present if listing succeeded
		f.cache.MarkOK(bucket)
	}
	return list.Flush()
}

// Put the Object into the bucket
func (f *Fs) Put(ctx context.Context, in io.Reader, src fs.ObjectInfo, options ...fs.OpenOption) (fs.Object, error) {
	// Temporary Object under construction
	fs := &Object{
		fs:     f,
		remote: src.Remote(),
	}
	return fs, fs.Update(ctx, in, src, options...)
}

// PutStream uploads to the remote path with the modTime given of indeterminate size
func (f *Fs) PutStream(ctx context.Context, in io.Reader, src fs.ObjectInfo, options ...fs.OpenOption) (fs.Object, error) {
	return f.Put(ctx, in, src, options...)
}

// Check if the bucket exists
//
// NB this can return incorrect results if called immediately after bucket deletion
func (f *Fs) bucketExists(ctx context.Context, bucket string) (bool, error) {
	req := s3.HeadBucketInput{
		Bucket: &bucket,
	}
	err := f.pacer.Call(func() (bool, error) {
		_, err := f.c.HeadBucketWithContext(ctx, &req)
		return f.shouldRetry(err)
	})
	if err == nil {
		return true, nil
	}
	if err, ok := err.(awserr.RequestFailure); ok {
		if err.StatusCode() == http.StatusNotFound {
			return false, nil
		}
	}
	return false, err
}

// Mkdir creates the bucket if it doesn't exist
func (f *Fs) Mkdir(ctx context.Context, dir string) error {
	bucket, _ := f.split(dir)
	return f.makeBucket(ctx, bucket)
}

// makeBucket creates the bucket if it doesn't exist
func (f *Fs) makeBucket(ctx context.Context, bucket string) error {
	if f.opt.NoCheckBucket {
		return nil
	}
	return f.cache.Create(bucket, func() error {
		req := s3.CreateBucketInput{
			Bucket: &bucket,
			ACL:    &f.opt.BucketACL,
		}
		if f.opt.LocationConstraint != "" {
			req.CreateBucketConfiguration = &s3.CreateBucketConfiguration{
				LocationConstraint: &f.opt.LocationConstraint,
			}
		}
		err := f.pacer.Call(func() (bool, error) {
			_, err := f.c.CreateBucketWithContext(ctx, &req)
			return f.shouldRetry(err)
		})
		if err == nil {
			fs.Infof(f, "Bucket %q created with ACL %q", bucket, f.opt.BucketACL)
		}
		if awsErr, ok := err.(awserr.Error); ok {
			if code := awsErr.Code(); code == "BucketAlreadyOwnedByYou" || code == "BucketAlreadyExists" {
				err = nil
			}
		}
		return err
	}, func() (bool, error) {
		return f.bucketExists(ctx, bucket)
	})
}

// Rmdir deletes the bucket if the fs is at the root
//
// Returns an error if it isn't empty
func (f *Fs) Rmdir(ctx context.Context, dir string) error {
	bucket, directory := f.split(dir)
	if bucket == "" || directory != "" {
		return nil
	}
	return f.cache.Remove(bucket, func() error {
		req := s3.DeleteBucketInput{
			Bucket: &bucket,
		}
		err := f.pacer.Call(func() (bool, error) {
			_, err := f.c.DeleteBucketWithContext(ctx, &req)
			return f.shouldRetry(err)
		})
		if err == nil {
			fs.Infof(f, "Bucket %q deleted", bucket)
		}
		return err
	})
}

// Precision of the remote
func (f *Fs) Precision() time.Duration {
	return time.Nanosecond
}

// pathEscape escapes s as for a URL path.  It uses rest.URLPathEscape
// but also escapes '+' for S3 and Digital Ocean spaces compatibility
func pathEscape(s string) string {
	return strings.Replace(rest.URLPathEscape(s), "+", "%2B", -1)
}

// copy does a server-side copy
//
// It adds the boiler plate to the req passed in and calls the s3
// method
func (f *Fs) copy(ctx context.Context, req *s3.CopyObjectInput, dstBucket, dstPath, srcBucket, srcPath string, src *Object) error {
	req.Bucket = &dstBucket
	req.ACL = &f.opt.ACL
	req.Key = &dstPath
	source := pathEscape(path.Join(srcBucket, srcPath))
	req.CopySource = &source
	if f.opt.RequesterPays {
		req.RequestPayer = aws.String(s3.RequestPayerRequester)
	}
	if f.opt.ServerSideEncryption != "" {
		req.ServerSideEncryption = &f.opt.ServerSideEncryption
	}
	if f.opt.SSECustomerAlgorithm != "" {
		req.SSECustomerAlgorithm = &f.opt.SSECustomerAlgorithm
		req.CopySourceSSECustomerAlgorithm = &f.opt.SSECustomerAlgorithm
	}
	if f.opt.SSECustomerKey != "" {
		req.SSECustomerKey = &f.opt.SSECustomerKey
		req.CopySourceSSECustomerKey = &f.opt.SSECustomerKey
	}
	if f.opt.SSECustomerKeyMD5 != "" {
		req.SSECustomerKeyMD5 = &f.opt.SSECustomerKeyMD5
		req.CopySourceSSECustomerKeyMD5 = &f.opt.SSECustomerKeyMD5
	}
	if f.opt.SSEKMSKeyID != "" {
		req.SSEKMSKeyId = &f.opt.SSEKMSKeyID
	}
	if req.StorageClass == nil && f.opt.StorageClass != "" {
		req.StorageClass = &f.opt.StorageClass
	}

	if src.bytes >= int64(f.opt.CopyCutoff) {
		return f.copyMultipart(ctx, req, dstBucket, dstPath, srcBucket, srcPath, src)
	}
	return f.pacer.Call(func() (bool, error) {
		_, err := f.c.CopyObjectWithContext(ctx, req)
		return f.shouldRetry(err)
	})
}

func calculateRange(partSize, partIndex, numParts, totalSize int64) string {
	start := partIndex * partSize
	var ends string
	if partIndex == numParts-1 {
		if totalSize >= 1 {
			ends = strconv.FormatInt(totalSize-1, 10)
		}
	} else {
		ends = strconv.FormatInt(start+partSize-1, 10)
	}
	return fmt.Sprintf("bytes=%v-%v", start, ends)
}

func (f *Fs) copyMultipart(ctx context.Context, copyReq *s3.CopyObjectInput, dstBucket, dstPath, srcBucket, srcPath string, src *Object) (err error) {
	info, err := src.headObject(ctx)
	if err != nil {
		return err
	}

	req := &s3.CreateMultipartUploadInput{}

	// Fill in the request from the head info
	structs.SetFrom(req, info)

	// If copy metadata was set then set the Metadata to that read
	// from the head request
	if aws.StringValue(copyReq.MetadataDirective) == s3.MetadataDirectiveCopy {
		copyReq.Metadata = info.Metadata
	}

	// Overwrite any from the copyReq
	structs.SetFrom(req, copyReq)

	req.Bucket = &dstBucket
	req.Key = &dstPath

	var cout *s3.CreateMultipartUploadOutput
	if err := f.pacer.Call(func() (bool, error) {
		var err error
		cout, err = f.c.CreateMultipartUploadWithContext(ctx, req)
		return f.shouldRetry(err)
	}); err != nil {
		return err
	}
	uid := cout.UploadId

	defer atexit.OnError(&err, func() {
		// Try to abort the upload, but ignore the error.
		fs.Debugf(src, "Cancelling multipart copy")
		_ = f.pacer.Call(func() (bool, error) {
			_, err := f.c.AbortMultipartUploadWithContext(context.Background(), &s3.AbortMultipartUploadInput{
				Bucket:       &dstBucket,
				Key:          &dstPath,
				UploadId:     uid,
				RequestPayer: req.RequestPayer,
			})
			return f.shouldRetry(err)
		})
	})()

	srcSize := src.bytes
	partSize := int64(f.opt.CopyCutoff)
	numParts := (srcSize-1)/partSize + 1

	fs.Debugf(src, "Starting  multipart copy with %d parts", numParts)

	var parts []*s3.CompletedPart
	for partNum := int64(1); partNum <= numParts; partNum++ {
		if err := f.pacer.Call(func() (bool, error) {
			partNum := partNum
			uploadPartReq := &s3.UploadPartCopyInput{}
			structs.SetFrom(uploadPartReq, copyReq)
			uploadPartReq.Bucket = &dstBucket
			uploadPartReq.Key = &dstPath
			uploadPartReq.PartNumber = &partNum
			uploadPartReq.UploadId = uid
			uploadPartReq.CopySourceRange = aws.String(calculateRange(partSize, partNum-1, numParts, srcSize))
			uout, err := f.c.UploadPartCopyWithContext(ctx, uploadPartReq)
			if err != nil {
				return f.shouldRetry(err)
			}
			parts = append(parts, &s3.CompletedPart{
				PartNumber: &partNum,
				ETag:       uout.CopyPartResult.ETag,
			})
			return false, nil
		}); err != nil {
			return err
		}
	}

	return f.pacer.Call(func() (bool, error) {
		_, err := f.c.CompleteMultipartUploadWithContext(ctx, &s3.CompleteMultipartUploadInput{
			Bucket: &dstBucket,
			Key:    &dstPath,
			MultipartUpload: &s3.CompletedMultipartUpload{
				Parts: parts,
			},
			RequestPayer: req.RequestPayer,
			UploadId:     uid,
		})
		return f.shouldRetry(err)
	})
}

// Copy src to this remote using server-side copy operations.
//
// This is stored with the remote path given
//
// It returns the destination Object and a possible error
//
// Will only be called if src.Fs().Name() == f.Name()
//
// If it isn't possible then return fs.ErrorCantCopy
func (f *Fs) Copy(ctx context.Context, src fs.Object, remote string) (fs.Object, error) {
	dstBucket, dstPath := f.split(remote)
	err := f.makeBucket(ctx, dstBucket)
	if err != nil {
		return nil, err
	}
	srcObj, ok := src.(*Object)
	if !ok {
		fs.Debugf(src, "Can't copy - not same remote type")
		return nil, fs.ErrorCantCopy
	}
	srcBucket, srcPath := srcObj.split()
	req := s3.CopyObjectInput{
		MetadataDirective: aws.String(s3.MetadataDirectiveCopy),
	}
	err = f.copy(ctx, &req, dstBucket, dstPath, srcBucket, srcPath, srcObj)
	if err != nil {
		return nil, err
	}
	return f.NewObject(ctx, remote)
}

// Hashes returns the supported hash sets.
func (f *Fs) Hashes() hash.Set {
	return hash.Set(hash.MD5)
}

func (f *Fs) getMemoryPool(size int64) *pool.Pool {
	if size == int64(f.opt.ChunkSize) {
		return f.pool
	}

	return pool.New(
		time.Duration(f.opt.MemoryPoolFlushTime),
		int(size),
		f.opt.UploadConcurrency*f.ci.Transfers,
		f.opt.MemoryPoolUseMmap,
	)
}

// PublicLink generates a public link to the remote path (usually readable by anyone)
func (f *Fs) PublicLink(ctx context.Context, remote string, expire fs.Duration, unlink bool) (link string, err error) {
	if strings.HasSuffix(remote, "/") {
		return "", fs.ErrorCantShareDirectories
	}
	if _, err := f.NewObject(ctx, remote); err != nil {
		return "", err
	}
	if expire > maxExpireDuration {
		fs.Logf(f, "Public Link: Reducing expiry to %v as %v is greater than the max time allowed", maxExpireDuration, expire)
		expire = maxExpireDuration
	}
	bucket, bucketPath := f.split(remote)
	httpReq, _ := f.c.GetObjectRequest(&s3.GetObjectInput{
		Bucket: &bucket,
		Key:    &bucketPath,
	})

	return httpReq.Presign(time.Duration(expire))
}

var commandHelp = []fs.CommandHelp{{
	Name:  "restore",
	Short: "Restore objects from GLACIER to normal storage",
	Long: `This command can be used to restore one or more objects from GLACIER
to normal storage.

Usage Examples:

    rclone backend restore s3:bucket/path/to/object [-o priority=PRIORITY] [-o lifetime=DAYS]
    rclone backend restore s3:bucket/path/to/directory [-o priority=PRIORITY] [-o lifetime=DAYS]
    rclone backend restore s3:bucket [-o priority=PRIORITY] [-o lifetime=DAYS]

This flag also obeys the filters. Test first with -i/--interactive or --dry-run flags

    rclone -i backend restore --include "*.txt" s3:bucket/path -o priority=Standard

All the objects shown will be marked for restore, then

    rclone backend restore --include "*.txt" s3:bucket/path -o priority=Standard

It returns a list of status dictionaries with Remote and Status
keys. The Status will be OK if it was successful or an error message
if not.

    [
        {
            "Status": "OK",
            "Path": "test.txt"
        },
        {
            "Status": "OK",
            "Path": "test/file4.txt"
        }
    ]

`,
	Opts: map[string]string{
		"priority":    "Priority of restore: Standard|Expedited|Bulk",
		"lifetime":    "Lifetime of the active copy in days",
		"description": "The optional description for the job.",
	},
}, {
	Name:  "list-multipart-uploads",
	Short: "List the unfinished multipart uploads",
	Long: `This command lists the unfinished multipart uploads in JSON format.

    rclone backend list-multipart s3:bucket/path/to/object

It returns a dictionary of buckets with values as lists of unfinished
multipart uploads.

You can call it with no bucket in which case it lists all bucket, with
a bucket or with a bucket and path.

    {
      "rclone": [
        {
          "Initiated": "2020-06-26T14:20:36Z",
          "Initiator": {
            "DisplayName": "XXX",
            "ID": "arn:aws:iam::XXX:user/XXX"
          },
          "Key": "KEY",
          "Owner": {
            "DisplayName": null,
            "ID": "XXX"
          },
          "StorageClass": "STANDARD",
          "UploadId": "XXX"
        }
      ],
      "rclone-1000files": [],
      "rclone-dst": []
    }

`,
}, {
	Name:  "cleanup",
	Short: "Remove unfinished multipart uploads.",
	Long: `This command removes unfinished multipart uploads of age greater than
max-age which defaults to 24 hours.

Note that you can use -i/--dry-run with this command to see what it
would do.

    rclone backend cleanup s3:bucket/path/to/object
    rclone backend cleanup -o max-age=7w s3:bucket/path/to/object

Durations are parsed as per the rest of rclone, 2h, 7d, 7w etc.
`,
	Opts: map[string]string{
		"max-age": "Max age of upload to delete",
	},
}}

// Command the backend to run a named command
//
// The command run is name
// args may be used to read arguments from
// opts may be used to read optional arguments from
//
// The result should be capable of being JSON encoded
// If it is a string or a []string it will be shown to the user
// otherwise it will be JSON encoded and shown to the user like that
func (f *Fs) Command(ctx context.Context, name string, arg []string, opt map[string]string) (out interface{}, err error) {
	switch name {
	case "restore":
		req := s3.RestoreObjectInput{
			//Bucket:         &f.rootBucket,
			//Key:            &encodedDirectory,
			RestoreRequest: &s3.RestoreRequest{},
		}
		if lifetime := opt["lifetime"]; lifetime != "" {
			ilifetime, err := strconv.ParseInt(lifetime, 10, 64)
			if err != nil {
				return nil, errors.Wrap(err, "bad lifetime")
			}
			req.RestoreRequest.Days = &ilifetime
		}
		if priority := opt["priority"]; priority != "" {
			req.RestoreRequest.GlacierJobParameters = &s3.GlacierJobParameters{
				Tier: &priority,
			}
		}
		if description := opt["description"]; description != "" {
			req.RestoreRequest.Description = &description
		}
		type status struct {
			Status string
			Remote string
		}
		var (
			outMu sync.Mutex
			out   = []status{}
		)
		err = operations.ListFn(ctx, f, func(obj fs.Object) {
			// Remember this is run --checkers times concurrently
			o, ok := obj.(*Object)
			st := status{Status: "OK", Remote: obj.Remote()}
			defer func() {
				outMu.Lock()
				out = append(out, st)
				outMu.Unlock()
			}()
			if operations.SkipDestructive(ctx, obj, "restore") {
				return
			}
			if !ok {
				st.Status = "Not an S3 object"
				return
			}
			bucket, bucketPath := o.split()
			reqCopy := req
			reqCopy.Bucket = &bucket
			reqCopy.Key = &bucketPath
			err = f.pacer.Call(func() (bool, error) {
				_, err = f.c.RestoreObject(&reqCopy)
				return f.shouldRetry(err)
			})
			if err != nil {
				st.Status = err.Error()
			}
		})
		if err != nil {
			return out, err
		}
		return out, nil
	case "list-multipart-uploads":
		return f.listMultipartUploadsAll(ctx)
	case "cleanup":
		maxAge := 24 * time.Hour
		if opt["max-age"] != "" {
			maxAge, err = fs.ParseDuration(opt["max-age"])
			if err != nil {
				return nil, errors.Wrap(err, "bad max-age")
			}
		}
		return nil, f.cleanUp(ctx, maxAge)
	default:
		return nil, fs.ErrorCommandNotFound
	}
}

// listMultipartUploads lists all outstanding multipart uploads for (bucket, key)
//
// Note that rather lazily we treat key as a prefix so it matches
// directories and objects. This could surprise the user if they ask
// for "dir" and it returns "dirKey"
func (f *Fs) listMultipartUploads(ctx context.Context, bucket, key string) (uploads []*s3.MultipartUpload, err error) {
	var (
		keyMarker      *string
		uploadIDMarker *string
	)
	uploads = []*s3.MultipartUpload{}
	for {
		req := s3.ListMultipartUploadsInput{
			Bucket:         &bucket,
			MaxUploads:     &f.opt.ListChunk,
			KeyMarker:      keyMarker,
			UploadIdMarker: uploadIDMarker,
			Prefix:         &key,
		}
		var resp *s3.ListMultipartUploadsOutput
		err = f.pacer.Call(func() (bool, error) {
			resp, err = f.c.ListMultipartUploads(&req)
			return f.shouldRetry(err)
		})
		if err != nil {
			return nil, errors.Wrapf(err, "list multipart uploads bucket %q key %q", bucket, key)
		}
		uploads = append(uploads, resp.Uploads...)
		if !aws.BoolValue(resp.IsTruncated) {
			break
		}
		keyMarker = resp.NextKeyMarker
		uploadIDMarker = resp.NextUploadIdMarker
	}
	return uploads, nil
}

func (f *Fs) listMultipartUploadsAll(ctx context.Context) (uploadsMap map[string][]*s3.MultipartUpload, err error) {
	uploadsMap = make(map[string][]*s3.MultipartUpload)
	bucket, directory := f.split("")
	if bucket != "" {
		uploads, err := f.listMultipartUploads(ctx, bucket, directory)
		if err != nil {
			return uploadsMap, err
		}
		uploadsMap[bucket] = uploads
		return uploadsMap, nil
	}
	entries, err := f.listBuckets(ctx)
	if err != nil {
		return uploadsMap, err
	}
	for _, entry := range entries {
		bucket := entry.Remote()
		uploads, listErr := f.listMultipartUploads(ctx, bucket, "")
		if listErr != nil {
			err = listErr
			fs.Errorf(f, "%v", err)
		}
		uploadsMap[bucket] = uploads
	}
	return uploadsMap, err
}

// cleanUpBucket removes all pending multipart uploads for a given bucket over the age of maxAge
func (f *Fs) cleanUpBucket(ctx context.Context, bucket string, maxAge time.Duration, uploads []*s3.MultipartUpload) (err error) {
	fs.Infof(f, "cleaning bucket %q of pending multipart uploads older than %v", bucket, maxAge)
	for _, upload := range uploads {
		if upload.Initiated != nil && upload.Key != nil && upload.UploadId != nil {
			age := time.Since(*upload.Initiated)
			what := fmt.Sprintf("pending multipart upload for bucket %q key %q dated %v (%v ago)", bucket, *upload.Key, upload.Initiated, age)
			if age > maxAge {
				fs.Infof(f, "removing %s", what)
				if operations.SkipDestructive(ctx, what, "remove pending upload") {
					continue
				}
				req := s3.AbortMultipartUploadInput{
					Bucket:   &bucket,
					UploadId: upload.UploadId,
					Key:      upload.Key,
				}
				_, abortErr := f.c.AbortMultipartUpload(&req)
				if abortErr != nil {
					err = errors.Wrapf(abortErr, "failed to remove %s", what)
					fs.Errorf(f, "%v", err)
				}
			} else {
				fs.Debugf(f, "ignoring %s", what)
			}
		}
	}
	return err
}

// CleanUp removes all pending multipart uploads
func (f *Fs) cleanUp(ctx context.Context, maxAge time.Duration) (err error) {
	uploadsMap, err := f.listMultipartUploadsAll(ctx)
	if err != nil {
		return err
	}
	for bucket, uploads := range uploadsMap {
		cleanErr := f.cleanUpBucket(ctx, bucket, maxAge, uploads)
		if err != nil {
			fs.Errorf(f, "Failed to cleanup bucket %q: %v", bucket, cleanErr)
			err = cleanErr
		}
	}
	return err
}

// CleanUp removes all pending multipart uploads older than 24 hours
func (f *Fs) CleanUp(ctx context.Context) (err error) {
	return f.cleanUp(ctx, 24*time.Hour)
}

// ------------------------------------------------------------

// Fs returns the parent Fs
func (o *Object) Fs() fs.Info {
	return o.fs
}

// Return a string version
func (o *Object) String() string {
	if o == nil {
		return "<nil>"
	}
	return o.remote
}

// Remote returns the remote path
func (o *Object) Remote() string {
	return o.remote
}

var matchMd5 = regexp.MustCompile(`^[0-9a-f]{32}$`)

// Set the MD5 from the etag
func (o *Object) setMD5FromEtag(etag string) {
	if o.fs.etagIsNotMD5 {
		o.md5 = ""
		return
	}
	if etag == "" {
		o.md5 = ""
		return
	}
	hash := strings.Trim(strings.ToLower(etag), `"`)
	// Check the etag is a valid md5sum
	if !matchMd5.MatchString(hash) {
		o.md5 = ""
		return
	}
	o.md5 = hash
}

// Hash returns the Md5sum of an object returning a lowercase hex string
func (o *Object) Hash(ctx context.Context, t hash.Type) (string, error) {
	if t != hash.MD5 {
		return "", hash.ErrUnsupported
	}
	// If we haven't got an MD5, then check the metadata
	if o.md5 == "" {
		err := o.readMetaData(ctx)
		if err != nil {
			return "", err
		}
	}
	return o.md5, nil
}

// Size returns the size of an object in bytes
func (o *Object) Size() int64 {
	return o.bytes
}

func (o *Object) headObject(ctx context.Context) (resp *s3.HeadObjectOutput, err error) {
	bucket, bucketPath := o.split()
	req := s3.HeadObjectInput{
		Bucket: &bucket,
		Key:    &bucketPath,
	}
	if o.fs.opt.RequesterPays {
		req.RequestPayer = aws.String(s3.RequestPayerRequester)
	}
	if o.fs.opt.SSECustomerAlgorithm != "" {
		req.SSECustomerAlgorithm = &o.fs.opt.SSECustomerAlgorithm
	}
	if o.fs.opt.SSECustomerKey != "" {
		req.SSECustomerKey = &o.fs.opt.SSECustomerKey
	}
	if o.fs.opt.SSECustomerKeyMD5 != "" {
		req.SSECustomerKeyMD5 = &o.fs.opt.SSECustomerKeyMD5
	}
	err = o.fs.pacer.Call(func() (bool, error) {
		var err error
		resp, err = o.fs.c.HeadObjectWithContext(ctx, &req)
		return o.fs.shouldRetry(err)
	})
	if err != nil {
		if awsErr, ok := err.(awserr.RequestFailure); ok {
			if awsErr.StatusCode() == http.StatusNotFound {
				return nil, fs.ErrorObjectNotFound
			}
		}
		return nil, err
	}
	o.fs.cache.MarkOK(bucket)
	return resp, nil
}

// readMetaData gets the metadata if it hasn't already been fetched
//
// it also sets the info
func (o *Object) readMetaData(ctx context.Context) (err error) {
	if o.meta != nil {
		return nil
	}
	resp, err := o.headObject(ctx)
	if err != nil {
		return err
	}
	var size int64
	// Ignore missing Content-Length assuming it is 0
	// Some versions of ceph do this due their apache proxies
	if resp.ContentLength != nil {
		size = *resp.ContentLength
	}
	o.setMD5FromEtag(aws.StringValue(resp.ETag))
	o.bytes = size
	o.meta = resp.Metadata
	if o.meta == nil {
		o.meta = map[string]*string{}
	}
	// Read MD5 from metadata if present
	if md5sumBase64, ok := o.meta[metaMD5Hash]; ok {
		md5sumBytes, err := base64.StdEncoding.DecodeString(*md5sumBase64)
		if err != nil {
			fs.Debugf(o, "Failed to read md5sum from metadata %q: %v", *md5sumBase64, err)
		} else if len(md5sumBytes) != 16 {
			fs.Debugf(o, "Failed to read md5sum from metadata %q: wrong length", *md5sumBase64)
		} else {
			o.md5 = hex.EncodeToString(md5sumBytes)
		}
	}
	o.storageClass = aws.StringValue(resp.StorageClass)
	if resp.LastModified == nil {
		fs.Logf(o, "Failed to read last modified from HEAD: %v", err)
		o.lastModified = time.Now()
	} else {
		o.lastModified = *resp.LastModified
	}
	o.mimeType = aws.StringValue(resp.ContentType)
	return nil
}

// ModTime returns the modification time of the object
//
// It attempts to read the objects mtime and if that isn't present the
// LastModified returned in the http headers
func (o *Object) ModTime(ctx context.Context) time.Time {
	if o.fs.ci.UseServerModTime {
		return o.lastModified
	}
	err := o.readMetaData(ctx)
	if err != nil {
		fs.Logf(o, "Failed to read metadata: %v", err)
		return time.Now()
	}
	// read mtime out of metadata if available
	d, ok := o.meta[metaMtime]
	if !ok || d == nil {
		// fs.Debugf(o, "No metadata")
		return o.lastModified
	}
	modTime, err := swift.FloatStringToTime(*d)
	if err != nil {
		fs.Logf(o, "Failed to read mtime from object: %v", err)
		return o.lastModified
	}
	return modTime
}

// SetModTime sets the modification time of the local fs object
func (o *Object) SetModTime(ctx context.Context, modTime time.Time) error {
	err := o.readMetaData(ctx)
	if err != nil {
		return err
	}
	o.meta[metaMtime] = aws.String(swift.TimeToFloatString(modTime))

	// Can't update metadata here, so return this error to force a recopy
	if o.storageClass == "GLACIER" || o.storageClass == "DEEP_ARCHIVE" {
		return fs.ErrorCantSetModTime
	}

	// Copy the object to itself to update the metadata
	bucket, bucketPath := o.split()
	req := s3.CopyObjectInput{
		ContentType:       aws.String(fs.MimeType(ctx, o)), // Guess the content type
		Metadata:          o.meta,
		MetadataDirective: aws.String(s3.MetadataDirectiveReplace), // replace metadata with that passed in
	}
	if o.fs.opt.RequesterPays {
		req.RequestPayer = aws.String(s3.RequestPayerRequester)
	}
	return o.fs.copy(ctx, &req, bucket, bucketPath, bucket, bucketPath, o)
}

// Storable raturns a boolean indicating if this object is storable
func (o *Object) Storable() bool {
	return true
}

// Open an object for read
func (o *Object) Open(ctx context.Context, options ...fs.OpenOption) (in io.ReadCloser, err error) {
	bucket, bucketPath := o.split()
	req := s3.GetObjectInput{
		Bucket: &bucket,
		Key:    &bucketPath,
	}
	if o.fs.opt.RequesterPays {
		req.RequestPayer = aws.String(s3.RequestPayerRequester)
	}
	if o.fs.opt.SSECustomerAlgorithm != "" {
		req.SSECustomerAlgorithm = &o.fs.opt.SSECustomerAlgorithm
	}
	if o.fs.opt.SSECustomerKey != "" {
		req.SSECustomerKey = &o.fs.opt.SSECustomerKey
	}
	if o.fs.opt.SSECustomerKeyMD5 != "" {
		req.SSECustomerKeyMD5 = &o.fs.opt.SSECustomerKeyMD5
	}
	httpReq, resp := o.fs.c.GetObjectRequest(&req)
	fs.FixRangeOption(options, o.bytes)
	for _, option := range options {
		switch option.(type) {
		case *fs.RangeOption, *fs.SeekOption:
			_, value := option.Header()
			req.Range = &value
		case *fs.HTTPOption:
			key, value := option.Header()
			httpReq.HTTPRequest.Header.Add(key, value)
		default:
			if option.Mandatory() {
				fs.Logf(o, "Unsupported mandatory option: %v", option)
			}
		}
	}
	err = o.fs.pacer.Call(func() (bool, error) {
		var err error
		httpReq.HTTPRequest = httpReq.HTTPRequest.WithContext(ctx)
		err = httpReq.Send()
		return o.fs.shouldRetry(err)
	})
	if err, ok := err.(awserr.RequestFailure); ok {
		if err.Code() == "InvalidObjectState" {
			return nil, errors.Errorf("Object in GLACIER, restore first: bucket=%q, key=%q", bucket, bucketPath)
		}
	}
	if err != nil {
		return nil, err
	}
	return resp.Body, nil
}

var warnStreamUpload sync.Once

func (o *Object) uploadMultipart(ctx context.Context, req *s3.PutObjectInput, size int64, in io.Reader) (err error) {
	f := o.fs

	// make concurrency machinery
	concurrency := f.opt.UploadConcurrency
	if concurrency < 1 {
		concurrency = 1
	}
	tokens := pacer.NewTokenDispenser(concurrency)

	uploadParts := f.opt.MaxUploadParts
	if uploadParts < 1 {
		uploadParts = 1
	} else if uploadParts > maxUploadParts {
		uploadParts = maxUploadParts
	}

	// calculate size of parts
	partSize := int(f.opt.ChunkSize)

	// size can be -1 here meaning we don't know the size of the incoming file.  We use ChunkSize
	// buffers here (default 5MB). With a maximum number of parts (10,000) this will be a file of
	// 48GB which seems like a not too unreasonable limit.
	if size == -1 {
		warnStreamUpload.Do(func() {
			fs.Logf(f, "Streaming uploads using chunk size %v will have maximum file size of %v",
				f.opt.ChunkSize, fs.SizeSuffix(int64(partSize)*uploadParts))
		})
	} else {
		// Adjust partSize until the number of parts is small enough.
		if size/int64(partSize) >= uploadParts {
			// Calculate partition size rounded up to the nearest MB
			partSize = int((((size / uploadParts) >> 20) + 1) << 20)
		}
	}

	memPool := f.getMemoryPool(int64(partSize))

	var mReq s3.CreateMultipartUploadInput
	structs.SetFrom(&mReq, req)
	var cout *s3.CreateMultipartUploadOutput
	err = f.pacer.Call(func() (bool, error) {
		var err error
		cout, err = f.c.CreateMultipartUploadWithContext(ctx, &mReq)
		return f.shouldRetry(err)
	})
	if err != nil {
		return errors.Wrap(err, "multipart upload failed to initialise")
	}
	uid := cout.UploadId

	defer atexit.OnError(&err, func() {
		if o.fs.opt.LeavePartsOnError {
			return
		}
		fs.Debugf(o, "Cancelling multipart upload")
		errCancel := f.pacer.Call(func() (bool, error) {
			_, err := f.c.AbortMultipartUploadWithContext(context.Background(), &s3.AbortMultipartUploadInput{
				Bucket:       req.Bucket,
				Key:          req.Key,
				UploadId:     uid,
				RequestPayer: req.RequestPayer,
			})
			return f.shouldRetry(err)
		})
		if errCancel != nil {
			fs.Debugf(o, "Failed to cancel multipart upload: %v", errCancel)
		}
	})()

	var (
		g, gCtx  = errgroup.WithContext(ctx)
		finished = false
		partsMu  sync.Mutex // to protect parts
		parts    []*s3.CompletedPart
		off      int64
	)

	for partNum := int64(1); !finished; partNum++ {
		// Get a block of memory from the pool and token which limits concurrency.
		tokens.Get()
		buf := memPool.Get()

		free := func() {
			// return the memory and token
			memPool.Put(buf)
			tokens.Put()
		}

		// Fail fast, in case an errgroup managed function returns an error
		// gCtx is cancelled. There is no point in uploading all the other parts.
		if gCtx.Err() != nil {
			free()
			break
		}

		// Read the chunk
		var n int
		n, err = readers.ReadFill(in, buf) // this can never return 0, nil
		if err == io.EOF {
			if n == 0 && partNum != 1 { // end if no data and if not first chunk
				free()
				break
			}
			finished = true
		} else if err != nil {
			free()
			return errors.Wrap(err, "multipart upload failed to read source")
		}
		buf = buf[:n]

		partNum := partNum
		fs.Debugf(o, "multipart upload starting chunk %d size %v offset %v/%v", partNum, fs.SizeSuffix(n), fs.SizeSuffix(off), fs.SizeSuffix(size))
		off += int64(n)
		g.Go(func() (err error) {
			defer free()
			partLength := int64(len(buf))

			// create checksum of buffer for integrity checking
			md5sumBinary := md5.Sum(buf)
			md5sum := base64.StdEncoding.EncodeToString(md5sumBinary[:])

			err = f.pacer.Call(func() (bool, error) {
				uploadPartReq := &s3.UploadPartInput{
					Body:                 bytes.NewReader(buf),
					Bucket:               req.Bucket,
					Key:                  req.Key,
					PartNumber:           &partNum,
					UploadId:             uid,
					ContentMD5:           &md5sum,
					ContentLength:        &partLength,
					RequestPayer:         req.RequestPayer,
					SSECustomerAlgorithm: req.SSECustomerAlgorithm,
					SSECustomerKey:       req.SSECustomerKey,
					SSECustomerKeyMD5:    req.SSECustomerKeyMD5,
				}
				uout, err := f.c.UploadPartWithContext(gCtx, uploadPartReq)
				if err != nil {
					if partNum <= int64(concurrency) {
						return f.shouldRetry(err)
					}
					// retry all chunks once have done the first batch
					return true, err
				}
				partsMu.Lock()
				parts = append(parts, &s3.CompletedPart{
					PartNumber: &partNum,
					ETag:       uout.ETag,
				})
				partsMu.Unlock()

				return false, nil
			})
			if err != nil {
				return errors.Wrap(err, "multipart upload failed to upload part")
			}
			return nil
		})
	}
	err = g.Wait()
	if err != nil {
		return err
	}

	// sort the completed parts by part number
	sort.Slice(parts, func(i, j int) bool {
		return *parts[i].PartNumber < *parts[j].PartNumber
	})

	err = f.pacer.Call(func() (bool, error) {
		_, err := f.c.CompleteMultipartUploadWithContext(ctx, &s3.CompleteMultipartUploadInput{
			Bucket: req.Bucket,
			Key:    req.Key,
			MultipartUpload: &s3.CompletedMultipartUpload{
				Parts: parts,
			},
			RequestPayer: req.RequestPayer,
			UploadId:     uid,
		})
		return f.shouldRetry(err)
	})
	if err != nil {
		return errors.Wrap(err, "multipart upload failed to finalise")
	}
	return nil
}

// Update the Object from in with modTime and size
func (o *Object) Update(ctx context.Context, in io.Reader, src fs.ObjectInfo, options ...fs.OpenOption) error {
	bucket, bucketPath := o.split()
	err := o.fs.makeBucket(ctx, bucket)
	if err != nil {
		return err
	}
	modTime := src.ModTime(ctx)
	size := src.Size()

	multipart := size < 0 || size >= int64(o.fs.opt.UploadCutoff)

	// Set the mtime in the meta data
	metadata := map[string]*string{
		metaMtime: aws.String(swift.TimeToFloatString(modTime)),
	}

	// read the md5sum if available
	// - for non multipart
	//    - so we can add a ContentMD5
	//    - so we can add the md5sum in the metadata as metaMD5Hash if using SSE/SSE-C
	// - for multipart provided checksums aren't disabled
	//    - so we can add the md5sum in the metadata as metaMD5Hash
	var md5sum string
	if !multipart || !o.fs.opt.DisableChecksum {
		hash, err := src.Hash(ctx, hash.MD5)
		if err == nil && matchMd5.MatchString(hash) {
			hashBytes, err := hex.DecodeString(hash)
			if err == nil {
				md5sum = base64.StdEncoding.EncodeToString(hashBytes)
				if (multipart || o.fs.etagIsNotMD5) && !o.fs.opt.DisableChecksum {
					// Set the md5sum as metadata on the object if
					// - a multipart upload
					// - the Etag is not an MD5, eg when using SSE/SSE-C
					// provided checksums aren't disabled
					metadata[metaMD5Hash] = &md5sum
				}
			}
		}
	}

	// Guess the content type
	mimeType := fs.MimeType(ctx, src)
	req := s3.PutObjectInput{
		Bucket:      &bucket,
		ACL:         &o.fs.opt.ACL,
		Key:         &bucketPath,
		ContentType: &mimeType,
		Metadata:    metadata,
	}
	if md5sum != "" {
		req.ContentMD5 = &md5sum
	}
	if o.fs.opt.RequesterPays {
		req.RequestPayer = aws.String(s3.RequestPayerRequester)
	}
	if o.fs.opt.ServerSideEncryption != "" {
		req.ServerSideEncryption = &o.fs.opt.ServerSideEncryption
	}
	if o.fs.opt.SSECustomerAlgorithm != "" {
		req.SSECustomerAlgorithm = &o.fs.opt.SSECustomerAlgorithm
	}
	if o.fs.opt.SSECustomerKey != "" {
		req.SSECustomerKey = &o.fs.opt.SSECustomerKey
	}
	if o.fs.opt.SSECustomerKeyMD5 != "" {
		req.SSECustomerKeyMD5 = &o.fs.opt.SSECustomerKeyMD5
	}
	if o.fs.opt.SSEKMSKeyID != "" {
		req.SSEKMSKeyId = &o.fs.opt.SSEKMSKeyID
	}
	if o.fs.opt.StorageClass != "" {
		req.StorageClass = &o.fs.opt.StorageClass
	}
	// Apply upload options
	for _, option := range options {
		key, value := option.Header()
		lowerKey := strings.ToLower(key)
		switch lowerKey {
		case "":
			// ignore
		case "cache-control":
			req.CacheControl = aws.String(value)
		case "content-disposition":
			req.ContentDisposition = aws.String(value)
		case "content-encoding":
			req.ContentEncoding = aws.String(value)
		case "content-language":
			req.ContentLanguage = aws.String(value)
		case "content-type":
			req.ContentType = aws.String(value)
		case "x-amz-tagging":
			req.Tagging = aws.String(value)
		default:
			const amzMetaPrefix = "x-amz-meta-"
			if strings.HasPrefix(lowerKey, amzMetaPrefix) {
				metaKey := lowerKey[len(amzMetaPrefix):]
				req.Metadata[metaKey] = aws.String(value)
			} else {
				fs.Errorf(o, "Don't know how to set key %q on upload", key)
			}
		}
	}

	var resp *http.Response // response from PUT
	if multipart {
		err = o.uploadMultipart(ctx, &req, size, in)
		if err != nil {
			return err
		}
	} else {

		// Create the request
		putObj, _ := o.fs.c.PutObjectRequest(&req)

		// Sign it so we can upload using a presigned request.
		//
		// Note the SDK doesn't currently support streaming to
		// PutObject so we'll use this work-around.
		url, headers, err := putObj.PresignRequest(15 * time.Minute)
		if err != nil {
			return errors.Wrap(err, "s3 upload: sign request")
		}

		if o.fs.opt.V2Auth && headers == nil {
			headers = putObj.HTTPRequest.Header
		}

		// Set request to nil if empty so as not to make chunked encoding
		if size == 0 {
			in = nil
		}

		// create the vanilla http request
		httpReq, err := http.NewRequest("PUT", url, in)
		if err != nil {
			return errors.Wrap(err, "s3 upload: new request")
		}
		httpReq = httpReq.WithContext(ctx) // go1.13 can use NewRequestWithContext

		// set the headers we signed and the length
		httpReq.Header = headers
		httpReq.ContentLength = size

		err = o.fs.pacer.CallNoRetry(func() (bool, error) {
			var err error
			resp, err = o.fs.srv.Do(httpReq)
			if err != nil {
				return o.fs.shouldRetry(err)
			}
			body, err := rest.ReadBody(resp)
			if err != nil {
				return o.fs.shouldRetry(err)
			}
			if resp.StatusCode >= 200 && resp.StatusCode < 299 {
				return false, nil
			}
			err = errors.Errorf("s3 upload: %s: %s", resp.Status, body)
			return fserrors.ShouldRetryHTTP(resp, retryErrorCodes), err
		})
		if err != nil {
			return err
		}
	}

	// User requested we don't HEAD the object after uploading it
	// so make up the object as best we can assuming it got
	// uploaded properly. If size < 0 then we need to do the HEAD.
	if o.fs.opt.NoHead && size >= 0 {
		o.md5 = md5sum
		o.bytes = size
		o.lastModified = time.Now()
		o.meta = req.Metadata
		o.mimeType = aws.StringValue(req.ContentType)
		o.storageClass = aws.StringValue(req.StorageClass)
		// If we have done a single part PUT request then we can read these
		if resp != nil {
			if date, err := http.ParseTime(resp.Header.Get("Date")); err == nil {
				o.lastModified = date
			}
			o.setMD5FromEtag(resp.Header.Get("Etag"))
		}
		return nil
	}

	// Read the metadata from the newly created object
	o.meta = nil // wipe old metadata
	err = o.readMetaData(ctx)
	return err
}

// Remove an object
func (o *Object) Remove(ctx context.Context) error {
	bucket, bucketPath := o.split()
	req := s3.DeleteObjectInput{
		Bucket: &bucket,
		Key:    &bucketPath,
	}
	if o.fs.opt.RequesterPays {
		req.RequestPayer = aws.String(s3.RequestPayerRequester)
	}
	err := o.fs.pacer.Call(func() (bool, error) {
		_, err := o.fs.c.DeleteObjectWithContext(ctx, &req)
		return o.fs.shouldRetry(err)
	})
	return err
}

// MimeType of an Object if known, "" otherwise
func (o *Object) MimeType(ctx context.Context) string {
	err := o.readMetaData(ctx)
	if err != nil {
		fs.Logf(o, "Failed to read metadata: %v", err)
		return ""
	}
	return o.mimeType
}

// SetTier performs changing storage class
func (o *Object) SetTier(tier string) (err error) {
	ctx := context.TODO()
	tier = strings.ToUpper(tier)
	bucket, bucketPath := o.split()
	req := s3.CopyObjectInput{
		MetadataDirective: aws.String(s3.MetadataDirectiveCopy),
		StorageClass:      aws.String(tier),
	}
	err = o.fs.copy(ctx, &req, bucket, bucketPath, bucket, bucketPath, o)
	if err != nil {
		return err
	}
	o.storageClass = tier
	return err
}

// GetTier returns storage class as string
func (o *Object) GetTier() string {
	if o.storageClass == "" {
		return "STANDARD"
	}
	return o.storageClass
}

// Check the interfaces are satisfied
var (
	_ fs.Fs          = &Fs{}
	_ fs.Copier      = &Fs{}
	_ fs.PutStreamer = &Fs{}
	_ fs.ListRer     = &Fs{}
	_ fs.Commander   = &Fs{}
	_ fs.CleanUpper  = &Fs{}
	_ fs.Object      = &Object{}
	_ fs.MimeTyper   = &Object{}
	_ fs.GetTierer   = &Object{}
	_ fs.SetTierer   = &Object{}
)<|MERGE_RESOLUTION|>--- conflicted
+++ resolved
@@ -59,11 +59,7 @@
 func init() {
 	fs.Register(&fs.RegInfo{
 		Name:        "s3",
-<<<<<<< HEAD
-		Description: "Amazon S3 Compliant Storage Provider (AWS, Alibaba, Ceph, Digital Ocean, Dreamhost, IBM COS, Minio, Tencent COS, etc)",
-=======
 		Description: "Amazon S3 Compliant Storage Providers including AWS, Alibaba, Ceph, Digital Ocean, Dreamhost, IBM COS, Minio, and Tencent COS",
->>>>>>> 7f5ee5d8
 		NewFs:       NewFs,
 		CommandHelp: commandHelp,
 		Options: []fs.Option{{
@@ -1134,11 +1130,7 @@
 docs](https://docs.aws.amazon.com/AmazonS3/latest/dev/UsingBucket.html#access-bucket-intro)
 for more info.
 
-<<<<<<< HEAD
-Some providers (eg AWS, Aliyun OSS, Netease COS or Tencent COS) require this set to
-=======
 Some providers (e.g. AWS, Aliyun OSS, Netease COS, or Tencent COS) require this set to
->>>>>>> 7f5ee5d8
 false - rclone will do this automatically based on the provider
 setting.`,
 			Default:  true,
