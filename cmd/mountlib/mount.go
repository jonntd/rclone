package mountlib

import (
	"io"
	"log"
	"os"
	"os/signal"
	"path/filepath"
	"runtime"
	"strings"
	"sync"
	"syscall"
	"time"

	sysdnotify "github.com/iguanesolutions/go-systemd/v5/notify"
	"github.com/pkg/errors"
	"github.com/rclone/rclone/cmd"
	"github.com/rclone/rclone/fs"
	"github.com/rclone/rclone/fs/config"
	"github.com/rclone/rclone/fs/config/flags"
	"github.com/rclone/rclone/fs/rc"
	"github.com/rclone/rclone/lib/atexit"
	"github.com/rclone/rclone/vfs"
	"github.com/rclone/rclone/vfs/vfsflags"
	"github.com/spf13/cobra"
	"github.com/spf13/pflag"
)

// Options for creating the mount
type Options struct {
	DebugFUSE          bool
	AllowNonEmpty      bool
	AllowRoot          bool
	AllowOther         bool
	DefaultPermissions bool
	WritebackCache     bool
	Daemon             bool
	MaxReadAhead       fs.SizeSuffix
	ExtraOptions       []string
	ExtraFlags         []string
	AttrTimeout        time.Duration // how long the kernel caches attribute for
	VolumeName         string
	NoAppleDouble      bool
	NoAppleXattr       bool
	DaemonTimeout      time.Duration // OSXFUSE only
	AsyncRead          bool
	NetworkMode        bool // Windows only
}

// DefaultOpt is the default values for creating the mount
var DefaultOpt = Options{
	MaxReadAhead:  128 * 1024,
	AttrTimeout:   1 * time.Second, // how long the kernel caches attribute for
	NoAppleDouble: true,            // use noappledouble by default
	NoAppleXattr:  false,           // do not use noapplexattr by default
	AsyncRead:     true,            // do async reads by default
}

type (
	// UnmountFn is called to unmount the file system
	UnmountFn func() error
	// MountFn is called to mount the file system
	MountFn func(VFS *vfs.VFS, mountpoint string, opt *Options) (<-chan error, func() error, error)
)

// Global constants
const (
	MaxLeafSize = 1024 // don't pass file names longer than this
)

func init() {
	// DaemonTimeout defaults to non zero for macOS
	if runtime.GOOS == "darwin" {
		DefaultOpt.DaemonTimeout = 15 * time.Minute
	}
}

// Options set by command line flags
var (
	Opt = DefaultOpt
)

// AddFlags adds the non filing system specific flags to the command
func AddFlags(flagSet *pflag.FlagSet) {
	rc.AddOption("mount", &Opt)
	flags.BoolVarP(flagSet, &Opt.DebugFUSE, "debug-fuse", "", Opt.DebugFUSE, "Debug the FUSE internals - needs -v.")
	flags.DurationVarP(flagSet, &Opt.AttrTimeout, "attr-timeout", "", Opt.AttrTimeout, "Time for which file/directory attributes are cached.")
	flags.StringArrayVarP(flagSet, &Opt.ExtraOptions, "option", "o", []string{}, "Option for libfuse/WinFsp. Repeat if required.")
	flags.StringArrayVarP(flagSet, &Opt.ExtraFlags, "fuse-flag", "", []string{}, "Flags or arguments to be passed direct to libfuse/WinFsp. Repeat if required.")
	// Non-Windows only
	flags.BoolVarP(flagSet, &Opt.Daemon, "daemon", "", Opt.Daemon, "Run mount as a daemon (background mode). Not supported on Windows.")
	flags.DurationVarP(flagSet, &Opt.DaemonTimeout, "daemon-timeout", "", Opt.DaemonTimeout, "Time limit for rclone to respond to kernel. Not supported on Windows.")
	flags.BoolVarP(flagSet, &Opt.DefaultPermissions, "default-permissions", "", Opt.DefaultPermissions, "Makes kernel enforce access control based on the file mode. Not supported on Windows.")
	flags.BoolVarP(flagSet, &Opt.AllowNonEmpty, "allow-non-empty", "", Opt.AllowNonEmpty, "Allow mounting over a non-empty directory. Not supported on Windows.")
	flags.BoolVarP(flagSet, &Opt.AllowRoot, "allow-root", "", Opt.AllowRoot, "Allow access to root user. Not supported on Windows.")
	flags.BoolVarP(flagSet, &Opt.AllowOther, "allow-other", "", Opt.AllowOther, "Allow access to other users. Not supported on Windows.")
	flags.BoolVarP(flagSet, &Opt.AsyncRead, "async-read", "", Opt.AsyncRead, "Use asynchronous reads. Not supported on Windows.")
	flags.FVarP(flagSet, &Opt.MaxReadAhead, "max-read-ahead", "", "The number of bytes that can be prefetched for sequential reads. Not supported on Windows.")
	flags.BoolVarP(flagSet, &Opt.WritebackCache, "write-back-cache", "", Opt.WritebackCache, "Makes kernel buffer writes before sending them to rclone. Without this, writethrough caching is used. Not supported on Windows.")
	// Windows and OSX
	flags.StringVarP(flagSet, &Opt.VolumeName, "volname", "", Opt.VolumeName, "Set the volume name. Supported on Windows and OSX only.")
	// OSX only
	flags.BoolVarP(flagSet, &Opt.NoAppleDouble, "noappledouble", "", Opt.NoAppleDouble, "Ignore Apple Double (._) and .DS_Store files. Supported on OSX only.")
	flags.BoolVarP(flagSet, &Opt.NoAppleXattr, "noapplexattr", "", Opt.NoAppleXattr, "Ignore all \"com.apple.*\" extended attributes. Supported on OSX only.")
	// Windows only
	flags.BoolVarP(flagSet, &Opt.NetworkMode, "network-mode", "", Opt.NetworkMode, "Mount as remote network drive, instead of fixed disk drive. Supported on Windows only")
}

// Check if folder is empty
func checkMountEmpty(mountpoint string) error {
	fp, fpErr := os.Open(mountpoint)

	if fpErr != nil {
		return errors.Wrap(fpErr, "Can not open: "+mountpoint)
	}
	defer fs.CheckClose(fp, &fpErr)

	_, fpErr = fp.Readdirnames(1)

	// directory is not empty
	if fpErr != io.EOF {
		var e error
		var errorMsg = "Directory is not empty: " + mountpoint + " If you want to mount it anyway use: --allow-non-empty option"
		if fpErr == nil {
			e = errors.New(errorMsg)
		} else {
			e = errors.Wrap(fpErr, errorMsg)
		}
		return e
	}
	return nil
}

// Check the root doesn't overlap the mountpoint
func checkMountpointOverlap(root, mountpoint string) error {
	abs := func(x string) string {
		if absX, err := filepath.EvalSymlinks(x); err == nil {
			x = absX
		}
		if absX, err := filepath.Abs(x); err == nil {
			x = absX
		}
		x = filepath.ToSlash(x)
		if !strings.HasSuffix(x, "/") {
			x += "/"
		}
		return x
	}
	rootAbs, mountpointAbs := abs(root), abs(mountpoint)
	if strings.HasPrefix(rootAbs, mountpointAbs) || strings.HasPrefix(mountpointAbs, rootAbs) {
		return errors.Errorf("mount point %q and directory to be mounted %q mustn't overlap", mountpoint, root)
	}
	return nil
}

// NewMountCommand makes a mount command with the given name and Mount function
func NewMountCommand(commandName string, hidden bool, mount MountFn) *cobra.Command {
	var commandDefinition = &cobra.Command{
		Use:    commandName + " remote:path /path/to/mountpoint",
		Hidden: hidden,
		Short:  `Mount the remote as file system on a mountpoint.`,
		// Warning! "|" will be replaced by backticks below
		//          "@" will be replaced by the command name
		Long: strings.ReplaceAll(strings.ReplaceAll(`
rclone @ allows Linux, FreeBSD, macOS and Windows to
mount any of Rclone's cloud storage systems as a file system with
FUSE.

First set up your remote using |rclone config|.  Check it works with |rclone ls| etc.

On Linux and OSX, you can either run mount in foreground mode or background (daemon) mode.
Mount runs in foreground mode by default, use the |--daemon| flag to specify background mode.
You can only run mount in foreground mode on Windows.

On Linux/macOS/FreeBSD start the mount like this, where |/path/to/local/mount|
is an **empty** **existing** directory:

    rclone @ remote:path/to/files /path/to/local/mount

On Windows you can start a mount in different ways. See [below](#mounting-modes-on-windows)
for details. The following examples will mount to an automatically assigned drive,
to specific drive letter |X:|, to path |C:\path\to\nonexistent\directory|
(which must be **non-existent** subdirectory of an **existing** parent directory or drive,
and is not supported when [mounting as a network drive](#mounting-modes-on-windows)), and
the last example will mount as network share |\\cloud\remote| and map it to an
automatically assigned drive:

    rclone @ remote:path/to/files *
    rclone @ remote:path/to/files X:
    rclone @ remote:path/to/files C:\path\to\nonexistent\directory
    rclone @ remote:path/to/files \\cloud\remote

When the program ends while in foreground mode, either via Ctrl+C or receiving
a SIGINT or SIGTERM signal, the mount should be automatically stopped.

When running in background mode the user will have to stop the mount manually:

    # Linux
    fusermount -u /path/to/local/mount
    # OS X
    umount /path/to/local/mount

<<<<<<< HEAD
**Note**: As of ` + "`rclone` 1.52.2, `rclone mount`" + ` now requires Go version 1.13
=======
The umount operation can fail, for example when the mountpoint is busy.
When that happens, it is the user's responsibility to stop the mount manually.

The size of the mounted file system will be set according to information retrieved
from the remote, the same as returned by the [rclone about](https://rclone.org/commands/rclone_about/)
command. Remotes with unlimited storage may report the used size only,
then an additional 1PB of free space is assumed. If the remote does not
[support](https://rclone.org/overview/#optional-features) the about feature
at all, then 1PB is set as both the total and the free size.

**Note**: As of |rclone| 1.52.2, |rclone mount| now requires Go version 1.13
>>>>>>> 7f5ee5d8
or newer on some platforms depending on the underlying FUSE library in use.

### Installing on Windows

To run rclone @ on Windows, you will need to
download and install [WinFsp](http://www.secfs.net/winfsp/).

[WinFsp](https://github.com/billziss-gh/winfsp) is an open source
Windows File System Proxy which makes it easy to write user space file
systems for Windows.  It provides a FUSE emulation layer which rclone
uses combination with [cgofuse](https://github.com/billziss-gh/cgofuse).
Both of these packages are by Bill Zissimopoulos who was very helpful
during the implementation of rclone @ for Windows.

#### Mounting modes on windows

Unlike other operating systems, Microsoft Windows provides a different filesystem
type for network and fixed drives. It optimises access on the assumption fixed
disk drives are fast and reliable, while network drives have relatively high latency
and less reliability. Some settings can also be differentiated between the two types,
for example that Windows Explorer should just display icons and not create preview
thumbnails for image and video files on network drives.

In most cases, rclone will mount the remote as a normal, fixed disk drive by default.
However, you can also choose to mount it as a remote network drive, often described
as a network share. If you mount an rclone remote using the default, fixed drive mode
and experience unexpected program errors, freezes or other issues, consider mounting
as a network drive instead.

When mounting as a fixed disk drive you can either mount to an unused drive letter,
or to a path - which must be **non-existent** subdirectory of an **existing** parent
directory or drive. Using the special value |*| will tell rclone to
automatically assign the next available drive letter, starting with Z: and moving backward.
Examples:

    rclone @ remote:path/to/files *
    rclone @ remote:path/to/files X:
    rclone @ remote:path/to/files C:\path\to\nonexistent\directory
    rclone @ remote:path/to/files X:

Option |--volname| can be used to set a custom volume name for the mounted
file system. The default is to use the remote name and path.

To mount as network drive, you can add option |--network-mode|
to your @ command. Mounting to a directory path is not supported in
this mode, it is a limitation Windows imposes on junctions, so the remote must always
be mounted to a drive letter.

    rclone @ remote:path/to/files X: --network-mode

A volume name specified with |--volname| will be used to create the network share path.
A complete UNC path, such as |\\cloud\remote|, optionally with path
|\\cloud\remote\madeup\path|, will be used as is. Any other
string will be used as the share part, after a default prefix |\\server\|.
If no volume name is specified then |\\server\share| will be used.
You must make sure the volume name is unique when you are mounting more than one drive,
or else the mount command will fail. The share name will treated as the volume label for
the mapped drive, shown in Windows Explorer etc, while the complete
|\\server\share| will be reported as the remote UNC path by
|net use| etc, just like a normal network drive mapping.

If you specify a full network share UNC path with |--volname|, this will implicitely
set the |--network-mode| option, so the following two examples have same result:

    rclone @ remote:path/to/files X: --network-mode
    rclone @ remote:path/to/files X: --volname \\server\share

You may also specify the network share UNC path as the mountpoint itself. Then rclone
will automatically assign a drive letter, same as with |*| and use that as
mountpoint, and instead use the UNC path specified as the volume name, as if it were
specified with the |--volname| option. This will also implicitely set
the |--network-mode| option. This means the following two examples have same result:

    rclone @ remote:path/to/files \\cloud\remote
    rclone @ remote:path/to/files * --volname \\cloud\remote

There is yet another way to enable network mode, and to set the share path,
and that is to pass the "native" libfuse/WinFsp option directly:
|--fuse-flag --VolumePrefix=\server\share|. Note that the path
must be with just a single backslash prefix in this case.


*Note:* In previous versions of rclone this was the only supported method.

[Read more about drive mapping](https://en.wikipedia.org/wiki/Drive_mapping)

See also [Limitations](#limitations) section below.

#### Windows filesystem permissions

The FUSE emulation layer on Windows must convert between the POSIX-based
permission model used in FUSE, and the permission model used in Windows,
based on access-control lists (ACL).

The mounted filesystem will normally get three entries in its access-control list (ACL),
representing permissions for the POSIX permission scopes: Owner, group and others.
By default, the owner and group will be taken from the current user, and the built-in
group "Everyone" will be used to represent others. The user/group can be customized
with FUSE options "UserName" and "GroupName",
e.g. |-o UserName=user123 -o GroupName="Authenticated Users"|.

The permissions on each entry will be set according to
[options](#options) |--dir-perms| and |--file-perms|,
which takes a value in traditional [numeric notation](https://en.wikipedia.org/wiki/File-system_permissions#Numeric_notation),
where the default corresponds to |--file-perms 0666 --dir-perms 0777|.

Note that the mapping of permissions is not always trivial, and the result
you see in Windows Explorer may not be exactly like you expected.
For example, when setting a value that includes write access, this will be
mapped to individual permissions "write attributes", "write data" and "append data",
but not "write extended attributes" (WinFsp does not support extended attributes,
see [this](https://github.com/billziss-gh/winfsp/wiki/NTFS-Compatibility)).
Windows will then show this as basic permission "Special" instead of "Write",
because "Write" includes the "write extended attributes" permission.

#### Windows caveats

Note that drives created as Administrator are not visible by other
accounts (including the account that was elevated as
Administrator). So if you start a Windows drive from an Administrative
Command Prompt and then try to access the same drive from Explorer
(which does not run as Administrator), you will not be able to see the
new drive.

The easiest way around this is to start the drive from a normal
command prompt. It is also possible to start a drive from the SYSTEM
account (using [the WinFsp.Launcher
infrastructure](https://github.com/billziss-gh/winfsp/wiki/WinFsp-Service-Architecture))
which creates drives accessible for everyone on the system or
alternatively using [the nssm service manager](https://nssm.cc/usage).

### Limitations

Without the use of |--vfs-cache-mode| this can only write files
sequentially, it can only seek when reading.  This means that many
applications won't work with their files on an rclone mount without
|--vfs-cache-mode writes| or |--vfs-cache-mode full|.
See the [File Caching](#file-caching) section for more info.

The bucket based remotes (e.g. Swift, S3, Google Compute Storage, B2,
Hubic) do not support the concept of empty directories, so empty
directories will have a tendency to disappear once they fall out of
the directory cache.

Only supported on Linux, FreeBSD, OS X and Windows at the moment.

### rclone @ vs rclone sync/copy

File systems expect things to be 100% reliable, whereas cloud storage
systems are a long way from 100% reliable. The rclone sync/copy
commands cope with this with lots of retries.  However rclone @
can't use retries in the same way without making local copies of the
uploads. Look at the [file caching](#file-caching)
for solutions to make @ more reliable.

### Attribute caching

You can use the flag |--attr-timeout| to set the time the kernel caches
the attributes (size, modification time, etc.) for directory entries.

The default is |1s| which caches files just long enough to avoid
too many callbacks to rclone from the kernel.

In theory 0s should be the correct value for filesystems which can
change outside the control of the kernel. However this causes quite a
few problems such as
[rclone using too much memory](https://github.com/rclone/rclone/issues/2157),
[rclone not serving files to samba](https://forum.rclone.org/t/rclone-1-39-vs-1-40-mount-issue/5112)
and [excessive time listing directories](https://github.com/rclone/rclone/issues/2095#issuecomment-371141147).

The kernel can cache the info about a file for the time given by
|--attr-timeout|. You may see corruption if the remote file changes
length during this window.  It will show up as either a truncated file
or a file with garbage on the end.  With |--attr-timeout 1s| this is
very unlikely but not impossible.  The higher you set |--attr-timeout|
the more likely it is.  The default setting of "1s" is the lowest
setting which mitigates the problems above.

If you set it higher (|10s| or |1m| say) then the kernel will call
back to rclone less often making it more efficient, however there is
more chance of the corruption issue above.

If files don't change on the remote outside of the control of rclone
then there is no chance of corruption.

This is the same as setting the attr_timeout option in mount.fuse.

### Filters

Note that all the rclone filters can be used to select a subset of the
files to be visible in the mount.

### systemd

When running rclone @ as a systemd service, it is possible
to use Type=notify. In this case the service will enter the started state
after the mountpoint has been successfully set up.
Units having the rclone @ service specified as a requirement
will see all files and folders immediately in this mode.

### chunked reading

|--vfs-read-chunk-size| will enable reading the source objects in parts.
This can reduce the used download quota for some remotes by requesting only chunks
from the remote that are actually read at the cost of an increased number of requests.

When |--vfs-read-chunk-size-limit| is also specified and greater than
|--vfs-read-chunk-size|, the chunk size for each open file will get doubled
for each chunk read, until the specified value is reached. A value of |-1| will disable
the limit and the chunk size will grow indefinitely.

With |--vfs-read-chunk-size 100M| and |--vfs-read-chunk-size-limit 0|
the following parts will be downloaded: 0-100M, 100M-200M, 200M-300M, 300M-400M and so on.
When |--vfs-read-chunk-size-limit 500M| is specified, the result would be
0-100M, 100M-300M, 300M-700M, 700M-1200M, 1200M-1700M and so on.
<<<<<<< HEAD
` + vfs.Help,
=======
`, "|", "`"), "@", commandName) + vfs.Help,
>>>>>>> 7f5ee5d8
		Run: func(command *cobra.Command, args []string) {
			cmd.CheckArgs(2, 2, command, args)
			opt := Opt // make a copy of the options

			if opt.Daemon {
				config.PassConfigKeyForDaemonization = true
			}

			mountpoint := args[1]
			fdst := cmd.NewFsDir(args)
			if fdst.Name() == "" || fdst.Name() == "local" {
				err := checkMountpointOverlap(fdst.Root(), mountpoint)
				if err != nil {
					log.Fatalf("Fatal error: %v", err)
				}
			}

			// Show stats if the user has specifically requested them
			if cmd.ShowStats() {
				defer cmd.StartStats()()
			}

			// Inform about ignored flags on Windows,
			// and if not on Windows and not --allow-non-empty flag is used
			// verify that mountpoint is empty.
			if runtime.GOOS == "windows" {
				if opt.AllowNonEmpty {
					fs.Logf(nil, "--allow-non-empty flag does nothing on Windows")
				}
				if opt.AllowRoot {
					fs.Logf(nil, "--allow-root flag does nothing on Windows")
				}
				if opt.AllowOther {
					fs.Logf(nil, "--allow-other flag does nothing on Windows")
				}
			} else if !opt.AllowNonEmpty {
				err := checkMountEmpty(mountpoint)
				if err != nil {
					log.Fatalf("Fatal error: %v", err)
				}
			}

			// Work out the volume name, removing special
			// characters from it if necessary
			if opt.VolumeName == "" {
				opt.VolumeName = fdst.Name() + ":" + fdst.Root()
			}
			opt.VolumeName = strings.Replace(opt.VolumeName, ":", " ", -1)
			opt.VolumeName = strings.Replace(opt.VolumeName, "/", " ", -1)
			opt.VolumeName = strings.TrimSpace(opt.VolumeName)
			if runtime.GOOS == "windows" && len(opt.VolumeName) > 32 {
				opt.VolumeName = opt.VolumeName[:32]
			}

			// Start background task if --background is specified
			if opt.Daemon {
				daemonized := startBackgroundMode()
				if daemonized {
					return
				}
			}

			VFS := vfs.New(fdst, &vfsflags.Opt)
			err := Mount(VFS, mountpoint, mount, &opt)
			if err != nil {
				log.Fatalf("Fatal error: %v", err)
			}
		},
	}

	// Register the command
	cmd.Root.AddCommand(commandDefinition)

	// Add flags
	cmdFlags := commandDefinition.Flags()
	AddFlags(cmdFlags)
	vfsflags.AddFlags(cmdFlags)

	return commandDefinition
}

// ClipBlocks clips the blocks pointed to the OS max
func ClipBlocks(b *uint64) {
	var max uint64
	switch runtime.GOOS {
	case "windows":
		if runtime.GOARCH == "386" {
			max = (1 << 32) - 1
		} else {
			max = (1 << 43) - 1
		}
	case "darwin":
		// OSX FUSE only supports 32 bit number of blocks
		// https://github.com/osxfuse/osxfuse/issues/396
		max = (1 << 32) - 1
	default:
		// no clipping
		return
	}
	if *b > max {
		*b = max
	}
}

// Mount mounts the remote at mountpoint.
//
// If noModTime is set then it
func Mount(VFS *vfs.VFS, mountpoint string, mount MountFn, opt *Options) error {
	if opt == nil {
		opt = &DefaultOpt
	}

	// Mount it
	errChan, unmount, err := mount(VFS, mountpoint, opt)
	if err != nil {
		return errors.Wrap(err, "failed to mount FUSE fs")
	}

	// Unmount on exit
	var finaliseOnce sync.Once
	finalise := func() {
		finaliseOnce.Do(func() {
			_ = sysdnotify.Stopping()
			_ = unmount()
		})
	}
	fnHandle := atexit.Register(finalise)
	defer atexit.Unregister(fnHandle)

	// Notify systemd
	if err := sysdnotify.Ready(); err != nil {
		return errors.Wrap(err, "failed to notify systemd")
	}

	// Reload VFS cache on SIGHUP
	sigHup := make(chan os.Signal, 1)
	signal.Notify(sigHup, syscall.SIGHUP)

waitloop:
	for {
		select {
		// umount triggered outside the app
		case err = <-errChan:
			break waitloop
		// user sent SIGHUP to clear the cache
		case <-sigHup:
			root, err := VFS.Root()
			if err != nil {
				fs.Errorf(VFS.Fs(), "Error reading root: %v", err)
			} else {
				root.ForgetAll()
			}
		}
	}

	finalise()

	if err != nil {
		return errors.Wrap(err, "failed to umount FUSE fs")
	}

	return nil
}<|MERGE_RESOLUTION|>--- conflicted
+++ resolved
@@ -200,9 +200,6 @@
     # OS X
     umount /path/to/local/mount
 
-<<<<<<< HEAD
-**Note**: As of ` + "`rclone` 1.52.2, `rclone mount`" + ` now requires Go version 1.13
-=======
 The umount operation can fail, for example when the mountpoint is busy.
 When that happens, it is the user's responsibility to stop the mount manually.
 
@@ -214,7 +211,6 @@
 at all, then 1PB is set as both the total and the free size.
 
 **Note**: As of |rclone| 1.52.2, |rclone mount| now requires Go version 1.13
->>>>>>> 7f5ee5d8
 or newer on some platforms depending on the underlying FUSE library in use.
 
 ### Installing on Windows
@@ -430,11 +426,7 @@
 the following parts will be downloaded: 0-100M, 100M-200M, 200M-300M, 300M-400M and so on.
 When |--vfs-read-chunk-size-limit 500M| is specified, the result would be
 0-100M, 100M-300M, 300M-700M, 700M-1200M, 1200M-1700M and so on.
-<<<<<<< HEAD
-` + vfs.Help,
-=======
 `, "|", "`"), "@", commandName) + vfs.Help,
->>>>>>> 7f5ee5d8
 		Run: func(command *cobra.Command, args []string) {
 			cmd.CheckArgs(2, 2, command, args)
 			opt := Opt // make a copy of the options
