--- conflicted
+++ resolved
@@ -115,11 +115,7 @@
 	github.com/gdamore/encoding v1.0.0 // indirect
 	github.com/geoffgarside/ber v1.1.0 // indirect
 	github.com/go-ole/go-ole v1.3.0 // indirect
-<<<<<<< HEAD
-	github.com/go-resty/resty/v2 v2.9.1 // indirect
-=======
 	github.com/go-resty/resty/v2 v2.11.0 // indirect
->>>>>>> 863b4125
 	github.com/gofrs/flock v0.8.1 // indirect
 	github.com/gogo/protobuf v1.3.2 // indirect
 	github.com/golang-jwt/jwt/v5 v5.0.0 // indirect
