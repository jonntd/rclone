--- conflicted
+++ resolved
@@ -5,8 +5,6 @@
 
 # Changelog
 
-<<<<<<< HEAD
-=======
 ## v1.69.2 - 2025-05-01
 
 [See commits](https://github.com/rclone/rclone/compare/v1.69.1...v1.69.2)
@@ -51,7 +49,6 @@
 * Onedrive
     * Fix metadata ordering in permissions (Nick Craig-Wood)
 
->>>>>>> 9d55b241
 ## v1.69.1 - 2025-02-14
 
 [See commits](https://github.com/rclone/rclone/compare/v1.69.0...v1.69.1)
