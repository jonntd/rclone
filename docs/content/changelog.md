---
title: "Documentation"
description: "Rclone Changelog"
---

# Changelog

<<<<<<< HEAD
=======
## v1.54.0 - 2021-02-02

[See commits](https://github.com/rclone/rclone/compare/v1.53.0...v1.54.0)

* New backends
    * Compression remote (experimental) (buengese)
    * Enterprise File Fabric (Nick Craig-Wood)
        * This work was sponsored by [Storage Made Easy](https://storagemadeeasy.com/)
    * HDFS (Hadoop Distributed File System) (Yury Stankevich)
    * Zoho workdrive (buengese)
* New Features
    * Deglobalise the config (Nick Craig-Wood)
        * Global config now read from the context
        * This will enable passing of global config via the rc
        * This work was sponsored by [Digitalis](digitalis.io)
    * Add `--bwlimit` for upload and download (Nick Craig-Wood)
        * Obey bwlimit in http Transport for better limiting
    * Enhance systemd integration (Hekmon)
        * log level identification, manual activation with flag, automatic systemd launch detection
        * Don't compile systemd log integration for non unix systems (Benjamin Gustin)
    * Add a `--download` flag to md5sum/sha1sum/hashsum to force rclone to download and hash files locally (lostheli)
    * Add `--progress-terminal-title` to print ETA to terminal title (LaSombra)
    * Make backend env vars show in help as the defaults for backend flags (Nick Craig-Wood)
    * build
        * Raise minimum go version to go1.12 (Nick Craig-Wood)
    * dedupe
        * Add `--by-hash` to dedupe on content hash not file name (Nick Craig-Wood)
        * Add `--dedupe-mode list` to just list dupes, changing nothing (Nick Craig-Wood)
        * Add warning if used on a remote which can't have duplicate names (Nick Craig-Wood)
    * fs
        * Add Shutdown optional method for backends (Nick Craig-Wood)
        * When using `--files-from` check files concurrently (zhucan)
        * Accumulate stats when using `--dry-run` (Ingo Weiss)
        * Always show stats when using `--dry-run` or `--interactive` (Nick Craig-Wood)
        * Add support for flag `--no-console` on windows to hide the console window (albertony)
    * genautocomplete: Add support to output to stdout (Ingo)
    * ncdu
        * Highlight read errors instead of aborting (Claudio Bantaloukas)
        * Add sort by average size in directory (Adam Plánský)
        * Add toggle option for average s3ize in directory - key 'a' (Adam Plánský)
        * Add empty folder flag into ncdu browser (Adam Plánský)
        * Add `!` (errror) and `.` (unreadable) file flags to go with `e` (empty) (Nick Craig-Wood)
    * obscure: Make `rclone osbcure -` ignore newline at end of line (Nick Craig-Wood)
    * operations
        * Add logs when need to upload files to set mod times (Nick Craig-Wood)
        * Move and copy log name of the destination object in verbose (Adam Plánský)
        * Add size if known to skipped items and JSON log (Nick Craig-Wood)
    * rc
        * Prefer actual listener address if using ":port" or "addr:0" only (Nick Craig-Wood)
        * Add listener for finished jobs (Aleksandar Jankovic)
    * serve ftp: Add options to enable TLS (Deepak Sah)
    * serve http/webdav: Redirect requests to the base url without the / (Nick Craig-Wood)
    * serve restic: Implement object cache (Nick Craig-Wood)
    * stats: Add counter for deleted directories (Nick Craig-Wood)
    * sync: Only print "There was nothing to transfer" if no errors (Nick Craig-Wood)
    * webui
        * Prompt user for updating webui if an update is available (Chaitanya Bankanhal)
        * Fix plugins initialization (negative0)
* Bug Fixes
    * fs
        * Fix nil pointer on copy & move operations directly to remote (Anagh Kumar Baranwal)
        * Fix parsing of .. when joining remotes (Nick Craig-Wood)
    * log: Fix enabling systemd logging when using `--log-file` (Nick Craig-Wood)
    * check
        * Make the error count match up in the log message (Nick Craig-Wood)
    * move: Fix data loss when source and destination are the same object (Nick Craig-Wood)
    * operations
        * Fix `--cutof-mode` hard not cutting off immediately (Nick Craig-Wood)
        * Fix `--immutable` error message (Nick Craig-Wood)
    * sync
        * Fix `--cutoff-mode` soft & cautious so it doesn't end the transfer early (Nick Craig-Wood)
        * Fix `--immutable` errors retrying many times (Nick Craig-Wood)
* Docs
    * Many fixes and a rewrite of the filtering docs (edwardxml)
    * Many spelling and grammar fixes (Josh Soref)
    * Doc fixes for commands delete, purge, rmdir, rmdirs and mount (albertony)
    * And thanks to these people for many doc fixes too numerous to list
        * Ameer Dawood, Antoine GIRARD, Bob Bagwill, Christopher Stewart
        * CokeMine, David, Dov Murik, Durval Menezes, Evan Harris, gtorelly
        * Ilyess Bachiri, Janne Johansson, Kerry Su, Marcin Zelent, 
        * Martin Michlmayr, Milly, Sơn Trần-Nguyễn
* Mount
    * Update systemd status with cache stats (Hekmon)
    * Disable bazil/fuse based mount on macOS (Nick Craig-Wood)
        * Make `rclone mount` actually run `rclone cmount` under macOS (Nick Craig-Wood)
    * Implement mknod to make NFS file creation work (Nick Craig-Wood)
    * Make sure we don't call umount more than once (Nick Craig-Wood)
    * More user friendly mounting as network drive on windows (albertony)
    * Detect if uid or gid are set in same option string: -o uid=123,gid=456 (albertony)
    * Don't attempt to unmount if fs has been destroyed already (Nick Craig-Wood)
* VFS
    * Fix virtual entries causing deleted files to still appear (Nick Craig-Wood)
    * Fix "file already exists" error for stale cache files (Nick Craig-Wood)
    * Fix file leaks with `--vfs-cache-mode` full and `--buffer-size 0` (Nick Craig-Wood)
    * Fix invalid cache path on windows when using :backend: as remote (albertony)
* Local
    * Continue listing files/folders when a circular symlink is detected (Manish Gupta)
    * New flag `--local-zero-size-links` to fix sync on some virtual filesystems (Riccardo Iaconelli)
* Azure Blob
    * Add support for service principals (James Lim)
    * Add support for managed identities (Brad Ackerman)
    * Add examples for access tier (Bob Pusateri)
    * Utilize the streaming capabilities from the SDK for multipart uploads (Denis Neuling)
    * Fix setting of mime types (Nick Craig-Wood)
    * Fix crash when listing outside a SAS URL's root (Nick Craig-Wood)
    * Delete archive tier blobs before update if `--azureblob-archive-tier-delete` (Nick Craig-Wood)
    * Fix crash on startup (Nick Craig-Wood)
    * Fix memory usage by upgrading the SDK to v0.13.0 and implementing a TransferManager (Nick Craig-Wood)
    * Require go1.14+ to compile due to SDK changes (Nick Craig-Wood)
* B2
    * Make NewObject use less expensive API calls (Nick Craig-Wood)
        * This will improve `--files-from` and `restic serve` in particular
    * Fixed crash on an empty file name (lluuaapp)
* Box
    * Fix NewObject for files that differ in case (Nick Craig-Wood)
    * Fix finding directories in a case insentive way (Nick Craig-Wood)
* Chunker
    * Skip long local hashing, hash in-transit (fixes) (Ivan Andreev)
    * Set Features ReadMimeType to false as Object.MimeType not supported (Nick Craig-Wood)
    * Fix case-insensitive NewObject, test metadata detection (Ivan Andreev)
* Drive
    * Implement `rclone backend copyid` command for copying files by ID (Nick Craig-Wood)
    * Added flag `--drive-stop-on-download-limit` to stop transfers when the download limit is exceeded (Anagh Kumar Baranwal)
    * Implement CleanUp workaround for team drives (buengese)
    * Allow shortcut resolution and creation to be retried (Nick Craig-Wood)
    * Log that emptying the trash can take some time (Nick Craig-Wood)
    * Add xdg office icons to xdg desktop files (Pau Rodriguez-Estivill)
* Dropbox
    * Add support for viewing shared files and folders (buengese)
    * Enable short lived access tokens (Nick Craig-Wood)
    * Implement IDer on Objects so `rclone lsf` etc can read the IDs (buengese)
    * Set Features ReadMimeType to false as Object.MimeType not supported (Nick Craig-Wood)
    * Make malformed_path errors from too long files not retriable (Nick Craig-Wood)
    * Test file name length before upload to fix upload loop (Nick Craig-Wood)
* Fichier
    * Set Features ReadMimeType to true as Object.MimeType is supported (Nick Craig-Wood)
* FTP
    * Add `--ftp-disable-msld` option to ignore MLSD for really old servers (Nick Craig-Wood)
    * Make `--tpslimit apply` (Nick Craig-Wood)
* Google Cloud Storage
    * Storage class object header support (Laurens Janssen)
    * Fix anonymous client to use rclone's HTTP client (Nick Craig-Wood)
    * Fix `Entry doesn't belong in directory "" (same as directory) - ignoring` (Nick Craig-Wood)
* Googlephotos
    * New flag `--gphotos-include-archived` to show archived photos as well (Nicolas Rueff)
* Jottacloud
    * Don't erroneously report support for writing mime types (buengese)
    * Add support for Telia Cloud (Patrik Nordlén)
* Mailru
    * Accept special folders eg camera-upload (Ivan Andreev)
    * Avoid prehashing of large local files (Ivan Andreev)
    * Fix uploads after recent changes on server (Ivan Andreev)
    * Fix range requests after June 2020 changes on server (Ivan Andreev)
    * Fix invalid timestamp on corrupted files (fixes) (Ivan Andreev)
    * Remove deprecated protocol quirks (Ivan Andreev)
* Memory
    * Fix setting of mime types (Nick Craig-Wood)
* Onedrive
    * Add support for China region operated by 21vianet and other regional suppliers (NyaMisty)
    * Warn on gateway timeout errors (Nick Craig-Wood)
    * Fall back to normal copy if server-side copy unavailable (Alex Chen)
    * Fix server-side copy completely disabled on OneDrive for Business (Cnly)
    * (business only) workaround to replace existing file on server-side copy (Alex Chen)
    * Enhance link creation with expiry, scope, type and password (Nick Craig-Wood)
    * Remove % and # from the set of encoded characters (Alex Chen)
    * Support addressing site by server-relative URL (kice)
* Opendrive
    * Fix finding directories in a case insensitive way (Nick Craig-Wood)
* Pcloud
    * Fix setting of mime types (Nick Craig-Wood)
* Premiumizeme
    * Fix finding directories in a case insensitive way (Nick Craig-Wood)
* Qingstor
    * Fix error propagation in CleanUp (Nick Craig-Wood)
    * Fix rclone cleanup (Nick Craig-Wood)
* S3
    * Added `--s3-disable-http2` to disable http/2 (Anagh Kumar Baranwal)
    * Complete SSE-C implementation (Nick Craig-Wood)
        * Fix hashes on small files with AWS:KMS and SSE-C (Nick Craig-Wood)
        * Add MD5 metadata to objects uploaded with SSE-AWS/SSE-C (Nick Craig-Wood)
    * Add `--s3-no-head parameter` to minimise transactions on upload (Nick Craig-Wood)
    * Update docs with a Reducing Costs section (Nick Craig-Wood)
    * Added error handling for error code 429 indicating too many requests (Anagh Kumar Baranwal)
    * Add requester pays option (kelv)
    * Fix copy multipart with v2 auth failing with 'SignatureDoesNotMatch' (Louis Koo)
* SFTP
    * Allow cert based auth via optional pubkey (Stephen Harris)
    * Allow user to optionally check server hosts key to add security (Stephen Harris)
    * Defer asking for user passwords until the SSH connection succeeds (Stephen Harris)
    * Remember entered password in AskPass mode (Stephen Harris)
    * Implement Shutdown method (Nick Craig-Wood)
    * Implement keyboard interactive authentication (Nick Craig-Wood)
    * Make `--tpslimit` apply (Nick Craig-Wood)
    * Implement `--sftp-use-fstat` for unusual SFTP servers (Nick Craig-Wood)
* Sugarsync
    * Fix NewObject for files that differ in case (Nick Craig-Wood)
    * Fix finding directories in a case insentive way (Nick Craig-Wood)
* Swift
    * Fix deletion of parts of Static Large Object (SLO) (Nguyễn Hữu Luân)
    * Ensure partially uploaded large files are uploaded unless `--swift-leave-parts-on-error` (Nguyễn Hữu Luân)
* Tardigrade
    * Upgrade to uplink v1.4.1 (Caleb Case)
* WebDAV
    * Updated docs to show streaming to nextcloud is working (Durval Menezes)
* Yandex
    * Set Features WriteMimeType to false as Yandex ignores mime types (Nick Craig-Wood)

>>>>>>> 7f5ee5d8
## v1.53.4 - 2021-01-20

[See commits](https://github.com/rclone/rclone/compare/v1.53.3...v1.53.4)

* Bug Fixes
    * accounting: Fix data race in Transferred() (Maciej Zimnoch)
    * build
        * Stop tagged releases making a current beta (Nick Craig-Wood)
        * Upgrade docker buildx action (Matteo Pietro Dazzi)
        * Add -buildmode to cross-compile.go (Nick Craig-Wood)
        * Fix docker build by upgrading ilteoood/docker_buildx (Nick Craig-Wood)
        * Revert GitHub actions brew fix since this is now fixed (Nick Craig-Wood)
        * Fix brew install --cask syntax for macOS build (Nick Craig-Wood)
        * Update nfpm syntax to fix build of .deb/.rpm packages (Nick Craig-Wood)
        * Fix for Windows build errors (Ivan Andreev)
    * fs: Parseduration: fixed tests to use UTC time (Ankur Gupta)
    * fshttp: Prevent overlap of HTTP headers in logs (Nathan Collins)
    * rc
        * Fix core/command giving 500 internal error (Nick Craig-Wood)
        * Add Copy method to rc.Params (Nick Craig-Wood)
        * Fix 500 error when marshalling errors from core/command (Nick Craig-Wood)
        * plugins: Create plugins files only if webui is enabled. (negative0)
    * serve http: Fix serving files of unknown length (Nick Craig-Wood)
    * serve sftp: Fix authentication on one connection blocking others (Nick Craig-Wood)
* Mount
    * Add optional `brew` tag to throw an error when using mount in the binaries installed via Homebrew (Anagh Kumar Baranwal)
    * Add "." and ".." to directories to match cmount and expectations (Nick Craig-Wood)
* VFS
    * Make cache dir absolute before using it to fix path too long errors (Nick Craig-Wood)
* Chunker
    * Improve detection of incompatible metadata (Ivan Andreev)
* Google Cloud Storage
    * Fix server side copy of large objects (Nick Craig-Wood)
* Jottacloud
    * Fix token renewer to fix long uploads (Nick Craig-Wood)
    * Fix token refresh failed: is not a regular file error (Nick Craig-Wood)
* Pcloud
    * Only use SHA1 hashes in EU region (Nick Craig-Wood)
* Sharefile
    * Undo Fix backend due to API swapping integers for strings (Nick Craig-Wood)
* WebDAV
    * Fix Open Range requests to fix 4shared mount (Nick Craig-Wood)
    * Add "Depth: 0" to GET requests to fix bitrix (Nick Craig-Wood)

## v1.53.3 - 2020-11-19

[See commits](https://github.com/rclone/rclone/compare/v1.53.2...v1.53.3)

* Bug Fixes
    * random: Fix incorrect use of math/rand instead of crypto/rand CVE-2020-28924 (Nick Craig-Wood)
        * Passwords you have generated with `rclone config` may be insecure
        * See [issue #4783](https://github.com/rclone/rclone/issues/4783) for more details and a checking tool
    * random: Seed math/rand in one place with crypto strong seed (Nick Craig-Wood)
* VFS
    * Fix vfs/refresh calls with fs= parameter (Nick Craig-Wood)
* Sharefile
    * Fix backend due to API swapping integers for strings (Nick Craig-Wood)

## v1.53.2 - 2020-10-26

[See commits](https://github.com/rclone/rclone/compare/v1.53.1...v1.53.2)

* Bug Fixes
    * acounting
        * Fix incorrect speed and transferTime in core/stats (Nick Craig-Wood)
        * Stabilize display order of transfers on Windows (Nick Craig-Wood)
    * operations
        * Fix use of --suffix without --backup-dir (Nick Craig-Wood)
        * Fix spurious "--checksum is in use but the source and destination have no hashes in common" (Nick Craig-Wood)
    * build
        * Work around GitHub actions brew problem (Nick Craig-Wood)
        * Stop using set-env and set-path in the GitHub actions (Nick Craig-Wood)
* Mount
    * mount2: Fix the swapped UID / GID values (Russell Cattelan)
* VFS
    * Detect and recover from a file being removed externally from the cache (Nick Craig-Wood)
    * Fix a deadlock vulnerability in downloaders.Close (Leo Luan)
    * Fix a race condition in retryFailedResets (Leo Luan)
    * Fix missed concurrency control between some item operations and reset (Leo Luan)
    * Add exponential backoff during ENOSPC retries (Leo Luan)
    * Add a missed update of used cache space (Leo Luan)
    * Fix --no-modtime to not attempt to set modtimes (as documented) (Nick Craig-Wood)
* Local
    * Fix sizes and syncing with --links option on Windows (Nick Craig-Wood)
* Chunker
    * Disable ListR to fix missing files on GDrive (workaround) (Ivan Andreev)
    * Fix upload over crypt (Ivan Andreev)
* Fichier
    * Increase maximum file size from 100GB to 300GB (gyutw)
* Jottacloud
    * Remove clientSecret from config when upgrading to token based authentication (buengese)
    * Avoid double url escaping of device/mountpoint (albertony)
    * Remove DirMove workaround as it's not required anymore - also (buengese)
* Mailru
    * Fix uploads after recent changes on server (Ivan Andreev)
    * Fix range requests after june changes on server (Ivan Andreev)
    * Fix invalid timestamp on corrupted files (fixes) (Ivan Andreev)
* Onedrive
    * Fix disk usage for sharepoint (Nick Craig-Wood)
* S3
    * Add missing regions for AWS (Anagh Kumar Baranwal)
* Seafile
    * Fix accessing libraries > 2GB on 32 bit systems (Muffin King)
* SFTP
    * Always convert the checksum to lower case (buengese)
* Union
    * Create root directories if none exist (Nick Craig-Wood)

## v1.53.1 - 2020-09-13

[See commits](https://github.com/rclone/rclone/compare/v1.53.0...v1.53.1)

* Bug Fixes
    * accounting: Remove new line from end of --stats-one-line display (Nick Craig-Wood)
    * check
        * Add back missing --download flag (Nick Craig-Wood)
        * Fix docs (Nick Craig-Wood)
    * docs
        * Note --log-file does append (Nick Craig-Wood)
        * Add full stops for consistency in rclone --help (edwardxml)
        * Add Tencent COS to s3 provider list (wjielai)
        * Updated mount command to reflect that it requires Go 1.13 or newer (Evan Harris)
        * jottacloud: Mention that uploads from local disk will not need to cache files to disk for md5 calculation (albertony)
        * Fix formatting of rc docs page (Nick Craig-Wood)
    * build
        * Include vendor tar ball in release and fix startdev (Nick Craig-Wood)
        * Fix "Illegal instruction" error for ARMv6 builds (Nick Craig-Wood)
        * Fix architecture name in ARMv7 build (Nick Craig-Wood)
* VFS
    * Fix spurious error "vfs cache: failed to _ensure cache EOF" (Nick Craig-Wood)
    * Log an ERROR if we fail to set the file to be sparse (Nick Craig-Wood)
* Local
    * Log an ERROR if we fail to set the file to be sparse (Nick Craig-Wood)
* Drive
    * Re-adds special oauth help text (Tim Gallant)
* Opendrive
    * Do not retry 400 errors (Evan Harris)

## v1.53.0 - 2020-09-02

[See commits](https://github.com/rclone/rclone/compare/v1.52.0...v1.53.0)

* New Features
    * The [VFS layer](/commands/rclone_mount/#vfs-virtual-file-system) was heavily reworked for this release - see below for more details
    * Interactive mode [-i/--interactive](/docs/#interactive) for destructive operations (fishbullet)
    * Add [--bwlimit-file](/docs/#bwlimit-file-bandwidth-spec) flag to limit speeds of individual file transfers (Nick Craig-Wood)
    * Transfers are sorted by start time in the stats and progress output (Max Sum)
    * Make sure backends expand `~` and environment vars in file names they use (Nick Craig-Wood)
    * Add [--refresh-times](/docs/#refresh-times) flag to set modtimes on hashless backends (Nick Craig-Wood)
    * build
        * Remove vendor directory in favour of Go modules (Nick Craig-Wood)
        * Build with go1.15.x by default (Nick Craig-Wood)
        * Drop macOS 386 build as it is no longer supported by go1.15 (Nick Craig-Wood)
        * Add ARMv7 to the supported builds (Nick Craig-Wood)
        * Enable `rclone cmount` on macOS (Nick Craig-Wood)
        * Make rclone build with gccgo (Nick Craig-Wood)
        * Make rclone build with wasm (Nick Craig-Wood)
        * Change beta numbering to be semver compatible (Nick Craig-Wood)
        * Add file properties and icon to Windows executable (albertony)
        * Add experimental interface for integrating rclone into browsers (Nick Craig-Wood)
    * lib: Add file name compression (Klaus Post)
    * rc
        * Allow installation and use of plugins and test plugins with rclone-webui (Chaitanya Bankanhal)
        * Add reverse proxy pluginsHandler for serving plugins (Chaitanya Bankanhal)
        * Add `mount/listmounts` option for listing current mounts (Chaitanya Bankanhal)
        * Add `operations/uploadfile` to upload a file through rc using encoding multipart/form-data (Chaitanya Bankanhal)
        * Add `core/command` to execute rclone terminal commands. (Chaitanya Bankanhal)
    * `rclone check`
        * Add reporting of filenames for same/missing/changed (Nick Craig-Wood)
        * Make check command obey `--dry-run`/`-i`/`--interactive` (Nick Craig-Wood)
        * Make check do `--checkers` files concurrently (Nick Craig-Wood)
        * Retry downloads if they fail when using the `--download` flag (Nick Craig-Wood)
        * Make it show stats by default (Nick Craig-Wood)
    * `rclone obscure`: Allow obscure command to accept password on STDIN (David Ibarra)
    * `rclone config`
        * Set RCLONE_CONFIG_DIR for use in config files and subprocesses (Nick Craig-Wood)
        * Reject remote names starting with a dash. (jtagcat)
    * `rclone cryptcheck`: Add reporting of filenames for same/missing/changed (Nick Craig-Wood)
    * `rclone dedupe`: Make it obey the `--size-only` flag for duplicate detection (Nick Craig-Wood)
    * `rclone link`: Add `--expire` and `--unlink` flags (Roman Kredentser)
    * `rclone mkdir`: Warn when using mkdir on remotes which can't have empty directories (Nick Craig-Wood)
    * `rclone rc`: Allow JSON parameters to simplify command line usage (Nick Craig-Wood)
    * `rclone serve ftp`
        * Don't compile on < go1.13 after dependency update (Nick Craig-Wood)
        * Add error message if auth proxy fails (Nick Craig-Wood)
        * Use refactored goftp.io/server library for binary shrink (Nick Craig-Wood)
    * `rclone serve restic`: Expose interfaces so that rclone can be used as a library from within restic (Jack)
    * `rclone sync`: Add `--track-renames-strategy leaf` (Nick Craig-Wood)
    * `rclone touch`: Add ability to set nanosecond resolution times (Nick Craig-Wood)
    * `rclone tree`: Remove `-i` shorthand for `--noindent` as it conflicts with `-i`/`--interactive` (Nick Craig-Wood)
* Bug Fixes
    * accounting
        * Fix documentation for `speed`/`speedAvg` (Nick Craig-Wood)
        * Fix elapsed time not show actual time since beginning (Chaitanya Bankanhal)
        * Fix deadlock in stats printing (Nick Craig-Wood)
    * build
        * Fix file handle leak in GitHub release tool (Garrett Squire)
    * `rclone check`: Fix successful retries with `--download` counting errors (Nick Craig-Wood)
    * `rclone dedupe`: Fix logging to be easier to understand (Nick Craig-Wood)
* Mount
    * Warn macOS users that mount implementation is changing (Nick Craig-Wood)
        * to test the new implementation use `rclone cmount` instead of `rclone mount`
        * this is because the library rclone uses has dropped macOS support
    * rc interface
        * Add call for unmount all (Chaitanya Bankanhal)
        * Make `mount/mount` remote control take vfsOpt option (Nick Craig-Wood)
        * Add mountOpt to `mount/mount` (Nick Craig-Wood)
        * Add VFS and Mount options to `mount/listmounts` (Nick Craig-Wood)
    * Catch panics in cgofuse initialization and turn into error messages (Nick Craig-Wood)
    * Always supply stat information in Readdir (Nick Craig-Wood)
    * Add support for reading unknown length files using direct IO (Windows) (Nick Craig-Wood)
    * Fix On Windows don't add `-o uid/gid=-1` if user supplies `-o uid/gid`. (Nick Craig-Wood)
    * Fix macOS losing directory contents in cmount (Nick Craig-Wood)
    * Fix volume name broken in recent refactor (Nick Craig-Wood)
* VFS
    * Implement partial reads for `--vfs-cache-mode full` (Nick Craig-Wood)
    * Add `--vfs-writeback` option to delay writes back to cloud storage (Nick Craig-Wood)
    * Add `--vfs-read-ahead` parameter for use with `--vfs-cache-mode full` (Nick Craig-Wood)
    * Restart pending uploads on restart of the cache (Nick Craig-Wood)
    * Support synchronous cache space recovery upon ENOSPC (Leo Luan)
    * Allow ReadAt and WriteAt to run concurrently with themselves (Nick Craig-Wood)
    * Change modtime of file before upload to current (Rob Calistri)
    * Recommend `--vfs-cache-modes writes` on backends which can't stream (Nick Craig-Wood)
    * Add an optional `fs` parameter to vfs rc methods (Nick Craig-Wood)
    * Fix errors when using > 260 char files in the cache in Windows (Nick Craig-Wood)
    * Fix renaming of items while they are being uploaded (Nick Craig-Wood)
    * Fix very high load caused by slow directory listings (Nick Craig-Wood)
    * Fix renamed files not being uploaded with `--vfs-cache-mode minimal` (Nick Craig-Wood)
    * Fix directory locking caused by slow directory listings (Nick Craig-Wood)
    * Fix saving from chrome without `--vfs-cache-mode writes` (Nick Craig-Wood)
* Local
    * Add `--local-no-updated` to provide a consistent view of changing objects (Nick Craig-Wood)
    * Add `--local-no-set-modtime` option to prevent modtime changes (tyhuber1)
    * Fix race conditions updating and reading Object metadata (Nick Craig-Wood)
* Cache
    * Make any created backends be cached to fix rc problems (Nick Craig-Wood)
    * Fix dedupe on caches wrapping drives (Nick Craig-Wood)
* Crypt
    * Add `--crypt-server-side-across-configs` flag (Nick Craig-Wood)
    * Make any created backends be cached to fix rc problems (Nick Craig-Wood)
* Alias
    * Make any created backends be cached to fix rc problems (Nick Craig-Wood)
* Azure Blob
    * Don't compile on < go1.13 after dependency update (Nick Craig-Wood)
* B2
    * Implement server-side copy for files > 5GB (Nick Craig-Wood)
    * Cancel in progress multipart uploads and copies on rclone exit (Nick Craig-Wood)
    * Note that b2's encoding now allows \ but rclone's hasn't changed (Nick Craig-Wood)
    * Fix transfers when using download_url (Nick Craig-Wood)
* Box
    * Implement rclone cleanup (buengese)
    * Cancel in progress multipart uploads and copies on rclone exit (Nick Craig-Wood)
    * Allow authentication with access token (David)
* Chunker
    * Make any created backends be cached to fix rc problems (Nick Craig-Wood)
* Drive
    * Add `rclone backend drives` to list shared drives (teamdrives) (Nick Craig-Wood)
    * Implement `rclone backend untrash` (Nick Craig-Wood)
    * Work around drive bug which didn't set modtime of copied docs (Nick Craig-Wood)
    * Added `--drive-starred-only` to only show starred files (Jay McEntire)
    * Deprecate `--drive-alternate-export` as it is no longer needed (themylogin)
    * Fix duplication of Google docs on server-side copy (Nick Craig-Wood)
    * Fix "panic: send on closed channel" when recycling dir entries (Nick Craig-Wood)
* Dropbox
    * Add copyright detector info in limitations section in the docs (Alex Guerrero)
    * Fix `rclone link` by removing expires parameter (Nick Craig-Wood)
* Fichier
    * Detect Flood detected: IP Locked error and sleep for 30s (Nick Craig-Wood)
* FTP
    * Add explicit TLS support (Heiko Bornholdt)
    * Add support for `--dump bodies` and `--dump auth` for debugging (Nick Craig-Wood)
    * Fix interoperation with pure-ftpd (Nick Craig-Wood)
* Google Cloud Storage
    * Add support for anonymous access (Kai Lüke)
* Jottacloud
    * Bring back legacy authentication for use with whitelabel versions (buengese)
    * Switch to new api root - also implement a very ugly workaround for the DirMove failures (buengese)
* Onedrive
    * Rework cancel of multipart uploads on rclone exit (Nick Craig-Wood)
    * Implement rclone cleanup (Nick Craig-Wood)
    * Add `--onedrive-no-versions` flag to remove old versions (Nick Craig-Wood)
* Pcloud
    * Implement `rclone link` for public link creation (buengese)
* Qingstor
    * Cancel in progress multipart uploads on rclone exit (Nick Craig-Wood)
* S3
    * Preserve metadata when doing multipart copy (Nick Craig-Wood)
    * Cancel in progress multipart uploads and copies on rclone exit (Nick Craig-Wood)
    * Add `rclone link` for public link sharing (Roman Kredentser)
    * Add `rclone backend restore` command to restore objects from GLACIER (Nick Craig-Wood)
    * Add `rclone cleanup` and `rclone backend cleanup` to clean unfinished multipart uploads (Nick Craig-Wood)
    * Add `rclone backend list-multipart-uploads` to list unfinished multipart uploads (Nick Craig-Wood)
    * Add `--s3-max-upload-parts` support (Kamil Trzciński)
    * Add `--s3-no-check-bucket` for minimising rclone transactions and perms (Nick Craig-Wood)
    * Add `--s3-profile` and `--s3-shared-credentials-file` options (Nick Craig-Wood)
    * Use regional s3 us-east-1 endpoint (David)
    * Add Scaleway provider (Vincent Feltz)
    * Update IBM COS endpoints (Egor Margineanu)
    * Reduce the default `--s3-copy-cutoff` to < 5GB for Backblaze S3 compatibility (Nick Craig-Wood)
    * Fix detection of bucket existing (Nick Craig-Wood)
* SFTP
    * Use the absolute path instead of the relative path for listing for improved compatibility (Nick Craig-Wood)
    * Add `--sftp-subsystem` and `--sftp-server-command` options (aus)
* Swift
    * Fix dangling large objects breaking the listing (Nick Craig-Wood)
    * Fix purge not deleting directory markers (Nick Craig-Wood)
    * Fix update multipart object removing all of its own parts (Nick Craig-Wood)
    * Fix missing hash from object returned from upload (Nick Craig-Wood)
* Tardigrade
    * Upgrade to uplink v1.2.0 (Kaloyan Raev)
* Union
    * Fix writing with the all policy (Nick Craig-Wood)
* WebDAV
    * Fix directory creation with 4shared (Nick Craig-Wood)

## v1.52.3 - 2020-08-07

[See commits](https://github.com/rclone/rclone/compare/v1.52.2...v1.52.3)

* Bug Fixes
    * docs
        * Disable smart typography (e.g. en-dash) in MANUAL.* and man page (Nick Craig-Wood)
        * Update install.md to reflect minimum Go version (Evan Harris)
        * Update install from source instructions (Nick Craig-Wood)
        * make_manual: Support SOURCE_DATE_EPOCH (Morten Linderud)
    * log: Fix --use-json-log going to stderr not --log-file on Windows (Nick Craig-Wood)
    * serve dlna: Fix file list on Samsung Series 6+ TVs (Matteo Pietro Dazzi)
    * sync: Fix deadlock with --track-renames-strategy modtime (Nick Craig-Wood)
* Cache
    * Fix moveto/copyto remote:file remote:file2 (Nick Craig-Wood)
* Drive
    * Stop using root_folder_id as a cache (Nick Craig-Wood)
    * Make dangling shortcuts appear in listings (Nick Craig-Wood)
    * Drop "Disabling ListR" messages down to debug (Nick Craig-Wood)
    * Workaround and policy for Google Drive API (Dmitry Ustalov)
* FTP
    * Add note to docs about home vs root directory selection (Nick Craig-Wood)
* Onedrive
    * Fix reverting to Copy when Move would have worked (Nick Craig-Wood)
    * Avoid comma rendered in URL in onedrive.md (Kevin)
* Pcloud
    * Fix oauth on European region "eapi.pcloud.com" (Nick Craig-Wood)
* S3
    * Fix bucket Region auto detection when Region unset in config (Nick Craig-Wood)

## v1.52.2 - 2020-06-24

[See commits](https://github.com/rclone/rclone/compare/v1.52.1...v1.52.2)

* Bug Fixes
    * build
        * Fix docker release build action (Nick Craig-Wood)
        * Fix custom timezone in Docker image (NoLooseEnds)
    * check: Fix misleading message which printed errors instead of differences (Nick Craig-Wood)
    * errors: Add WSAECONNREFUSED and more to the list of retriable Windows errors (Nick Craig-Wood)
    * rcd: Fix incorrect prometheus metrics (Gary Kim)
    * serve restic: Fix flags so they use environment variables (Nick Craig-Wood)
    * serve webdav: Fix flags so they use environment variables (Nick Craig-Wood)
    * sync: Fix --track-renames-strategy modtime (Nick Craig-Wood)
* Drive
    * Fix not being able to delete a directory with a trashed shortcut (Nick Craig-Wood)
    * Fix creating a directory inside a shortcut (Nick Craig-Wood)
    * Fix --drive-impersonate with cached root_folder_id (Nick Craig-Wood)
* SFTP
    * Fix SSH key PEM loading (Zac Rubin)
* Swift
    * Speed up deletes by not retrying segment container deletes (Nick Craig-Wood)
* Tardigrade
    * Upgrade to uplink v1.1.1 (Caleb Case)
* WebDAV
    * Fix free/used display for rclone about/df for certain backends (Nick Craig-Wood)

## v1.52.1 - 2020-06-10

[See commits](https://github.com/rclone/rclone/compare/v1.52.0...v1.52.1)

* Bug Fixes
    * lib/file: Fix SetSparse on Windows 7 which fixes downloads of files > 250MB (Nick Craig-Wood)
    * build
        * Update go.mod to go1.14 to enable -mod=vendor build (Nick Craig-Wood)
        * Remove quicktest from Dockerfile (Nick Craig-Wood)
        * Build Docker images with GitHub actions (Matteo Pietro Dazzi)
        * Update Docker build workflows (Nick Craig-Wood)
        * Set user_allow_other in /etc/fuse.conf in the Docker image (Nick Craig-Wood)
        * Fix xgo build after go1.14 go.mod update (Nick Craig-Wood)
    * docs
        * Add link to source and modified time to footer of every page (Nick Craig-Wood)
        * Remove manually set dates and use git dates instead (Nick Craig-Wood)
        * Minor tense, punctuation, brevity and positivity changes for the home page (edwardxml)
        * Remove leading slash in page reference in footer when present (Nick Craig-Wood)
        * Note commands which need obscured input in the docs (Nick Craig-Wood)
        * obscure: Write more help as we are referencing it elsewhere (Nick Craig-Wood)
* VFS
    * Fix OS vs Unix path confusion - fixes ChangeNotify on Windows (Nick Craig-Wood)
* Drive
    * Fix missing items when listing using --fast-list / ListR (Nick Craig-Wood)
* Putio
    * Fix panic on Object.Open (Cenk Alti)
* S3
    * Fix upload of single files into buckets without create permission (Nick Craig-Wood)
    * Fix --header-upload (Nick Craig-Wood)
* Tardigrade
    * Fix listing bug by upgrading to v1.0.7
    * Set UserAgent to rclone (Caleb Case)

## v1.52.0 - 2020-05-27

Special thanks to Martin Michlmayr for proof reading and correcting
all the docs and Edward Barker for helping re-write the front page.

[See commits](https://github.com/rclone/rclone/compare/v1.51.0...v1.52.0)

* New backends
    * [Tardigrade](/tardigrade/) backend for use with storj.io (Caleb Case)
    * [Union](/union/) re-write to have multiple writable remotes (Max Sum)
    * [Seafile](/seafile) for Seafile server (Fred @creativeprojects)
* New commands
    * backend: command for backend specific commands (see backends) (Nick Craig-Wood)
    * cachestats: Deprecate in favour of `rclone backend stats cache:` (Nick Craig-Wood)
    * dbhashsum: Deprecate in favour of `rclone hashsum DropboxHash` (Nick Craig-Wood)
* New Features
    * Add `--header-download` and `--header-upload` flags for setting HTTP headers when uploading/downloading (Tim Gallant)
    * Add `--header` flag to add HTTP headers to every HTTP transaction (Nick Craig-Wood)
    * Add `--check-first` to do all checking before starting transfers (Nick Craig-Wood)
    * Add `--track-renames-strategy` for configurable matching criteria for `--track-renames` (Bernd Schoolmann)
    * Add `--cutoff-mode` hard,soft,cautious (Shing Kit Chan & Franklyn Tackitt)
    * Filter flags (e.g. `--files-from -`) can read from stdin (fishbullet)
    * Add `--error-on-no-transfer` option (Jon Fautley)
    * Implement `--order-by xxx,mixed` for copying some small and some big files (Nick Craig-Wood)
    * Allow `--max-backlog` to be negative meaning as large as possible (Nick Craig-Wood)
    * Added `--no-unicode-normalization` flag to allow Unicode filenames to remain unique (Ben Zenker)
    * Allow `--min-age`/`--max-age` to take a date as well as a duration (Nick Craig-Wood)
    * Add rename statistics for file and directory renames (Nick Craig-Wood)
    * Add statistics output to JSON log (reddi)
    * Make stats be printed on non-zero exit code (Nick Craig-Wood)
    * When running `--password-command` allow use of stdin (Sébastien Gross)
    * Stop empty strings being a valid remote path (Nick Craig-Wood)
    * accounting: support WriterTo for less memory copying (Nick Craig-Wood)
    * build
        * Update to use go1.14 for the build (Nick Craig-Wood)
        * Add `-trimpath` to release build for reproduceable builds (Nick Craig-Wood)
        * Remove GOOS and GOARCH from Dockerfile (Brandon Philips)
    * config
        * Fsync the config file after writing to save more reliably (Nick Craig-Wood)
        * Add `--obscure` and `--no-obscure` flags to `config create`/`update` (Nick Craig-Wood)
        * Make `config show` take `remote:` as well as `remote` (Nick Craig-Wood)
    * copyurl: Add `--no-clobber` flag (Denis)
    * delete: Added `--rmdirs` flag to delete directories as well (Kush)
    * filter: Added `--files-from-raw` flag (Ankur Gupta)
    * genautocomplete: Add support for fish shell (Matan Rosenberg)
    * log: Add support for syslog LOCAL facilities (Patryk Jakuszew)
    * lsjson: Add `--hash-type` parameter and use it in lsf to speed up hashing (Nick Craig-Wood)
    * rc
        * Add `-o`/`--opt` and `-a`/`--arg` for more structured input (Nick Craig-Wood)
        * Implement `backend/command` for running backend specific commands remotely (Nick Craig-Wood)
        * Add `mount/mount` command for starting `rclone mount` via the API (Chaitanya)
    * rcd: Add Prometheus metrics support (Gary Kim)
    * serve http
        * Added a `--template` flag for user defined markup (calistri)
        * Add Last-Modified headers to files and directories (Nick Craig-Wood)
    * serve sftp: Add support for multiple host keys by repeating `--key` flag (Maxime Suret)
    * touch: Add `--localtime` flag to make `--timestamp` localtime not UTC (Nick Craig-Wood)
* Bug Fixes
    * accounting
        * Restore "Max number of stats groups reached" log line (Michał Matczuk)
        * Correct exitcode on Transfer Limit Exceeded flag. (Anuar Serdaliyev)
        * Reset bytes read during copy retry (Ankur Gupta)
        * Fix race clearing stats (Nick Craig-Wood)
    * copy: Only create empty directories when they don't exist on the remote (Ishuah Kariuki)
    * dedupe: Stop dedupe deleting files with identical IDs (Nick Craig-Wood)
    * oauth
        * Use custom http client so that `--no-check-certificate` is honored by oauth token fetch (Mark Spieth)
        * Replace deprecated oauth2.NoContext (Lars Lehtonen)
    * operations
        * Fix setting the timestamp on Windows for multithread copy (Nick Craig-Wood)
        * Make rcat obey `--ignore-checksum` (Nick Craig-Wood)
        * Make `--max-transfer` more accurate (Nick Craig-Wood)
    * rc
        * Fix dropped error (Lars Lehtonen)
        * Fix misplaced http server config (Xiaoxing Ye)
        * Disable duplicate log (ElonH)
    * serve dlna
        * Cds: don't specify childCount at all when unknown (Dan Walters)
        * Cds: use modification time as date in dlna metadata (Dan Walters)
    * serve restic: Fix tests after restic project removed vendoring (Nick Craig-Wood)
    * sync
        * Fix incorrect "nothing to transfer" message using `--delete-before` (Nick Craig-Wood)
        * Only create empty directories when they don't exist on the remote (Ishuah Kariuki)
* Mount
    * Add `--async-read` flag to disable asynchronous reads (Nick Craig-Wood)
    * Ignore `--allow-root` flag with a warning as it has been removed upstream (Nick Craig-Wood)
    * Warn if `--allow-non-empty` used on Windows and clarify docs (Nick Craig-Wood)
    * Constrain to go1.13 or above otherwise bazil.org/fuse fails to compile (Nick Craig-Wood)
    * Fix fail because of too long volume name (evileye)
    * Report 1PB free for unknown disk sizes (Nick Craig-Wood)
    * Map more rclone errors into file systems errors (Nick Craig-Wood)
    * Fix disappearing cwd problem (Nick Craig-Wood)
    * Use ReaddirPlus on Windows to improve directory listing performance (Nick Craig-Wood)
    * Send a hint as to whether the filesystem is case insensitive or not (Nick Craig-Wood)
    * Add rc command `mount/types` (Nick Craig-Wood)
    * Change maximum leaf name length to 1024 bytes (Nick Craig-Wood)
* VFS
    * Add `--vfs-read-wait` and `--vfs-write-wait` flags to control time waiting for a sequential read/write (Nick Craig-Wood)
    * Change default `--vfs-read-wait` to 20ms (it was 5ms and not configurable) (Nick Craig-Wood)
    * Make `df` output more consistent on a rclone mount. (Yves G)
    * Report 1PB free for unknown disk sizes (Nick Craig-Wood)
    * Fix race condition caused by unlocked reading of Dir.path (Nick Craig-Wood)
    * Make File lock and Dir lock not overlap to avoid deadlock (Nick Craig-Wood)
    * Implement lock ordering between File and Dir to eliminate deadlocks (Nick Craig-Wood)
    * Factor the vfs cache into its own package (Nick Craig-Wood)
    * Pin the Fs in use in the Fs cache (Nick Craig-Wood)
    * Add SetSys() methods to Node to allow caching stuff on a node (Nick Craig-Wood)
    * Ignore file not found errors from Hash in Read.Release (Nick Craig-Wood)
    * Fix hang in read wait code (Nick Craig-Wood)
* Local
    * Speed up multi thread downloads by using sparse files on Windows (Nick Craig-Wood)
    * Implement `--local-no-sparse` flag for disabling sparse files (Nick Craig-Wood)
    * Implement `rclone backend noop` for testing purposes (Nick Craig-Wood)
    * Fix "file not found" errors on post transfer Hash calculation (Nick Craig-Wood)
* Cache
    * Implement `rclone backend stats` command (Nick Craig-Wood)
    * Fix Server Side Copy with Temp Upload (Brandon McNama)
    * Remove Unused Functions (Lars Lehtonen)
    * Disable race tests until bbolt is fixed (Nick Craig-Wood)
    * Move methods used for testing into test file (greatroar)
    * Add Pin and Unpin and canonicalised lookup (Nick Craig-Wood)
    * Use proper import path go.etcd.io/bbolt (Robert-André Mauchin)
* Crypt
    * Calculate hashes for uploads from local disk (Nick Craig-Wood)
        * This allows crypted Jottacloud uploads without using local disk
        * This means crypted s3/b2 uploads will now have hashes
    * Added `rclone backend decode`/`encode` commands to replicate functionality of `cryptdecode` (Anagh Kumar Baranwal)
    * Get rid of the unused Cipher interface as it obfuscated the code (Nick Craig-Wood)
* Azure Blob
    * Implement streaming of unknown sized files so `rcat` is now supported (Nick Craig-Wood)
    * Implement memory pooling to control memory use (Nick Craig-Wood)
    * Add `--azureblob-disable-checksum` flag (Nick Craig-Wood)
    * Retry `InvalidBlobOrBlock` error as it may indicate block concurrency problems (Nick Craig-Wood)
    * Remove unused `Object.parseTimeString()` (Lars Lehtonen)
    * Fix permission error on SAS URL limited to container (Nick Craig-Wood)
* B2
    * Add support for `--header-upload` and `--header-download` (Tim Gallant)
    * Ignore directory markers at the root also (Nick Craig-Wood)
    * Force the case of the SHA1 to lowercase (Nick Craig-Wood)
    * Remove unused `largeUpload.clearUploadURL()` (Lars Lehtonen)
* Box
    * Add support for `--header-upload` and `--header-download` (Tim Gallant)
    * Implement About to read size used (Nick Craig-Wood)
    * Add token renew function for jwt auth (David Bramwell)
    * Added support for interchangeable root folder for Box backend (Sunil Patra)
    * Remove unnecessary iat from jws claims (David)
* Drive
    * Follow shortcuts by default, skip with `--drive-skip-shortcuts` (Nick Craig-Wood)
    * Implement `rclone backend shortcut` command for creating shortcuts (Nick Craig-Wood)
    * Added `rclone backend` command to change `service_account_file` and `chunk_size` (Anagh Kumar Baranwal)
    * Fix missing files when using `--fast-list` and `--drive-shared-with-me` (Nick Craig-Wood)
    * Fix duplicate items when using `--drive-shared-with-me` (Nick Craig-Wood)
    * Extend `--drive-stop-on-upload-limit` to respond to `teamDriveFileLimitExceeded`. (harry)
    * Don't delete files with multiple parents to avoid data loss (Nick Craig-Wood)
    * Server side copy docs use default description if empty (Nick Craig-Wood)
* Dropbox
    * Make error insufficient space to be fatal (harry)
    * Add info about required redirect url (Elan Ruusamäe)
* Fichier
    * Add support for `--header-upload` and `--header-download` (Tim Gallant)
    * Implement custom pacer to deal with the new rate limiting (buengese)
* FTP
    * Fix lockup when using concurrency limit on failed connections (Nick Craig-Wood)
    * Fix lockup on failed upload when using concurrency limit (Nick Craig-Wood)
    * Fix lockup on Close failures when using concurrency limit (Nick Craig-Wood)
    * Work around pureftp sending spurious 150 messages (Nick Craig-Wood)
* Google Cloud Storage
    * Add support for `--header-upload` and `--header-download` (Nick Craig-Wood)
    * Add `ARCHIVE` storage class to help (Adam Stroud)
    * Ignore directory markers at the root (Nick Craig-Wood)
* Googlephotos
    * Make the start year configurable (Daven)
    * Add support for `--header-upload` and `--header-download` (Tim Gallant)
    * Create feature/favorites directory (Brandon Philips)
    * Fix "concurrent map write" error (Nick Craig-Wood)
    * Don't put an image in error message (Nick Craig-Wood)
* HTTP
    * Improved directory listing with new template from Caddy project (calisro)
* Jottacloud
    * Implement `--jottacloud-trashed-only` (buengese)
    * Add support for `--header-upload` and `--header-download` (Tim Gallant)
    * Use `RawURLEncoding` when decoding base64 encoded login token (buengese)
    * Implement cleanup (buengese)
    * Update docs regarding cleanup, removed remains from old auth, and added warning about special mountpoints. (albertony)
* Mailru
    * Describe 2FA requirements (valery1707)
* Onedrive
    * Implement `--onedrive-server-side-across-configs` (Nick Craig-Wood)
    * Add support for `--header-upload` and `--header-download` (Tim Gallant)
    * Fix occasional 416 errors on multipart uploads (Nick Craig-Wood)
    * Added maximum chunk size limit warning in the docs (Harry)
    * Fix missing drive on config (Nick Craig-Wood)
    * Make error `quotaLimitReached` to be fatal (harry)
* Opendrive
    * Add support for `--header-upload` and `--header-download` (Tim Gallant)
* Pcloud
    * Added support for interchangeable root folder for pCloud backend (Sunil Patra)
    * Add support for `--header-upload` and `--header-download` (Tim Gallant)
    * Fix initial config "Auth state doesn't match" message (Nick Craig-Wood)
* Premiumizeme
    * Add support for `--header-upload` and `--header-download` (Tim Gallant)
    * Prune unused functions (Lars Lehtonen)
* Putio
    * Add support for `--header-upload` and `--header-download` (Nick Craig-Wood)
    * Make downloading files use the rclone http Client (Nick Craig-Wood)
    * Fix parsing of remotes with leading and trailing / (Nick Craig-Wood)
* Qingstor
    * Make `rclone cleanup` remove pending multipart uploads older than 24h (Nick Craig-Wood)
    * Try harder to cancel failed multipart uploads (Nick Craig-Wood)
    * Prune `multiUploader.list()` (Lars Lehtonen)
    * Lint fix (Lars Lehtonen)
* S3
    * Add support for `--header-upload` and `--header-download` (Tim Gallant)
    * Use memory pool for buffer allocations (Maciej Zimnoch)
    * Add SSE-C support for AWS, Ceph, and MinIO (Jack Anderson)
    * Fail fast multipart upload (Michał Matczuk)
    * Report errors on bucket creation (mkdir) correctly (Nick Craig-Wood)
    * Specify that Minio supports URL encoding in listings (Nick Craig-Wood)
    * Added 500 as retryErrorCode (Michał Matczuk)
    * Use `--low-level-retries` as the number of SDK retries (Aleksandar Janković)
    * Fix multipart abort context (Aleksandar Jankovic)
    * Replace deprecated `session.New()` with `session.NewSession()` (Lars Lehtonen)
    * Use the provided size parameter when allocating a new memory pool (Joachim Brandon LeBlanc)
    * Use rclone's low level retries instead of AWS SDK to fix listing retries (Nick Craig-Wood)
    * Ignore directory markers at the root also (Nick Craig-Wood)
    * Use single memory pool (Michał Matczuk)
    * Do not resize buf on put to memBuf (Michał Matczuk)
    * Improve docs for `--s3-disable-checksum` (Nick Craig-Wood)
    * Don't leak memory or tokens in edge cases for multipart upload (Nick Craig-Wood)
* Seafile
    * Implement 2FA (Fred)
* SFTP
    * Added `--sftp-pem-key` to support inline key files (calisro)
    * Fix post transfer copies failing with 0 size when using `set_modtime=false` (Nick Craig-Wood)
* Sharefile
    * Add support for `--header-upload` and `--header-download` (Tim Gallant)
* Sugarsync
    * Add support for `--header-upload` and `--header-download` (Tim Gallant)
* Swift
    * Add support for `--header-upload` and `--header-download` (Nick Craig-Wood)
    * Fix cosmetic issue in error message (Martin Michlmayr)
* Union
    * Implement multiple writable remotes (Max Sum)
    * Fix server-side copy (Max Sum)
    * Implement ListR (Max Sum)
    * Enable ListR when upstreams contain local (Max Sum)
* WebDAV
    * Add support for `--header-upload` and `--header-download` (Tim Gallant)
    * Fix `X-OC-Mtime` header for Transip compatibility (Nick Craig-Wood)
    * Report full and consistent usage with `about` (Yves G)
* Yandex
    * Add support for `--header-upload` and `--header-download` (Tim Gallant)

## v1.51.0 - 2020-02-01

* New backends
    * [Memory](/memory/) (Nick Craig-Wood)
    * [Sugarsync](/sugarsync/) (Nick Craig-Wood)
* New Features
    * Adjust all backends to have `--backend-encoding` parameter (Nick Craig-Wood)
        * this enables the encoding for special characters to be adjusted or disabled
    * Add `--max-duration` flag to control the maximum duration of a transfer session (boosh)
    * Add `--expect-continue-timeout` flag, default 1s (Nick Craig-Wood)
    * Add `--no-check-dest` flag for copying without testing the destination (Nick Craig-Wood)
    * Implement `--order-by` flag to order transfers (Nick Craig-Wood)
    * accounting
        * Don't show entries in both transferring and checking (Nick Craig-Wood)
        * Add option to delete stats (Aleksandar Jankovic)
    * build
        * Compress the test builds with gzip (Nick Craig-Wood)
        * Implement a framework for starting test servers during tests (Nick Craig-Wood)
    * cmd: Always print elapsed time to tenth place seconds in progress (Gary Kim)
    * config
        * Add `--password-command` to allow dynamic config password (Damon Permezel)
        * Give config questions default values (Nick Craig-Wood)
        * Check a remote exists when creating a new one (Nick Craig-Wood)
    * copyurl: Add `--stdout` flag to write to stdout (Nick Craig-Wood)
    * dedupe: Implement keep smallest too (Nick Craig-Wood)
    * hashsum: Add flag `--base64` flag (landall)
    * lsf: Speed up on s3/swift/etc by not reading mimetype by default (Nick Craig-Wood)
    * lsjson: Add `--no-mimetype` flag (Nick Craig-Wood)
    * rc: Add methods to turn on blocking and mutex profiling (Nick Craig-Wood)
    * rcd
        * Adding group parameter to stats (Chaitanya)
        * Move webgui apart; option to disable browser (Xiaoxing Ye)
    * serve sftp: Add support for public key with auth proxy (Paul Tinsley)
    * stats: Show deletes in stats and hide zero stats (anuar45)
* Bug Fixes
    * accounting
        * Fix error counter counting multiple times (Ankur Gupta)
        * Fix error count shown as checks (Cnly)
        * Clear finished transfer in stats-reset (Maciej Zimnoch)
        * Added StatsInfo locking in statsGroups sum function (Michał Matczuk)
    * asyncreader: Fix EOF error (buengese)
    * check: Fix `--one-way` recursing more directories than it needs to (Nick Craig-Wood)
    * chunkedreader: Disable hash calculation for first segment (Nick Craig-Wood)
    * config
        * Do not open browser on headless on drive/gcs/google photos (Xiaoxing Ye)
        * SetValueAndSave ignore error if config section does not exist yet (buengese)
    * cmd: Fix completion with an encrypted config (Danil Semelenov)
    * dbhashsum: Stop it returning UNSUPPORTED on dropbox (Nick Craig-Wood)
    * dedupe: Add missing modes to help string (Nick Craig-Wood)
    * operations
        * Fix dedupe continuing on errors like insufficientFilePersimmon (SezalAgrawal)
        * Clear accounting before low level retry (Maciej Zimnoch)
        * Write debug message when hashes could not be checked (Ole Schütt)
        * Move interface assertion to tests to remove pflag dependency (Nick Craig-Wood)
        * Make NewOverrideObjectInfo public and factor uses (Nick Craig-Wood)
    * proxy: Replace use of bcrypt with sha256 (Nick Craig-Wood)
    * vendor
        * Update bazil.org/fuse to fix FreeBSD 12.1 (Nick Craig-Wood)
        * Update github.com/t3rm1n4l/go-mega to fix mega "illegal base64 data at input byte 22" (Nick Craig-Wood)
        * Update termbox-go to fix ncdu command on FreeBSD (Kuang-che Wu)
        * Update t3rm1n4l/go-mega - fixes mega: couldn't login: crypto/aes: invalid key size 0 (Nick Craig-Wood)
* Mount
    * Enable async reads for a 20% speedup (Nick Craig-Wood)
    * Replace use of WriteAt with Write for cache mode >= writes and O_APPEND (Brett Dutro)
    * Make sure we call unmount when exiting (Nick Craig-Wood)
    * Don't build on go1.10 as bazil/fuse no longer supports it (Nick Craig-Wood)
    * When setting dates discard out of range dates (Nick Craig-Wood)
* VFS
    * Add a newly created file straight into the directory (Nick Craig-Wood)
    * Only calculate one hash for reads for a speedup (Nick Craig-Wood)
    * Make ReadAt for non cached files work better with non-sequential reads (Nick Craig-Wood)
    * Fix edge cases when reading ModTime from file (Nick Craig-Wood)
    * Make sure existing files opened for write show correct size (Nick Craig-Wood)
    * Don't cache the path in RW file objects to fix renaming (Nick Craig-Wood)
    * Fix rename of open files when using the VFS cache (Nick Craig-Wood)
    * When renaming files in the cache, rename the cache item in memory too (Nick Craig-Wood)
    * Fix open file renaming on drive when using `--vfs-cache-mode writes` (Nick Craig-Wood)
    * Fix incorrect modtime for mv into mount with `--vfs-cache-modes writes` (Nick Craig-Wood)
    * On rename, rename in cache too if the file exists (Anagh Kumar Baranwal)
* Local
    * Make source file being updated errors be NoLowLevelRetry errors (Nick Craig-Wood)
    * Fix update of hidden files on Windows (Nick Craig-Wood)
* Cache
    * Follow move of upstream library github.com/coreos/bbolt github.com/etcd-io/bbolt (Nick Craig-Wood)
    * Fix `fatal error: concurrent map writes` (Nick Craig-Wood)
* Crypt
    * Reorder the filename encryption options (Thomas Eales)
    * Correctly handle trailing dot (buengese)
* Chunker
    * Reduce length of temporary suffix (Ivan Andreev)
* Drive
    * Add `--drive-stop-on-upload-limit` flag to stop syncs when upload limit reached (Nick Craig-Wood)
    * Add `--drive-use-shared-date` to use date file was shared instead of modified date (Garry McNulty)
    * Make sure invalid auth for teamdrives always reports an error (Nick Craig-Wood)
    * Fix `--fast-list` when using appDataFolder (Nick Craig-Wood)
    * Use multipart resumable uploads for streaming and uploads in mount (Nick Craig-Wood)
    * Log an ERROR if an incomplete search is returned (Nick Craig-Wood)
    * Hide dangerous config from the configurator (Nick Craig-Wood)
* Dropbox
    * Treat `insufficient_space` errors as non retriable errors (Nick Craig-Wood)
* Jottacloud
    * Use new auth method used by official client (buengese)
    * Add URL to generate Login Token to config wizard (Nick Craig-Wood)
    * Add support whitelabel versions (buengese)
* Koofr
    * Use rclone HTTP client. (jaKa)
* Onedrive
    * Add Sites.Read.All permission (Benjamin Richter)
    * Add support "Retry-After" header (Motonori IWAMURO)
* Opendrive
    * Implement `--opendrive-chunk-size` (Nick Craig-Wood)
* S3
    * Re-implement multipart upload to fix memory issues (Nick Craig-Wood)
    * Add `--s3-copy-cutoff` for size to switch to multipart copy (Nick Craig-Wood)
    * Add new region Asia Pacific (Hong Kong) (Outvi V)
    * Reduce memory usage streaming files by reducing max stream upload size (Nick Craig-Wood)
    * Add `--s3-list-chunk` option for bucket listing (Thomas Kriechbaumer)
    * Force path style bucket access to off for AWS deprecation (Nick Craig-Wood)
    * Use AWS web identity role provider if available (Tennix)
    * Add StackPath Object Storage Support (Dave Koston)
    * Fix ExpiryWindow value (Aleksandar Jankovic)
    * Fix DisableChecksum condition (Aleksandar Janković)
    * Fix URL decoding of NextMarker (Nick Craig-Wood)
* SFTP
    * Add `--sftp-skip-links` to skip symlinks and non regular files (Nick Craig-Wood)
    * Retry Creation of Connection (Sebastian Brandt)
    * Fix "failed to parse private key file: ssh: not an encrypted key" error (Nick Craig-Wood)
    * Open files for update write only to fix AWS SFTP interop (Nick Craig-Wood)
* Swift
    * Reserve segments of dynamic large object when delete objects in container what was enabled versioning. (Nguyễn Hữu Luân)
    * Fix parsing of X-Object-Manifest (Nick Craig-Wood)
    * Update OVH API endpoint (unbelauscht)
* WebDAV
    * Make nextcloud only upload SHA1 checksums (Nick Craig-Wood)
    * Fix case of "Bearer" in Authorization: header to agree with RFC (Nick Craig-Wood)
    * Add Referer header to fix problems with WAFs (Nick Craig-Wood)

## v1.50.2 - 2019-11-19

* Bug Fixes
    * accounting: Fix memory leak on retries operations (Nick Craig-Wood)
* Drive
    * Fix listing of the root directory with drive.files scope (Nick Craig-Wood)
    * Fix --drive-root-folder-id with team/shared drives (Nick Craig-Wood)

## v1.50.1 - 2019-11-02

* Bug Fixes
    * hash: Fix accidentally changed hash names for `DropboxHash` and `CRC-32` (Nick Craig-Wood)
    * fshttp: Fix error reporting on tpslimit token bucket errors (Nick Craig-Wood)
    * fshttp: Don't print token bucket errors on context cancelled (Nick Craig-Wood)
* Local
    * Fix listings of . on Windows (Nick Craig-Wood)
* Onedrive
    * Fix DirMove/Move after Onedrive change (Xiaoxing Ye)

## v1.50.0 - 2019-10-26

* New backends
    * [Citrix Sharefile](/sharefile/) (Nick Craig-Wood)
    * [Chunker](/chunker/) - an overlay backend to split files into smaller parts (Ivan Andreev)
    * [Mail.ru Cloud](/mailru/) (Ivan Andreev)
* New Features
    * encodings (Fabian Möller & Nick Craig-Wood)
        * All backends now use file name encoding to ensure any file name can be written to any backend.
        * See the [restricted file name docs](/overview/#restricted-filenames) for more info and the [local backend docs](/local/#filenames).
        * Some file names may look different in rclone if you are using any control characters in names or [unicode FULLWIDTH symbols](https://en.wikipedia.org/wiki/Halfwidth_and_Fullwidth_Forms_(Unicode_block)).
    * build
        * Update to use go1.13 for the build (Nick Craig-Wood)
        * Drop support for go1.9 (Nick Craig-Wood)
        * Build rclone with GitHub actions (Nick Craig-Wood)
        * Convert python scripts to python3 (Nick Craig-Wood)
        * Swap Azure/go-ansiterm for mattn/go-colorable (Nick Craig-Wood)
        * Dockerfile fixes (Matei David)
        * Add [plugin support](https://github.com/rclone/rclone/blob/master/CONTRIBUTING.md#writing-a-plugin) for backends and commands (Richard Patel)
    * config
        * Use alternating Red/Green in config to make more obvious (Nick Craig-Wood)
    * contrib
        * Add sample DLNA server Docker Compose manifest. (pataquets)
        * Add sample WebDAV server Docker Compose manifest. (pataquets)
    * copyurl
        * Add `--auto-filename` flag for using file name from URL in destination path (Denis)
    * serve dlna:
        * Many compatibility improvements (Dan Walters)
        * Support for external srt subtitles (Dan Walters)
    * rc
        * Added command core/quit (Saksham Khanna)
* Bug Fixes
    * sync
        * Make `--update`/`-u` not transfer files that haven't changed (Nick Craig-Wood)
        * Free objects after they come out of the transfer pipe to save memory (Nick Craig-Wood)
        * Fix `--files-from without --no-traverse` doing a recursive scan (Nick Craig-Wood)
    * operations
        * Fix accounting for server-side copies (Nick Craig-Wood)
        * Display 'All duplicates removed' only if dedupe successful (Sezal Agrawal)
        * Display 'Deleted X extra copies' only if dedupe successful (Sezal Agrawal)
    * accounting
        * Only allow up to 100 completed transfers in the accounting list to save memory (Nick Craig-Wood)
        * Cull the old time ranges when possible to save memory (Nick Craig-Wood)
        * Fix panic due to server-side copy fallback (Ivan Andreev)
        * Fix memory leak noticeable for transfers of large numbers of objects (Nick Craig-Wood)
        * Fix total duration calculation (Nick Craig-Wood)
    * cmd
        * Fix environment variables not setting command line flags (Nick Craig-Wood)
        * Make autocomplete compatible with bash's posix mode for macOS (Danil Semelenov)
        * Make `--progress` work in git bash on Windows (Nick Craig-Wood)
        * Fix 'compopt: command not found' on autocomplete on macOS (Danil Semelenov)
    * config
        * Fix setting of non top level flags from environment variables (Nick Craig-Wood)
        * Check config names more carefully and report errors (Nick Craig-Wood)
        * Remove error: can't use `--size-only` and `--ignore-size` together. (Nick Craig-Wood)
    * filter: Prevent mixing options when `--files-from` is in use (Michele Caci)
    * serve sftp: Fix crash on unsupported operations (e.g. Readlink) (Nick Craig-Wood)
* Mount
    * Allow files of unknown size to be read properly (Nick Craig-Wood)
    * Skip tests on <= 2 CPUs to avoid lockup (Nick Craig-Wood)
    * Fix panic on File.Open (Nick Craig-Wood)
    * Fix "mount_fusefs: -o timeout=: option not supported" on FreeBSD (Nick Craig-Wood)
    * Don't pass huge filenames (>4k) to FUSE as it can't cope (Nick Craig-Wood)
* VFS
    * Add flag `--vfs-case-insensitive` for windows/macOS mounts (Ivan Andreev)
    * Make objects of unknown size readable through the VFS (Nick Craig-Wood)
    * Move writeback of dirty data out of close() method into its own method (FlushWrites) and remove close() call from Flush() (Brett Dutro)
    * Stop empty dirs disappearing when renamed on bucket based remotes (Nick Craig-Wood)
    * Stop change notify polling clearing so much of the directory cache (Nick Craig-Wood)
* Azure Blob
    * Disable logging to the Windows event log (Nick Craig-Wood)
* B2
    * Remove `unverified:` prefix on sha1 to improve interop (e.g. with CyberDuck) (Nick Craig-Wood)
* Box
    * Add options to get access token via JWT auth (David)
* Drive
    * Disable HTTP/2 by default to work around INTERNAL_ERROR problems (Nick Craig-Wood)
    * Make sure that drive root ID is always canonical (Nick Craig-Wood)
    * Fix `--drive-shared-with-me` from the root with lsand `--fast-list` (Nick Craig-Wood)
    * Fix ChangeNotify polling for shared drives (Nick Craig-Wood)
    * Fix change notify polling when using appDataFolder (Nick Craig-Wood)
* Dropbox
    * Make disallowed filenames errors not retry (Nick Craig-Wood)
    * Fix nil pointer exception on restricted files (Nick Craig-Wood)
* Fichier
    * Fix accessing files > 2GB on 32 bit systems (Nick Craig-Wood)
* FTP
    * Allow disabling EPSV mode (Jon Fautley)
* HTTP
    * HEAD directory entries in parallel to speedup (Nick Craig-Wood)
    * Add `--http-no-head` to stop rclone doing HEAD in listings (Nick Craig-Wood)
* Putio
    * Add ability to resume uploads (Cenk Alti)
* S3
    * Fix signature v2_auth headers (Anthony Rusdi)
    * Fix encoding for control characters (Nick Craig-Wood)
    * Only ask for URL encoded directory listings if we need them on Ceph (Nick Craig-Wood)
    * Add option for multipart failure behaviour (Aleksandar Jankovic)
    * Support for multipart copy (庄天翼)
    * Fix nil pointer reference if no metadata returned for object (Nick Craig-Wood)
* SFTP
    * Fix `--sftp-ask-password` trying to contact the ssh agent (Nick Craig-Wood)
    * Fix hashes of files with backslashes (Nick Craig-Wood)
    * Include more ciphers with `--sftp-use-insecure-cipher` (Carlos Ferreyra)
* WebDAV
    * Parse and return Sharepoint error response (Henning Surmeier)

## v1.49.5 - 2019-10-05

* Bug Fixes
    * Revert back to go1.12.x for the v1.49.x builds as go1.13.x was causing issues (Nick Craig-Wood)
    * Fix rpm packages by using master builds of nfpm (Nick Craig-Wood)
    * Fix macOS build after brew changes (Nick Craig-Wood)

## v1.49.4 - 2019-09-29

* Bug Fixes
    * cmd/rcd: Address ZipSlip vulnerability (Richard Patel)
    * accounting: Fix file handle leak on errors (Nick Craig-Wood)
    * oauthutil: Fix security problem when running with two users on the same machine (Nick Craig-Wood)
* FTP
    * Fix listing of an empty root returning: error dir not found (Nick Craig-Wood)
* S3
    * Fix SetModTime on GLACIER/ARCHIVE objects and implement set/get tier (Nick Craig-Wood)

## v1.49.3 - 2019-09-15

* Bug Fixes
    * accounting
        * Fix total duration calculation (Aleksandar Jankovic)
        * Fix "file already closed" on transfer retries (Nick Craig-Wood)

## v1.49.2 - 2019-09-08

* New Features
    * build: Add Docker workflow support (Alfonso Montero)
* Bug Fixes
    * accounting: Fix locking in Transfer to avoid deadlock with `--progress` (Nick Craig-Wood)
    * docs: Fix template argument for mktemp in install.sh (Cnly)
    * operations: Fix `-u`/`--update` with google photos / files of unknown size (Nick Craig-Wood)
    * rc: Fix docs for config/create /update /password (Nick Craig-Wood)
* Google Cloud Storage
    * Fix need for elevated permissions on SetModTime (Nick Craig-Wood)

## v1.49.1 - 2019-08-28

* Bug Fixes
    * config: Fix generated passwords being stored as empty password (Nick Craig-Wood)
    * rcd: Added missing parameter for web-gui info logs. (Chaitanya)
* Googlephotos
    * Fix crash on error response (Nick Craig-Wood)
* Onedrive
    * Fix crash on error response (Nick Craig-Wood)

## v1.49.0 - 2019-08-26

* New backends
    * [1fichier](/fichier/) (Laura Hausmann)
    * [Google Photos](/googlephotos/) (Nick Craig-Wood)
    * [Putio](/putio/) (Cenk Alti)
    * [premiumize.me](/premiumizeme/) (Nick Craig-Wood)
* New Features
    * Experimental [web GUI](/gui/) (Chaitanya Bankanhal)
    * Implement `--compare-dest` & `--copy-dest` (yparitcher)
    * Implement `--suffix` without `--backup-dir` for backup to current dir (yparitcher)
    * `config reconnect` to re-login (re-run the oauth login) for the backend. (Nick Craig-Wood)
    * `config userinfo` to discover which user you are logged in as. (Nick Craig-Wood)
    * `config disconnect` to disconnect you (log out) from the backend. (Nick Craig-Wood)
    * Add `--use-json-log` for JSON logging (justinalin)
    * Add context propagation to rclone (Aleksandar Jankovic)
    * Reworking internal statistics interfaces so they work with rc jobs (Aleksandar Jankovic)
    * Add Higher units for ETA (AbelThar)
    * Update rclone logos to new design (Andreas Chlupka)
    * hash: Add CRC-32 support (Cenk Alti)
    * help showbackend: Fixed advanced option category when there are no standard options (buengese)
    * ncdu: Display/Copy to Clipboard Current Path (Gary Kim)
    * operations:
        * Run hashing operations in parallel (Nick Craig-Wood)
        * Don't calculate checksums when using `--ignore-checksum` (Nick Craig-Wood)
        * Check transfer hashes when using `--size-only` mode (Nick Craig-Wood)
        * Disable multi thread copy for local to local copies (Nick Craig-Wood)
        * Debug successful hashes as well as failures (Nick Craig-Wood)
    * rc
        * Add ability to stop async jobs (Aleksandar Jankovic)
        * Return current settings if core/bwlimit called without parameters (Nick Craig-Wood)
        * Rclone-WebUI integration with rclone (Chaitanya Bankanhal)
        * Added command line parameter to control the cross origin resource sharing (CORS) in the rcd. (Security Improvement) (Chaitanya Bankanhal)
        * Add anchor tags to the docs so links are consistent (Nick Craig-Wood)
        * Remove _async key from input parameters after parsing so later operations won't get confused (buengese)
        * Add call to clear stats (Aleksandar Jankovic)
    * rcd
        * Auto-login for web-gui (Chaitanya Bankanhal)
        * Implement `--baseurl` for rcd and web-gui (Chaitanya Bankanhal)
    * serve dlna
        * Only select interfaces which can multicast for SSDP (Nick Craig-Wood)
        * Add more builtin mime types to cover standard audio/video (Nick Craig-Wood)
        * Fix missing mime types on Android causing missing videos (Nick Craig-Wood)
    * serve ftp
        * Refactor to bring into line with other serve commands (Nick Craig-Wood)
        * Implement `--auth-proxy` (Nick Craig-Wood)
    * serve http: Implement `--baseurl` (Nick Craig-Wood)
    * serve restic: Implement `--baseurl` (Nick Craig-Wood)
    * serve sftp
        * Implement auth proxy (Nick Craig-Wood)
        * Fix detection of whether server is authorized (Nick Craig-Wood)
    * serve webdav
        * Implement `--baseurl` (Nick Craig-Wood)
        * Support `--auth-proxy` (Nick Craig-Wood)
* Bug Fixes
    * Make "bad record MAC" a retriable error (Nick Craig-Wood)
    * copyurl: Fix copying files that return HTTP errors (Nick Craig-Wood)
    * march: Fix checking sub-directories when using `--no-traverse` (buengese)
    * rc
        * Fix unmarshalable http.AuthFn in options and put in test for marshalability (Nick Craig-Wood)
        * Move job expire flags to rc to fix initialization problem (Nick Craig-Wood)
        * Fix `--loopback` with rc/list and others (Nick Craig-Wood)
    * rcat: Fix slowdown on systems with multiple hashes (Nick Craig-Wood)
    * rcd: Fix permissions problems on cache directory with web gui download (Nick Craig-Wood)
* Mount
    * Default `--daemon-timout` to 15 minutes on macOS and FreeBSD (Nick Craig-Wood)
    * Update docs to show mounting from root OK for bucket based (Nick Craig-Wood)
    * Remove nonseekable flag from write files (Nick Craig-Wood)
* VFS
    * Make write without cache more efficient (Nick Craig-Wood)
    * Fix `--vfs-cache-mode minimal` and `writes` ignoring cached files (Nick Craig-Wood)
* Local
    * Add `--local-case-sensitive` and `--local-case-insensitive` (Nick Craig-Wood)
    * Avoid polluting page cache when uploading local files to remote backends (Michał Matczuk)
    * Don't calculate any hashes by default (Nick Craig-Wood)
    * Fadvise run syscall on a dedicated go routine (Michał Matczuk)
* Azure Blob
    * Azure Storage Emulator support (Sandeep)
    * Updated config help details to remove connection string references (Sandeep)
    * Make all operations work from the root (Nick Craig-Wood)
* B2
    * Implement link sharing (yparitcher)
    * Enable server-side copy to copy between buckets (Nick Craig-Wood)
    * Make all operations work from the root (Nick Craig-Wood)
* Drive
    * Fix server-side copy of big files (Nick Craig-Wood)
    * Update API for teamdrive use (Nick Craig-Wood)
    * Add error for purge with `--drive-trashed-only` (ginvine)
* Fichier
    * Make FolderID int and adjust related code (buengese)
* Google Cloud Storage
    * Reduce oauth scope requested as suggested by Google (Nick Craig-Wood)
    * Make all operations work from the root (Nick Craig-Wood)
* HTTP
    * Add `--http-headers` flag for setting arbitrary headers (Nick Craig-Wood)
* Jottacloud
    * Use new api for retrieving internal username (buengese)
    * Refactor configuration and minor cleanup (buengese)
* Koofr
    * Support setting modification times on Koofr backend. (jaKa)
* Opendrive
    * Refactor to use existing lib/rest facilities for uploads (Nick Craig-Wood)
* Qingstor
    * Upgrade to v3 SDK and fix listing loop (Nick Craig-Wood)
    * Make all operations work from the root (Nick Craig-Wood)
* S3
    * Add INTELLIGENT_TIERING storage class (Matti Niemenmaa)
    * Make all operations work from the root (Nick Craig-Wood)
* SFTP
    * Add missing interface check and fix About (Nick Craig-Wood)
    * Completely ignore all modtime checks if SetModTime=false (Jon Fautley)
    * Support md5/sha1 with rsync.net (Nick Craig-Wood)
    * Save the md5/sha1 command in use to the config file for efficiency (Nick Craig-Wood)
    * Opt-in support for diffie-hellman-group-exchange-sha256 diffie-hellman-group-exchange-sha1 (Yi FU)
* Swift
    * Use FixRangeOption to fix 0 length files via the VFS (Nick Craig-Wood)
    * Fix upload when using no_chunk to return the correct size (Nick Craig-Wood)
    * Make all operations work from the root (Nick Craig-Wood)
    * Fix segments leak during failed large file uploads. (nguyenhuuluan434)
* WebDAV
    * Add `--webdav-bearer-token-command` (Nick Craig-Wood)
    * Refresh token when it expires with `--webdav-bearer-token-command` (Nick Craig-Wood)
    * Add docs for using bearer_token_command with oidc-agent (Paul Millar)

## v1.48.0 - 2019-06-15

* New commands
    * serve sftp: Serve an rclone remote over SFTP (Nick Craig-Wood)
* New Features
    * Multi threaded downloads to local storage (Nick Craig-Wood)
        * controlled with `--multi-thread-cutoff` and `--multi-thread-streams`
    * Use rclone.conf from rclone executable directory to enable portable use (albertony)
    * Allow sync of a file and a directory with the same name (forgems)
        * this is common on bucket based remotes, e.g. s3, gcs
    * Add `--ignore-case-sync` for forced case insensitivity (garry415)
    * Implement `--stats-one-line-date` and `--stats-one-line-date-format` (Peter Berbec)
    * Log an ERROR for all commands which exit with non-zero status (Nick Craig-Wood)
    * Use go-homedir to read the home directory more reliably (Nick Craig-Wood)
    * Enable creating encrypted config through external script invocation (Wojciech Smigielski)
    * build: Drop support for go1.8 (Nick Craig-Wood)
    * config: Make config create/update encrypt passwords where necessary (Nick Craig-Wood)
    * copyurl: Honor `--no-check-certificate` (Stefan Breunig)
    * install: Linux skip man pages if no mandb (didil)
    * lsf: Support showing the Tier of the object (Nick Craig-Wood)
    * lsjson
        * Added EncryptedPath to output (calisro)
        * Support showing the Tier of the object (Nick Craig-Wood)
        * Add IsBucket field for bucket based remote listing of the root (Nick Craig-Wood)
    * rc
        * Add `--loopback` flag to run commands directly without a server (Nick Craig-Wood)
        * Add operations/fsinfo: Return information about the remote (Nick Craig-Wood)
        * Skip auth for OPTIONS request (Nick Craig-Wood)
        * cmd/providers: Add DefaultStr, ValueStr and Type fields (Nick Craig-Wood)
        * jobs: Make job expiry timeouts configurable (Aleksandar Jankovic)
    * serve dlna reworked and improved (Dan Walters)
    * serve ftp: add `--ftp-public-ip` flag to specify public IP (calistri)
    * serve restic: Add support for `--private-repos` in `serve restic` (Florian Apolloner)
    * serve webdav: Combine serve webdav and serve http (Gary Kim)
    * size: Ignore negative sizes when calculating total (Garry McNulty)
* Bug Fixes
    * Make move and copy individual files obey `--backup-dir` (Nick Craig-Wood)
    * If `--ignore-checksum` is in effect, don't calculate checksum (Nick Craig-Wood)
    * moveto: Fix case-insensitive same remote move (Gary Kim)
    * rc: Fix serving bucket based objects with `--rc-serve` (Nick Craig-Wood)
    * serve webdav: Fix serveDir not being updated with changes from webdav (Gary Kim)
* Mount
    * Fix poll interval documentation (Animosity022)
* VFS
    * Make WriteAt for non cached files work with non-sequential writes (Nick Craig-Wood)
* Local
    * Only calculate the required hashes for big speedup (Nick Craig-Wood)
    * Log errors when listing instead of returning an error (Nick Craig-Wood)
    * Fix preallocate warning on Linux with ZFS (Nick Craig-Wood)
* Crypt
    * Make rclone dedupe work through crypt (Nick Craig-Wood)
    * Fix wrapping of ChangeNotify to decrypt directories properly (Nick Craig-Wood)
    * Support PublicLink (rclone link) of underlying backend (Nick Craig-Wood)
    * Implement Optional methods SetTier, GetTier (Nick Craig-Wood)
* B2
    * Implement server-side copy (Nick Craig-Wood)
    * Implement SetModTime (Nick Craig-Wood)
* Drive
    * Fix move and copy from TeamDrive to GDrive (Fionera)
    * Add notes that cleanup works in the background on drive (Nick Craig-Wood)
    * Add `--drive-server-side-across-configs` to default back to old server-side copy semantics by default (Nick Craig-Wood)
    * Add `--drive-size-as-quota` to show storage quota usage for file size (Garry McNulty)
* FTP
    * Add FTP List timeout (Jeff Quinn)
    * Add FTP over TLS support (Gary Kim)
    * Add `--ftp-no-check-certificate` option for FTPS (Gary Kim)
* Google Cloud Storage
    * Fix upload errors when uploading pre 1970 files (Nick Craig-Wood)
* Jottacloud
    * Add support for selecting device and mountpoint. (buengese)
* Mega
    * Add cleanup support (Gary Kim)
* Onedrive
    * More accurately check if root is found (Cnly)
* S3
    * Support S3 Accelerated endpoints with `--s3-use-accelerate-endpoint` (Nick Craig-Wood)
    * Add config info for Wasabi's EU Central endpoint (Robert Marko)
    * Make SetModTime work for GLACIER while syncing (Philip Harvey)
* SFTP
    * Add About support (Gary Kim)
    * Fix about parsing of `df` results so it can cope with -ve results (Nick Craig-Wood)
    * Send custom client version and debug server version (Nick Craig-Wood)
* WebDAV
    * Retry on 423 Locked errors (Nick Craig-Wood)

## v1.47.0 - 2019-04-13

* New backends
    * Backend for Koofr cloud storage service. (jaKa)
* New Features
    * Resume downloads if the reader fails in copy (Nick Craig-Wood)
        * this means rclone will restart transfers if the source has an error
        * this is most useful for downloads or cloud to cloud copies
    * Use `--fast-list` for listing operations where it won't use more memory (Nick Craig-Wood)
        * this should speed up the following operations on remotes which support `ListR`
        * `dedupe`, `serve restic` `lsf`, `ls`, `lsl`, `lsjson`, `lsd`, `md5sum`, `sha1sum`, `hashsum`, `size`, `delete`, `cat`, `settier`
        * use `--disable ListR` to get old behaviour if required
    * Make `--files-from` traverse the destination unless `--no-traverse` is set (Nick Craig-Wood)
        * this fixes `--files-from` with Google drive and excessive API use in general.
    * Make server-side copy account bytes and obey `--max-transfer` (Nick Craig-Wood)
    * Add `--create-empty-src-dirs` flag and default to not creating empty dirs (ishuah)
    * Add client side TLS/SSL flags `--ca-cert`/`--client-cert`/`--client-key` (Nick Craig-Wood)
    * Implement `--suffix-keep-extension` for use with `--suffix` (Nick Craig-Wood)
    * build:
        * Switch to semver compliant version tags to be go modules compliant (Nick Craig-Wood)
        * Update to use go1.12.x for the build (Nick Craig-Wood)
    * serve dlna: Add connection manager service description to improve compatibility (Dan Walters)
    * lsf: Add 'e' format to show encrypted names and 'o' for original IDs (Nick Craig-Wood)
    * lsjson: Added `--files-only` and `--dirs-only` flags (calistri)
    * rc: Implement operations/publiclink the equivalent of `rclone link` (Nick Craig-Wood)
* Bug Fixes
    * accounting: Fix total ETA when `--stats-unit bits` is in effect (Nick Craig-Wood)
    * Bash TAB completion
        * Use private custom func to fix clash between rclone and kubectl (Nick Craig-Wood)
        * Fix for remotes with underscores in their names (Six)
        * Fix completion of remotes (Florian Gamböck)
        * Fix autocompletion of remote paths with spaces (Danil Semelenov)
    * serve dlna: Fix root XML service descriptor (Dan Walters)
    * ncdu: Fix display corruption with Chinese characters (Nick Craig-Wood)
    * Add SIGTERM to signals which run the exit handlers on unix (Nick Craig-Wood)
    * rc: Reload filter when the options are set via the rc (Nick Craig-Wood)
* VFS / Mount
    * Fix FreeBSD: Ignore Truncate if called with no readers and already the correct size (Nick Craig-Wood)
    * Read directory and check for a file before mkdir (Nick Craig-Wood)
    * Shorten the locking window for vfs/refresh (Nick Craig-Wood)
* Azure Blob
    * Enable MD5 checksums when uploading files bigger than the "Cutoff" (Dr.Rx)
    * Fix SAS URL support (Nick Craig-Wood)
* B2
    * Allow manual configuration of backblaze downloadUrl (Vince)
    * Ignore already_hidden error on remove (Nick Craig-Wood)
    * Ignore malformed `src_last_modified_millis` (Nick Craig-Wood)
* Drive
    * Add `--skip-checksum-gphotos` to ignore incorrect checksums on Google Photos (Nick Craig-Wood)
    * Allow server-side move/copy between different remotes. (Fionera)
    * Add docs on team drives and `--fast-list` eventual consistency (Nestar47)
    * Fix imports of text files (Nick Craig-Wood)
    * Fix range requests on 0 length files (Nick Craig-Wood)
    * Fix creation of duplicates with server-side copy (Nick Craig-Wood)
* Dropbox
    * Retry blank errors to fix long listings (Nick Craig-Wood)
* FTP
    * Add `--ftp-concurrency` to limit maximum number of connections (Nick Craig-Wood)
* Google Cloud Storage
    * Fall back to default application credentials (marcintustin)
    * Allow bucket policy only buckets (Nick Craig-Wood)
* HTTP
    * Add `--http-no-slash` for websites with directories with no slashes (Nick Craig-Wood)
    * Remove duplicates from listings (Nick Craig-Wood)
    * Fix socket leak on 404 errors (Nick Craig-Wood)
* Jottacloud
    * Fix token refresh (Sebastian Bünger)
    * Add device registration (Oliver Heyme)
* Onedrive
    * Implement graceful cancel of multipart uploads if rclone is interrupted (Cnly)
    * Always add trailing colon to path when addressing items, (Cnly)
    * Return errors instead of panic for invalid uploads (Fabian Möller)
* S3
    * Add support for "Glacier Deep Archive" storage class (Manu)
    * Update Dreamhost endpoint (Nick Craig-Wood)
    * Note incompatibility with CEPH Jewel (Nick Craig-Wood)
* SFTP
    * Allow custom ssh client config (Alexandru Bumbacea)
* Swift
    * Obey Retry-After to enable OVH restore from cold storage (Nick Craig-Wood)
    * Work around token expiry on CEPH (Nick Craig-Wood)
* WebDAV
    * Allow IsCollection property to be integer or boolean (Nick Craig-Wood)
    * Fix race when creating directories (Nick Craig-Wood)
    * Fix About/df when reading the available/total returns 0 (Nick Craig-Wood)

## v1.46 - 2019-02-09

* New backends
    * Support Alibaba Cloud (Aliyun) OSS via the s3 backend (Nick Craig-Wood)
* New commands
    * serve dlna: serves a remove via DLNA for the local network (nicolov)
* New Features
    * copy, move: Restore deprecated `--no-traverse` flag (Nick Craig-Wood)
        * This is useful for when transferring a small number of files into a large destination
    * genautocomplete: Add remote path completion for bash completion (Christopher Peterson & Danil Semelenov)
    * Buffer memory handling reworked to return memory to the OS better (Nick Craig-Wood)
        * Buffer recycling library to replace sync.Pool
        * Optionally use memory mapped memory for better memory shrinking
        * Enable with `--use-mmap` if having memory problems - not default yet
    * Parallelise reading of files specified by `--files-from` (Nick Craig-Wood)
    * check: Add stats showing total files matched. (Dario Guzik)
    * Allow rename/delete open files under Windows (Nick Craig-Wood)
    * lsjson: Use exactly the correct number of decimal places in the seconds (Nick Craig-Wood)
    * Add cookie support with cmdline switch `--use-cookies` for all HTTP based remotes (qip)
    * Warn if `--checksum` is set but there are no hashes available (Nick Craig-Wood)
    * Rework rate limiting (pacer) to be more accurate and allow bursting (Nick Craig-Wood)
    * Improve error reporting for too many/few arguments in commands (Nick Craig-Wood)
    * listremotes: Remove `-l` short flag as it conflicts with the new global flag (weetmuts)
    * Make http serving with auth generate INFO messages on auth fail (Nick Craig-Wood)
* Bug Fixes
    * Fix layout of stats (Nick Craig-Wood)
    * Fix `--progress` crash under Windows Jenkins (Nick Craig-Wood)
    * Fix transfer of google/onedrive docs by calling Rcat in Copy when size is -1 (Cnly)
    * copyurl: Fix checking of `--dry-run` (Denis Skovpen)
* Mount
    * Check that mountpoint and local directory to mount don't overlap (Nick Craig-Wood)
    * Fix mount size under 32 bit Windows (Nick Craig-Wood)
* VFS
    * Implement renaming of directories for backends without DirMove (Nick Craig-Wood)
        * now all backends except b2 support renaming directories
    * Implement `--vfs-cache-max-size` to limit the total size of the cache (Nick Craig-Wood)
    * Add `--dir-perms` and `--file-perms` flags to set default permissions (Nick Craig-Wood)
    * Fix deadlock on concurrent operations on a directory (Nick Craig-Wood)
    * Fix deadlock between RWFileHandle.close and File.Remove (Nick Craig-Wood)
    * Fix renaming/deleting open files with cache mode "writes" under Windows (Nick Craig-Wood)
    * Fix panic on rename with `--dry-run` set (Nick Craig-Wood)
    * Fix vfs/refresh with recurse=true needing the `--fast-list` flag
* Local
    * Add support for `-l`/`--links` (symbolic link translation) (yair@unicorn)
        * this works by showing links as `link.rclonelink` - see local backend docs for more info
        * this errors if used with `-L`/`--copy-links`
    * Fix renaming/deleting open files on Windows (Nick Craig-Wood)
* Crypt
    * Check for maximum length before decrypting filename to fix panic (Garry McNulty)
* Azure Blob
    * Allow building azureblob backend on *BSD (themylogin)
    * Use the rclone HTTP client to support `--dump headers`, `--tpslimit`, etc. (Nick Craig-Wood)
    * Use the s3 pacer for 0 delay in non error conditions (Nick Craig-Wood)
    * Ignore directory markers (Nick Craig-Wood)
    * Stop Mkdir attempting to create existing containers (Nick Craig-Wood)
* B2
    * cleanup: will remove unfinished large files >24hrs old (Garry McNulty)
    * For a bucket limited application key check the bucket name (Nick Craig-Wood)
        * before this, rclone would use the authorised bucket regardless of what you put on the command line
    * Added `--b2-disable-checksum` flag (Wojciech Smigielski)
        * this enables large files to be uploaded without a SHA-1 hash for speed reasons
* Drive
    * Set default pacer to 100ms for 10 tps (Nick Craig-Wood)
        * This fits the Google defaults much better and reduces the 403 errors massively
        * Add `--drive-pacer-min-sleep` and `--drive-pacer-burst` to control the pacer
    * Improve ChangeNotify support for items with multiple parents (Fabian Möller)
    * Fix ListR for items with multiple parents - this fixes oddities with `vfs/refresh` (Fabian Möller)
    * Fix using `--drive-impersonate` and appfolders (Nick Craig-Wood)
    * Fix google docs in rclone mount for some (not all) applications (Nick Craig-Wood)
* Dropbox
    * Retry-After support for Dropbox backend (Mathieu Carbou)
* FTP
    * Wait for 60 seconds for a connection to Close then declare it dead (Nick Craig-Wood)
        * helps with indefinite hangs on some FTP servers
* Google Cloud Storage
    * Update google cloud storage endpoints (weetmuts)
* HTTP
    * Add an example with username and password which is supported but wasn't documented (Nick Craig-Wood)
    * Fix backend with `--files-from` and non-existent files (Nick Craig-Wood)
* Hubic
    * Make error message more informative if authentication fails (Nick Craig-Wood)
* Jottacloud
    * Resume and deduplication support (Oliver Heyme)
    * Use token auth for all API requests Don't store password anymore (Sebastian Bünger)
    * Add support for 2-factor authentication (Sebastian Bünger)
* Mega
    * Implement v2 account login which fixes logins for newer Mega accounts (Nick Craig-Wood)
    * Return error if an unknown length file is attempted to be uploaded (Nick Craig-Wood)
    * Add new error codes for better error reporting (Nick Craig-Wood)
* Onedrive
    * Fix broken support for "shared with me" folders (Alex Chen)
    * Fix root ID not normalised (Cnly)
    * Return err instead of panic on unknown-sized uploads (Cnly)
* Qingstor
    * Fix go routine leak on multipart upload errors (Nick Craig-Wood)
    * Add upload chunk size/concurrency/cutoff control (Nick Craig-Wood)
    * Default `--qingstor-upload-concurrency` to 1 to work around bug (Nick Craig-Wood)
* S3
    * Implement `--s3-upload-cutoff` for single part uploads below this (Nick Craig-Wood)
    * Change `--s3-upload-concurrency` default to 4 to increase performance (Nick Craig-Wood)
    * Add `--s3-bucket-acl` to control bucket ACL (Nick Craig-Wood)
    * Auto detect region for buckets on operation failure (Nick Craig-Wood)
    * Add GLACIER storage class (William Cocker)
    * Add Scaleway to s3 documentation (Rémy Léone)
    * Add AWS endpoint eu-north-1 (weetmuts)
* SFTP
    * Add support for PEM encrypted private keys (Fabian Möller)
    * Add option to force the usage of an ssh-agent (Fabian Möller)
    * Perform environment variable expansion on key-file (Fabian Möller)
    * Fix rmdir on Windows based servers (e.g. CrushFTP) (Nick Craig-Wood)
    * Fix rmdir deleting directory contents on some SFTP servers (Nick Craig-Wood)
    * Fix error on dangling symlinks (Nick Craig-Wood)
* Swift
    * Add `--swift-no-chunk` to disable segmented uploads in rcat/mount (Nick Craig-Wood)
    * Introduce application credential auth support (kayrus)
    * Fix memory usage by slimming Object (Nick Craig-Wood)
    * Fix extra requests on upload (Nick Craig-Wood)
    * Fix reauth on big files (Nick Craig-Wood)
* Union
    * Fix poll-interval not working (Nick Craig-Wood)
* WebDAV
    * Support About which means rclone mount will show the correct disk size (Nick Craig-Wood)
    * Support MD5 and SHA1 hashes with Owncloud and Nextcloud (Nick Craig-Wood)
    * Fail soft on time parsing errors (Nick Craig-Wood)
    * Fix infinite loop on failed directory creation (Nick Craig-Wood)
    * Fix identification of directories for Bitrix Site Manager (Nick Craig-Wood)
    * Fix upload of 0 length files on some servers (Nick Craig-Wood)
    * Fix if MKCOL fails with 423 Locked assume the directory exists (Nick Craig-Wood)

## v1.45 - 2018-11-24

* New backends
    * The Yandex backend was re-written - see below for details (Sebastian Bünger)
* New commands
    * rcd: New command just to serve the remote control API (Nick Craig-Wood)
* New Features
    * The remote control API (rc) was greatly expanded to allow full control over rclone (Nick Craig-Wood)
        * sensitive operations require authorization or the `--rc-no-auth` flag
        * config/* operations to configure rclone
        * options/* for reading/setting command line flags
        * operations/* for all low level operations, e.g. copy file, list directory
        * sync/* for sync, copy and move
        * `--rc-files` flag to serve files on the rc http server
          * this is for building web native GUIs for rclone
        * Optionally serving objects on the rc http server
        * Ensure rclone fails to start up if the `--rc` port is in use already
        * See [the rc docs](https://rclone.org/rc/) for more info
    * sync/copy/move
        * Make `--files-from` only read the objects specified and don't scan directories (Nick Craig-Wood)
            * This is a huge speed improvement for destinations with lots of files
    * filter: Add `--ignore-case` flag (Nick Craig-Wood)
    * ncdu: Add remove function ('d' key) (Henning Surmeier)
    * rc command
        * Add `--json` flag for structured JSON input (Nick Craig-Wood)
        * Add `--user` and `--pass` flags and interpret `--rc-user`, `--rc-pass`, `--rc-addr` (Nick Craig-Wood)
    * build
        * Require go1.8 or later for compilation (Nick Craig-Wood)
        * Enable softfloat on MIPS arch (Scott Edlund)
        * Integration test framework revamped with a better report and better retries (Nick Craig-Wood)
* Bug Fixes
    * cmd: Make `--progress` update the stats correctly at the end (Nick Craig-Wood)
    * config: Create config directory on save if it is missing (Nick Craig-Wood)
    * dedupe: Check for existing filename before renaming a dupe file (ssaqua)
    * move: Don't create directories with `--dry-run` (Nick Craig-Wood)
    * operations: Fix Purge and Rmdirs when dir is not the root (Nick Craig-Wood)
    * serve http/webdav/restic: Ensure rclone exits if the port is in use (Nick Craig-Wood)
* Mount
    * Make `--volname` work for Windows and macOS (Nick Craig-Wood)
* Azure Blob
    * Avoid context deadline exceeded error by setting a large TryTimeout value (brused27)
    * Fix erroneous Rmdir error "directory not empty" (Nick Craig-Wood)
    * Wait for up to 60s to create a just deleted container (Nick Craig-Wood)
* Dropbox
    * Add dropbox impersonate support (Jake Coggiano)
* Jottacloud
    * Fix bug in `--fast-list` handing of empty folders (albertony)
* Opendrive
    * Fix transfer of files with `+` and `&` in (Nick Craig-Wood)
    * Fix retries of upload chunks (Nick Craig-Wood)
* S3
    * Set ACL for server-side copies to that provided by the user (Nick Craig-Wood)
    * Fix role_arn, credential_source, ... (Erik Swanson)
    * Add config info for Wasabi's US-West endpoint (Henry Ptasinski)
* SFTP
    * Ensure file hash checking is really disabled (Jon Fautley)
* Swift
    * Add pacer for retries to make swift more reliable (Nick Craig-Wood)
* WebDAV
    * Add Content-Type to PUT requests (Nick Craig-Wood)
    * Fix config parsing so `--webdav-user` and `--webdav-pass` flags work (Nick Craig-Wood)
    * Add RFC3339 date format (Ralf Hemberger)
* Yandex
    * The yandex backend was re-written (Sebastian Bünger)
        * This implements low level retries (Sebastian Bünger)
        * Copy, Move, DirMove, PublicLink and About optional interfaces (Sebastian Bünger)
        * Improved general error handling (Sebastian Bünger)
        * Removed ListR for now due to inconsistent behaviour (Sebastian Bünger)

## v1.44 - 2018-10-15

* New commands
    * serve ftp: Add ftp server (Antoine GIRARD)
    * settier: perform storage tier changes on supported remotes (sandeepkru)
* New Features
    * Reworked command line help
        * Make default help less verbose (Nick Craig-Wood)
        * Split flags up into global and backend flags (Nick Craig-Wood)
        * Implement specialised help for flags and backends (Nick Craig-Wood)
        * Show URL of backend help page when starting config (Nick Craig-Wood)
    * stats: Long names now split in center (Joanna Marek)
    * Add `--log-format` flag for more control over log output (dcpu)
    * rc: Add support for OPTIONS and basic CORS (frenos)
    * stats: show FatalErrors and NoRetryErrors in stats (Cédric Connes)
* Bug Fixes
    * Fix -P not ending with a new line (Nick Craig-Wood)
    * config: don't create default config dir when user supplies `--config` (albertony)
    * Don't print non-ASCII characters with `--progress` on windows (Nick Craig-Wood)
    * Correct logs for excluded items (ssaqua)
* Mount
    * Remove EXPERIMENTAL tags (Nick Craig-Wood)
* VFS
    * Fix race condition detected by serve ftp tests (Nick Craig-Wood)
    * Add vfs/poll-interval rc command (Fabian Möller)
    * Enable rename for nearly all remotes using server-side Move or Copy (Nick Craig-Wood)
    * Reduce directory cache cleared by poll-interval (Fabian Möller)
    * Remove EXPERIMENTAL tags (Nick Craig-Wood)
* Local
    * Skip bad symlinks in dir listing with -L enabled (Cédric Connes)
    * Preallocate files on Windows to reduce fragmentation (Nick Craig-Wood)
    * Preallocate files on linux with fallocate(2) (Nick Craig-Wood)
* Cache
    * Add cache/fetch rc function (Fabian Möller)
    * Fix worker scale down (Fabian Möller)
    * Improve performance by not sending info requests for cached chunks (dcpu)
    * Fix error return value of cache/fetch rc method (Fabian Möller)
    * Documentation fix for cache-chunk-total-size (Anagh Kumar Baranwal)
    * Preserve leading / in wrapped remote path (Fabian Möller)
    * Add plex_insecure option to skip certificate validation (Fabian Möller)
    * Remove entries that no longer exist in the source (dcpu)
* Crypt
    * Preserve leading / in wrapped remote path (Fabian Möller)
* Alias
    * Fix handling of Windows network paths (Nick Craig-Wood)
* Azure Blob
    * Add `--azureblob-list-chunk` parameter (Santiago Rodríguez)
    * Implemented settier command support on azureblob remote. (sandeepkru)
    * Work around SDK bug which causes errors for chunk-sized files (Nick Craig-Wood)
* Box
    * Implement link sharing. (Sebastian Bünger)
* Drive
    * Add `--drive-import-formats` - google docs can now be imported (Fabian Möller)
        * Rewrite mime type and extension handling (Fabian Möller)
        * Add document links (Fabian Möller)
        * Add support for multipart document extensions (Fabian Möller)
        * Add support for apps-script to json export (Fabian Möller)
        * Fix escaped chars in documents during list (Fabian Möller)
    * Add `--drive-v2-download-min-size` a workaround for slow downloads (Fabian Möller)
    * Improve directory notifications in ChangeNotify (Fabian Möller)
    * When listing team drives in config, continue on failure (Nick Craig-Wood)
* FTP
    * Add a small pause after failed upload before deleting file (Nick Craig-Wood)
* Google Cloud Storage
    * Fix service_account_file being ignored (Fabian Möller)
* Jottacloud
    * Minor improvement in quota info (omit if unlimited) (albertony)
    * Add `--fast-list` support (albertony)
    * Add permanent delete support: `--jottacloud-hard-delete` (albertony)
    * Add link sharing support (albertony)
    * Fix handling of reserved characters. (Sebastian Bünger)
    * Fix socket leak on Object.Remove (Nick Craig-Wood)
* Onedrive
    * Rework to support Microsoft Graph (Cnly)
        * **NB** this will require re-authenticating the remote
    * Removed upload cutoff and always do session uploads (Oliver Heyme)
    * Use single-part upload for empty files (Cnly)
    * Fix new fields not saved when editing old config (Alex Chen)
    * Fix sometimes special chars in filenames not replaced (Alex Chen)
    * Ignore OneNote files by default (Alex Chen)
    * Add link sharing support (jackyzy823)
* S3
    * Use custom pacer, to retry operations when reasonable (Craig Miskell)
    * Use configured server-side-encryption and storage class options when calling CopyObject() (Paul Kohout)
    * Make `--s3-v2-auth` flag (Nick Craig-Wood)
    * Fix v2 auth on files with spaces (Nick Craig-Wood)
* Union
    * Implement union backend which reads from multiple backends (Felix Brucker)
    * Implement optional interfaces (Move, DirMove, Copy, etc.) (Nick Craig-Wood)
    * Fix ChangeNotify to support multiple remotes (Fabian Möller)
    * Fix `--backup-dir` on union backend (Nick Craig-Wood)
* WebDAV
    * Add another time format (Nick Craig-Wood)
    * Add a small pause after failed upload before deleting file (Nick Craig-Wood)
    * Add workaround for missing mtime (buergi)
    * Sharepoint: Renew cookies after 12hrs (Henning Surmeier)
* Yandex
    * Remove redundant nil checks (teresy)

## v1.43.1 - 2018-09-07

Point release to fix hubic and azureblob backends.

* Bug Fixes
    * ncdu: Return error instead of log.Fatal in Show (Fabian Möller)
    * cmd: Fix crash with `--progress` and `--stats 0` (Nick Craig-Wood)
    * docs: Tidy website display (Anagh Kumar Baranwal)
* Azure Blob:
    * Fix multi-part uploads. (sandeepkru)
* Hubic
    * Fix uploads (Nick Craig-Wood)
    * Retry auth fetching if it fails to make hubic more reliable (Nick Craig-Wood)

## v1.43 - 2018-09-01

* New backends
    * Jottacloud (Sebastian Bünger)
* New commands
    * copyurl: copies a URL to a remote (Denis)
* New Features
    * Reworked config for backends (Nick Craig-Wood)
        * All backend config can now be supplied by command line, env var or config file
        * Advanced section in the config wizard for the optional items
        * A large step towards rclone backends being usable in other go software
        * Allow on the fly remotes with :backend: syntax
    * Stats revamp
        * Add `--progress`/`-P` flag to show interactive progress (Nick Craig-Wood)
        * Show the total progress of the sync in the stats (Nick Craig-Wood)
        * Add `--stats-one-line` flag for single line stats (Nick Craig-Wood)
    * Added weekday schedule into `--bwlimit` (Mateusz)
    * lsjson: Add option to show the original object IDs (Fabian Möller)
    * serve webdav: Make Content-Type without reading the file and add `--etag-hash` (Nick Craig-Wood)
    * build
        * Build macOS with native compiler (Nick Craig-Wood)
        * Update to use go1.11 for the build (Nick Craig-Wood)
    * rc
        * Added core/stats to return the stats (reddi1)
    * `version --check`: Prints the current release and beta versions (Nick Craig-Wood)
* Bug Fixes
    * accounting
        * Fix time to completion estimates (Nick Craig-Wood)
        * Fix moving average speed for file stats (Nick Craig-Wood)
    * config: Fix error reading password from piped input (Nick Craig-Wood)
    * move: Fix `--delete-empty-src-dirs` flag to delete all empty dirs on move (ishuah)
* Mount
    * Implement `--daemon-timeout` flag for OSXFUSE (Nick Craig-Wood)
    * Fix mount `--daemon` not working with encrypted config (Alex Chen)
    * Clip the number of blocks to 2^32-1 on macOS - fixes borg backup (Nick Craig-Wood)
* VFS
    * Enable vfs-read-chunk-size by default (Fabian Möller)
    * Add the vfs/refresh rc command (Fabian Möller)
    * Add non recursive mode to vfs/refresh rc command (Fabian Möller)
    * Try to seek buffer on read only files (Fabian Möller)
* Local
    * Fix crash when deprecated `--local-no-unicode-normalization` is supplied (Nick Craig-Wood)
    * Fix mkdir error when trying to copy files to the root of a drive on windows (Nick Craig-Wood)
* Cache
    * Fix nil pointer deref when using lsjson on cached directory (Nick Craig-Wood)
    * Fix nil pointer deref for occasional crash on playback (Nick Craig-Wood)
* Crypt
    * Fix accounting when checking hashes on upload (Nick Craig-Wood)
* Amazon Cloud Drive
    * Make very clear in the docs that rclone has no ACD keys (Nick Craig-Wood)
* Azure Blob
    * Add connection string and SAS URL auth (Nick Craig-Wood)
    * List the container to see if it exists (Nick Craig-Wood)
    * Port new Azure Blob Storage SDK (sandeepkru)
    * Added blob tier, tier between Hot, Cool and Archive. (sandeepkru)
    * Remove leading / from paths (Nick Craig-Wood)
* B2
    * Support Application Keys (Nick Craig-Wood)
    * Remove leading / from paths (Nick Craig-Wood)
* Box
    * Fix upload of > 2GB files on 32 bit platforms (Nick Craig-Wood)
    * Make `--box-commit-retries` flag defaulting to 100 to fix large uploads (Nick Craig-Wood)
* Drive
    * Add `--drive-keep-revision-forever` flag (lewapm)
    * Handle gdocs when filtering file names in list (Fabian Möller)
    * Support using `--fast-list` for large speedups (Fabian Möller)
* FTP
    * Fix Put mkParentDir failed: 521 for BunnyCDN (Nick Craig-Wood)
* Google Cloud Storage
    * Fix index out of range error with `--fast-list` (Nick Craig-Wood)
* Jottacloud
    * Fix MD5 error check (Oliver Heyme)
    * Handle empty time values (Martin Polden)
    * Calculate missing MD5s (Oliver Heyme)
    * Docs, fixes and tests for MD5 calculation (Nick Craig-Wood)
    * Add optional MimeTyper interface. (Sebastian Bünger)
    * Implement optional About interface (for `df` support). (Sebastian Bünger)
* Mega
    * Wait for events instead of arbitrary sleeping (Nick Craig-Wood)
    * Add `--mega-hard-delete` flag (Nick Craig-Wood)
    * Fix failed logins with upper case chars in email (Nick Craig-Wood)
* Onedrive
    * Shared folder support (Yoni Jah)
    * Implement DirMove (Cnly)
    * Fix rmdir sometimes deleting directories with contents (Nick Craig-Wood)
* Pcloud
    * Delete half uploaded files on upload error (Nick Craig-Wood)
* Qingstor
    * Remove leading / from paths (Nick Craig-Wood)
* S3
    * Fix index out of range error with `--fast-list` (Nick Craig-Wood)
    * Add `--s3-force-path-style` (Nick Craig-Wood)
    * Add support for KMS Key ID (bsteiss)
    * Remove leading / from paths (Nick Craig-Wood)
* Swift
    * Add `storage_policy` (Ruben Vandamme)
    * Make it so just `storage_url` or `auth_token` can be overridden (Nick Craig-Wood)
    * Fix server-side copy bug for unusual file names (Nick Craig-Wood)
    * Remove leading / from paths (Nick Craig-Wood)
* WebDAV
    * Ensure we call MKCOL with a URL with a trailing / for QNAP interop (Nick Craig-Wood)
    * If root ends with / then don't check if it is a file (Nick Craig-Wood)
    * Don't accept redirects when reading metadata (Nick Craig-Wood)
    * Add bearer token (Macaroon) support for dCache (Nick Craig-Wood)
    * Document dCache and Macaroons (Onno Zweers)
    * Sharepoint recursion with different depth (Henning)
    * Attempt to remove failed uploads (Nick Craig-Wood)
* Yandex
    * Fix listing/deleting files in the root (Nick Craig-Wood)

## v1.42 - 2018-06-16

* New backends
    * OpenDrive (Oliver Heyme, Jakub Karlicek, ncw)
* New commands
    * deletefile command (Filip Bartodziej)
* New Features
    * copy, move: Copy single files directly, don't use `--files-from` work-around
        * this makes them much more efficient
    * Implement `--max-transfer` flag to quit transferring at a limit
        * make exit code 8 for `--max-transfer` exceeded
    * copy: copy empty source directories to destination (Ishuah Kariuki)
    * check: Add `--one-way` flag (Kasper Byrdal Nielsen)
    * Add siginfo handler for macOS for ctrl-T stats (kubatasiemski)
    * rc
        * add core/gc to run a garbage collection on demand
        * enable go profiling by default on the `--rc` port
        * return error from remote on failure
    * lsf
        * Add `--absolute` flag to add a leading / onto path names
        * Add `--csv` flag for compliant CSV output
        * Add 'm' format specifier to show the MimeType
        * Implement 'i' format for showing object ID
    * lsjson
        * Add MimeType to the output
        * Add ID field to output to show Object ID
    * Add `--retries-sleep` flag (Benjamin Joseph Dag)
    * Oauth tidy up web page and error handling (Henning Surmeier)
* Bug Fixes
    * Password prompt output with `--log-file` fixed for unix (Filip Bartodziej)
    * Calculate ModifyWindow each time on the fly to fix various problems (Stefan Breunig)
* Mount
    * Only print "File.rename error" if there actually is an error (Stefan Breunig)
    * Delay rename if file has open writers instead of failing outright (Stefan Breunig)
    * Ensure atexit gets run on interrupt
    * macOS enhancements
        * Make `--noappledouble` `--noapplexattr`
        * Add `--volname` flag and remove special chars from it
        * Make Get/List/Set/Remove xattr return ENOSYS for efficiency
        * Make `--daemon` work for macOS without CGO
* VFS
    * Add `--vfs-read-chunk-size` and `--vfs-read-chunk-size-limit` (Fabian Möller)
    * Fix ChangeNotify for new or changed folders (Fabian Möller)
* Local
    * Fix symlink/junction point directory handling under Windows
        * **NB** you will need to add `-L` to your command line to copy files with reparse points
* Cache
    * Add non cached dirs on notifications (Remus Bunduc)
    * Allow root to be expired from rc (Remus Bunduc)
    * Clean remaining empty folders from temp upload path (Remus Bunduc)
    * Cache lists using batch writes (Remus Bunduc)
    * Use secure websockets for HTTPS Plex addresses (John Clayton)
    * Reconnect plex websocket on failures (Remus Bunduc)
    * Fix panic when running without plex configs (Remus Bunduc)
    * Fix root folder caching (Remus Bunduc)
* Crypt
    * Check the crypted hash of files when uploading for extra data security
* Dropbox
    * Make Dropbox for business folders accessible using an initial `/` in the path
* Google Cloud Storage
    * Low level retry all operations if necessary
* Google Drive
    * Add `--drive-acknowledge-abuse` to download flagged files
    * Add `--drive-alternate-export` to fix large doc export
    * Don't attempt to choose Team Drives when using rclone config create
    * Fix change list polling with team drives
    * Fix ChangeNotify for folders (Fabian Möller)
    * Fix about (and df on a mount) for team drives
* Onedrive
    * Errorhandler for onedrive for business requests (Henning Surmeier)
* S3
    * Adjust upload concurrency with `--s3-upload-concurrency` (themylogin)
    * Fix `--s3-chunk-size` which was always using the minimum
* SFTP
    * Add `--ssh-path-override` flag (Piotr Oleszczyk)
    * Fix slow downloads for long latency connections
* Webdav
    * Add workarounds for biz.mail.ru
    * Ignore Reason-Phrase in status line to fix 4shared (Rodrigo)
    * Better error message generation

## v1.41 - 2018-04-28

* New backends
    * Mega support added
    * Webdav now supports SharePoint cookie authentication (hensur)
* New commands
    * link: create public link to files and folders (Stefan Breunig)
    * about: gets quota info from a remote (a-roussos, ncw)
    * hashsum: a generic tool for any hash to produce md5sum like output
* New Features
    * lsd: Add -R flag and fix and update docs for all ls commands
    * ncdu: added a "refresh" key - CTRL-L (Keith Goldfarb)
    * serve restic: Add append-only mode (Steve Kriss)
    * serve restic: Disallow overwriting files in append-only mode (Alexander Neumann)
    * serve restic: Print actual listener address (Matt Holt)
    * size: Add --json flag (Matthew Holt)
    * sync: implement --ignore-errors (Mateusz Pabian)
    * dedupe: Add dedupe largest functionality (Richard Yang)
    * fs: Extend SizeSuffix to include TB and PB for rclone about
    * fs: add --dump goroutines and --dump openfiles for debugging
    * rc: implement core/memstats to print internal memory usage info
    * rc: new call rc/pid (Michael P. Dubner)
* Compile
    * Drop support for go1.6
* Release
    * Fix `make tarball` (Chih-Hsuan Yen)
* Bug Fixes
    * filter: fix --min-age and --max-age together check
    * fs: limit MaxIdleConns and MaxIdleConnsPerHost in transport
    * lsd,lsf: make sure all times we output are in local time
    * rc: fix setting bwlimit to unlimited
    * rc: take note of the --rc-addr flag too as per the docs
* Mount
    * Use About to return the correct disk total/used/free (e.g. in `df`)
    * Set `--attr-timeout default` to `1s` - fixes:
        * rclone using too much memory
        * rclone not serving files to samba
        * excessive time listing directories
    * Fix `df -i` (upstream fix)
* VFS
    * Filter files `.` and `..` from directory listing
    * Only make the VFS cache if --vfs-cache-mode > Off
* Local
    * Add --local-no-check-updated to disable updated file checks
    * Retry remove on Windows sharing violation error
* Cache
    * Flush the memory cache after close
    * Purge file data on notification
    * Always forget parent dir for notifications
    * Integrate with Plex websocket
    * Add rc cache/stats (seuffert)
    * Add info log on notification 
* Box
    * Fix failure reading large directories - parse file/directory size as float
* Dropbox
    * Fix crypt+obfuscate on dropbox
    * Fix repeatedly uploading the same files
* FTP
    * Work around strange response from box FTP server
    * More workarounds for FTP servers to fix mkParentDir error
    * Fix no error on listing non-existent directory
* Google Cloud Storage
    * Add service_account_credentials (Matt Holt)
    * Detect bucket presence by listing it - minimises permissions needed
    * Ignore zero length directory markers
* Google Drive
    * Add service_account_credentials (Matt Holt)
    * Fix directory move leaving a hardlinked directory behind
    * Return proper google errors when Opening files
    * When initialized with a filepath, optional features used incorrect root path (Stefan Breunig)
* HTTP
    * Fix sync for servers which don't return Content-Length in HEAD
* Onedrive
    * Add QuickXorHash support for OneDrive for business
    * Fix socket leak in multipart session upload
* S3
    * Look in S3 named profile files for credentials
    * Add `--s3-disable-checksum` to disable checksum uploading (Chris Redekop)
    * Hierarchical configuration support (Giri Badanahatti)
    * Add in config for all the supported S3 providers
    * Add One Zone Infrequent Access storage class (Craig Rachel)
    * Add --use-server-modtime support (Peter Baumgartner)
    * Add --s3-chunk-size option to control multipart uploads
    * Ignore zero length directory markers
* SFTP
    * Update docs to match code, fix typos and clarify disable_hashcheck prompt (Michael G. Noll)
    * Update docs with Synology quirks
    * Fail soft with a debug on hash failure
* Swift
    * Add --use-server-modtime support (Peter Baumgartner)
* Webdav
    * Support SharePoint cookie authentication (hensur)
    * Strip leading and trailing / off root

## v1.40 - 2018-03-19

* New backends
    * Alias backend to create aliases for existing remote names (Fabian Möller)
* New commands
    * `lsf`: list for parsing purposes (Jakub Tasiemski)
        * by default this is a simple non recursive list of files and directories
        * it can be configured to add more info in an easy to parse way
    * `serve restic`: for serving a remote as a Restic REST endpoint
        * This enables restic to use any backends that rclone can access
        * Thanks Alexander Neumann for help, patches and review
    * `rc`: enable the remote control of a running rclone
        * The running rclone must be started with --rc and related flags.
        * Currently there is support for bwlimit, and flushing for mount and cache.
* New Features
    * `--max-delete` flag to add a delete threshold (Bjørn Erik Pedersen)
    * All backends now support RangeOption for ranged Open
        * `cat`: Use RangeOption for limited fetches to make more efficient
        * `cryptcheck`: make reading of nonce more efficient with RangeOption
    * serve http/webdav/restic
        * support SSL/TLS
        * add `--user` `--pass` and `--htpasswd` for authentication
    * `copy`/`move`: detect file size change during copy/move and abort transfer (ishuah)
    * `cryptdecode`: added option to return encrypted file names. (ishuah)
    * `lsjson`: add `--encrypted` to show encrypted name (Jakub Tasiemski)
    * Add `--stats-file-name-length` to specify the printed file name length for stats (Will Gunn)
* Compile
    * Code base was shuffled and factored
        * backends moved into a backend directory
        * large packages split up
        * See the CONTRIBUTING.md doc for info as to what lives where now
    * Update to using go1.10 as the default go version
    * Implement daily [full integration tests](https://pub.rclone.org/integration-tests/)
* Release
    * Include a source tarball and sign it and the binaries
    * Sign the git tags as part of the release process
    * Add .deb and .rpm packages as part of the build
    * Make a beta release for all branches on the main repo (but not pull requests)
* Bug Fixes
    * config: fixes errors on non existing config by loading config file only on first access
    * config: retry saving the config after failure (Mateusz)
    * sync: when using `--backup-dir` don't delete files if we can't set their modtime
        * this fixes odd behaviour with Dropbox and `--backup-dir`
    * fshttp: fix idle timeouts for HTTP connections
    * `serve http`: fix serving files with : in - fixes
    * Fix `--exclude-if-present` to ignore directories which it doesn't have permission for (Iakov Davydov)
    * Make accounting work properly with crypt and b2
    * remove `--no-traverse` flag because it is obsolete
* Mount
    * Add `--attr-timeout` flag to control attribute caching in kernel
        * this now defaults to 0 which is correct but less efficient
        * see [the mount docs](/commands/rclone_mount/#attribute-caching) for more info
    * Add `--daemon` flag to allow mount to run in the background (ishuah)
    * Fix: Return ENOSYS rather than EIO on attempted link
        * This fixes FileZilla accessing an rclone mount served over sftp.
    * Fix setting modtime twice
    * Mount tests now run on CI for Linux (mount & cmount)/Mac/Windows
    * Many bugs fixed in the VFS layer - see below
* VFS
    * Many fixes for `--vfs-cache-mode` writes and above
        * Update cached copy if we know it has changed (fixes stale data)
        * Clean path names before using them in the cache
        * Disable cache cleaner if `--vfs-cache-poll-interval=0`
        * Fill and clean the cache immediately on startup
    * Fix Windows opening every file when it stats the file
    * Fix applying modtime for an open Write Handle
    * Fix creation of files when truncating
    * Write 0 bytes when flushing unwritten handles to avoid race conditions in FUSE
    * Downgrade "poll-interval is not supported" message to Info
    * Make OpenFile and friends return EINVAL if O_RDONLY and O_TRUNC
* Local
    * Downgrade "invalid cross-device link: trying copy" to debug
    * Make DirMove return fs.ErrorCantDirMove to allow fallback to Copy for cross device
    * Fix race conditions updating the hashes
* Cache
    * Add support for polling - cache will update when remote changes on supported backends
    * Reduce log level for Plex api
    * Fix dir cache issue
    * Implement `--cache-db-wait-time` flag
    * Improve efficiency with RangeOption and RangeSeek
    * Fix dirmove with temp fs enabled
    * Notify vfs when using temp fs
    * Offline uploading
    * Remote control support for path flushing
* Amazon cloud drive
    * Rclone no longer has any working keys - disable integration tests
    * Implement DirChangeNotify to notify cache/vfs/mount of changes
* Azureblob
    * Don't check for bucket/container presence if listing was OK
        * this makes rclone do one less request per invocation
    * Improve accounting for chunked uploads
* Backblaze B2
    * Don't check for bucket/container presence if listing was OK
        * this makes rclone do one less request per invocation
* Box
    * Improve accounting for chunked uploads
* Dropbox
    * Fix custom oauth client parameters
* Google Cloud Storage
    * Don't check for bucket/container presence if listing was OK
        * this makes rclone do one less request per invocation
* Google Drive
    * Migrate to api v3 (Fabian Möller)
    * Add scope configuration and root folder selection
    * Add `--drive-impersonate` for service accounts
        * thanks to everyone who tested, explored and contributed docs
    * Add `--drive-use-created-date` to use created date as modified date (nbuchanan)
    * Request the export formats only when required
        * This makes rclone quicker when there are no google docs
    * Fix finding paths with latin1 chars (a workaround for a drive bug)
    * Fix copying of a single Google doc file
    * Fix `--drive-auth-owner-only` to look in all directories
* HTTP
    * Fix handling of directories with & in
* Onedrive
    * Removed upload cutoff and always do session uploads
        * this stops the creation of multiple versions on business onedrive
    * Overwrite object size value with real size when reading file. (Victor)
        * this fixes oddities when onedrive misreports the size of images
* Pcloud
    * Remove unused chunked upload flag and code
* Qingstor
    * Don't check for bucket/container presence if listing was OK
        * this makes rclone do one less request per invocation
* S3
    * Support hashes for multipart files (Chris Redekop)
    * Initial support for IBM COS (S3) (Giri Badanahatti)
    * Update docs to discourage use of v2 auth with CEPH and others
    * Don't check for bucket/container presence if listing was OK
        * this makes rclone do one less request per invocation
    * Fix server-side copy and set modtime on files with + in
* SFTP
    * Add option to disable remote hash check command execution (Jon Fautley)
    * Add `--sftp-ask-password` flag to prompt for password when needed (Leo R. Lundgren)
    * Add `set_modtime` configuration option
    * Fix following of symlinks
    * Fix reading config file outside of Fs setup
    * Fix reading $USER in username fallback not $HOME
    * Fix running under crontab - Use correct OS way of reading username 
* Swift
    * Fix refresh of authentication token
        * in v1.39 a bug was introduced which ignored new tokens - this fixes it
    * Fix extra HEAD transaction when uploading a new file
    * Don't check for bucket/container presence if listing was OK
        * this makes rclone do one less request per invocation
* Webdav
    * Add new time formats to support mydrive.ch and others

## v1.39 - 2017-12-23

* New backends
    * WebDAV
        * tested with nextcloud, owncloud, put.io and others!
    * Pcloud
    * cache - wraps a cache around other backends (Remus Bunduc)
        * useful in combination with mount
        * NB this feature is in beta so use with care
* New commands
    * serve command with subcommands:
        * serve webdav: this implements a webdav server for any rclone remote.
        * serve http: command to serve a remote over HTTP
    * config: add sub commands for full config file management
        * create/delete/dump/edit/file/password/providers/show/update
    * touch: to create or update the timestamp of a file (Jakub Tasiemski)
* New Features
    * curl install for rclone (Filip Bartodziej)
    * --stats now shows percentage, size, rate and ETA in condensed form (Ishuah Kariuki)
    * --exclude-if-present to exclude a directory if a file is present (Iakov Davydov)
    * rmdirs: add --leave-root flag (lewapm)
    * move: add --delete-empty-src-dirs flag to remove dirs after move (Ishuah Kariuki)
    * Add --dump flag, introduce --dump requests, responses and remove --dump-auth, --dump-filters
        * Obscure X-Auth-Token: from headers when dumping too
    * Document and implement exit codes for different failure modes (Ishuah Kariuki)
* Compile
* Bug Fixes
    * Retry lots more different types of errors to make multipart transfers more reliable
    * Save the config before asking for a token, fixes disappearing oauth config
    * Warn the user if --include and --exclude are used together (Ernest Borowski)
    * Fix duplicate files (e.g. on Google drive) causing spurious copies
    * Allow trailing and leading whitespace for passwords (Jason Rose)
    * ncdu: fix crashes on empty directories
    * rcat: fix goroutine leak
    * moveto/copyto: Fix to allow copying to the same name
* Mount
    * --vfs-cache mode to make writes into mounts more reliable.
        * this requires caching files on the disk (see --cache-dir)
        * As this is a new feature, use with care
    * Use sdnotify to signal systemd the mount is ready (Fabian Möller)
    * Check if directory is not empty before mounting (Ernest Borowski)
* Local
    * Add error message for cross file system moves
    * Fix equality check for times
* Dropbox
    * Rework multipart upload
        * buffer the chunks when uploading large files so they can be retried
        * change default chunk size to 48MB now we are buffering them in memory
        * retry every error after the first chunk is done successfully
    * Fix error when renaming directories
* Swift
    * Fix crash on bad authentication
* Google Drive
    * Add service account support (Tim Cooijmans)
* S3
    * Make it work properly with Digital Ocean Spaces (Andrew Starr-Bochicchio)
    * Fix crash if a bad listing is received
    * Add support for ECS task IAM roles (David Minor)
* Backblaze B2
    * Fix multipart upload retries
    * Fix --hard-delete to make it work 100% of the time
* Swift
    * Allow authentication with storage URL and auth key (Giovanni Pizzi)
    * Add new fields for swift configuration to support IBM Bluemix Swift (Pierre Carlson)
    * Add OS_TENANT_ID and OS_USER_ID to config
    * Allow configs with user id instead of user name
    * Check if swift segments container exists before creating (John Leach)
    * Fix memory leak in swift transfers (upstream fix)
* SFTP
    * Add option to enable the use of aes128-cbc cipher (Jon Fautley)
* Amazon cloud drive
    * Fix download of large files failing with "Only one auth mechanism allowed"
* crypt
    * Option to encrypt directory names or leave them intact
    * Implement DirChangeNotify (Fabian Möller)
* onedrive
    * Add option to choose resourceURL during setup of OneDrive Business account if more than one is available for user

## v1.38 - 2017-09-30

* New backends
    * Azure Blob Storage (thanks Andrei Dragomir)
    * Box
    * Onedrive for Business (thanks Oliver Heyme)
    * QingStor from QingCloud (thanks wuyu)
* New commands
    * `rcat` - read from standard input and stream upload
    * `tree` - shows a nicely formatted recursive listing
    * `cryptdecode` - decode crypted file names (thanks ishuah)
    * `config show` - print the config file
    * `config file` - print the config file location
* New Features
    * Empty directories are deleted on `sync`
    * `dedupe` - implement merging of duplicate directories
    * `check` and `cryptcheck` made more consistent and use less memory
    * `cleanup` for remaining remotes (thanks ishuah)
    * `--immutable` for ensuring that files don't change (thanks Jacob McNamee)
    * `--user-agent` option (thanks Alex McGrath Kraak)
    * `--disable` flag to disable optional features
    * `--bind` flag for choosing the local addr on outgoing connections
    * Support for zsh auto-completion (thanks bpicode)
    * Stop normalizing file names but do a normalized compare in `sync`
* Compile
    * Update to using go1.9 as the default go version
    * Remove snapd build due to maintenance problems
* Bug Fixes
    * Improve retriable error detection which makes multipart uploads better
    * Make `check` obey `--ignore-size`
    * Fix bwlimit toggle in conjunction with schedules (thanks cbruegg)
    * `config` ensures newly written config is on the same mount
* Local
    * Revert to copy when moving file across file system boundaries
    * `--skip-links` to suppress symlink warnings (thanks Zhiming Wang)
* Mount
    * Re-use `rcat` internals to support uploads from all remotes
* Dropbox
    * Fix "entry doesn't belong in directory" error
    * Stop using deprecated API methods
* Swift
    * Fix server-side copy to empty container with `--fast-list`
* Google Drive
    * Change the default for `--drive-use-trash` to `true`
* S3
    * Set session token when using STS (thanks Girish Ramakrishnan)
    * Glacier docs and error messages (thanks Jan Varho)
    * Read 1000 (not 1024) items in dir listings to fix Wasabi
* Backblaze B2
    * Fix SHA1 mismatch when downloading files with no SHA1
    * Calculate missing hashes on the fly instead of spooling
    * `--b2-hard-delete` to permanently delete (not hide) files (thanks John Papandriopoulos)
* Hubic
    * Fix creating containers - no longer have to use the `default` container
* Swift
    * Optionally configure from a standard set of OpenStack environment vars
    * Add `endpoint_type` config
* Google Cloud Storage
    * Fix bucket creation to work with limited permission users
* SFTP
    * Implement connection pooling for multiple ssh connections
    * Limit new connections per second
    * Add support for MD5 and SHA1 hashes where available (thanks Christian Brüggemann)
* HTTP
    * Fix URL encoding issues
    * Fix directories with `:` in
    * Fix panic with URL encoded content

## v1.37 - 2017-07-22

* New backends
    * FTP - thanks to Antonio Messina
    * HTTP - thanks to Vasiliy Tolstov
* New commands
    * rclone ncdu - for exploring a remote with a text based user interface.
    * rclone lsjson - for listing with a machine readable output
    * rclone dbhashsum - to show Dropbox style hashes of files (local or Dropbox)
* New Features
    * Implement --fast-list flag
        * This allows remotes to list recursively if they can
        * This uses less transactions (important if you pay for them)
        * This may or may not be quicker
        * This will use more memory as it has to hold the listing in memory
        * --old-sync-method deprecated - the remaining uses are covered by --fast-list
        * This involved a major re-write of all the listing code
    * Add --tpslimit and --tpslimit-burst to limit transactions per second
        * this is useful in conjunction with `rclone mount` to limit external apps
    * Add --stats-log-level so can see --stats without -v
    * Print password prompts to stderr - Hraban Luyat
    * Warn about duplicate files when syncing
    * Oauth improvements
        * allow auth_url and token_url to be set in the config file
        * Print redirection URI if using own credentials.
    * Don't Mkdir at the start of sync to save transactions
* Compile
    * Update build to go1.8.3
    * Require go1.6 for building rclone
    * Compile 386 builds with "GO386=387" for maximum compatibility
* Bug Fixes
    * Fix menu selection when no remotes
    * Config saving reworked to not kill the file if disk gets full
    * Don't delete remote if name does not change while renaming
    * moveto, copyto: report transfers and checks as per move and copy
* Local
    * Add --local-no-unicode-normalization flag - Bob Potter
* Mount
    * Now supported on Windows using cgofuse and WinFsp - thanks to Bill Zissimopoulos for much help
    * Compare checksums on upload/download via FUSE
    * Unmount when program ends with SIGINT (Ctrl+C) or SIGTERM - Jérôme Vizcaino
    * On read only open of file, make open pending until first read
    * Make --read-only reject modify operations
    * Implement ModTime via FUSE for remotes that support it
    * Allow modTime to be changed even before all writers are closed
    * Fix panic on renames
    * Fix hang on errored upload
* Crypt
    * Report the name:root as specified by the user
    * Add an "obfuscate" option for filename encryption - Stephen Harris
* Amazon Drive
    * Fix initialization order for token renewer
    * Remove revoked credentials, allow oauth proxy config and update docs
* B2
    * Reduce minimum chunk size to 5MB
* Drive
    * Add team drive support
    * Reduce bandwidth by adding fields for partial responses - Martin Kristensen
    * Implement --drive-shared-with-me flag to view shared with me files - Danny Tsai
    * Add --drive-trashed-only to read only the files in the trash
    * Remove obsolete --drive-full-list
    * Add missing seek to start on retries of chunked uploads
    * Fix stats accounting for upload
    * Convert / in names to a unicode equivalent (／)
    * Poll for Google Drive changes when mounted
* OneDrive
    * Fix the uploading of files with spaces
    * Fix initialization order for token renewer
    * Display speeds accurately when uploading - Yoni Jah
    * Swap to using http://localhost:53682/ as redirect URL - Michael Ledin
    * Retry on token expired error, reset upload body on retry - Yoni Jah
* Google Cloud Storage
    * Add ability to specify location and storage class via config and command line - thanks gdm85
    * Create container if necessary on server-side copy
    * Increase directory listing chunk to 1000 to increase performance
    * Obtain a refresh token for GCS - Steven Lu
* Yandex
    * Fix the name reported in log messages (was empty)
    * Correct error return for listing empty directory
* Dropbox
    * Rewritten to use the v2 API
        * Now supports ModTime
            * Can only set by uploading the file again
            * If you uploaded with an old rclone, rclone may upload everything again
            * Use `--size-only` or `--checksum` to avoid this
        * Now supports the Dropbox content hashing scheme
        * Now supports low level retries
* S3
    * Work around eventual consistency in bucket creation
    * Create container if necessary on server-side copy
    * Add us-east-2 (Ohio) and eu-west-2 (London) S3 regions - Zahiar Ahmed
* Swift, Hubic
    * Fix zero length directory markers showing in the subdirectory listing
        * this caused lots of duplicate transfers
    * Fix paged directory listings
        * this caused duplicate directory errors
    * Create container if necessary on server-side copy
    * Increase directory listing chunk to 1000 to increase performance
    * Make sensible error if the user forgets the container
* SFTP
    * Add support for using ssh key files
    * Fix under Windows
    * Fix ssh agent on Windows
    * Adapt to latest version of library - Igor Kharin

## v1.36 - 2017-03-18

* New Features
    * SFTP remote (Jack Schmidt)
    * Re-implement sync routine to work a directory at a time reducing memory usage
    * Logging revamped to be more inline with rsync - now much quieter
            * -v only shows transfers
            * -vv is for full debug
            * --syslog to log to syslog on capable platforms
    * Implement --backup-dir and --suffix
    * Implement --track-renames (initial implementation by Bjørn Erik Pedersen)
    * Add time-based bandwidth limits (Lukas Loesche)
    * rclone cryptcheck: checks integrity of crypt remotes
    * Allow all config file variables and options to be set from environment variables
    * Add --buffer-size parameter to control buffer size for copy
    * Make --delete-after the default
    * Add --ignore-checksum flag (fixed by Hisham Zarka)
    * rclone check: Add --download flag to check all the data, not just hashes
    * rclone cat: add --head, --tail, --offset, --count and --discard
    * rclone config: when choosing from a list, allow the value to be entered too
    * rclone config: allow rename and copy of remotes
    * rclone obscure: for generating encrypted passwords for rclone's config (T.C. Ferguson)
    * Comply with XDG Base Directory specification (Dario Giovannetti)
        * this moves the default location of the config file in a backwards compatible way
    * Release changes
        * Ubuntu snap support (Dedsec1)
        * Compile with go 1.8
        * MIPS/Linux big and little endian support
* Bug Fixes
    * Fix copyto copying things to the wrong place if the destination dir didn't exist
    * Fix parsing of remotes in moveto and copyto
    * Fix --delete-before deleting files on copy
    * Fix --files-from with an empty file copying everything
    * Fix sync: don't update mod times if --dry-run set
    * Fix MimeType propagation
    * Fix filters to add ** rules to directory rules
* Local
    * Implement -L, --copy-links flag to allow rclone to follow symlinks
    * Open files in write only mode so rclone can write to an rclone mount
    * Fix unnormalised unicode causing problems reading directories
    * Fix interaction between -x flag and --max-depth
* Mount
    * Implement proper directory handling (mkdir, rmdir, renaming)
    * Make include and exclude filters apply to mount
    * Implement read and write async buffers - control with --buffer-size
    * Fix fsync on for directories
    * Fix retry on network failure when reading off crypt
* Crypt
    * Add --crypt-show-mapping to show encrypted file mapping
    * Fix crypt writer getting stuck in a loop
        * **IMPORTANT** this bug had the potential to cause data corruption when
            * reading data from a network based remote and
            * writing to a crypt on Google Drive
        * Use the cryptcheck command to validate your data if you are concerned
        * If syncing two crypt remotes, sync the unencrypted remote
* Amazon Drive
    * Fix panics on Move (rename)
    * Fix panic on token expiry
* B2
    * Fix inconsistent listings and rclone check
    * Fix uploading empty files with go1.8
    * Constrain memory usage when doing multipart uploads
    * Fix upload url not being refreshed properly
* Drive
    * Fix Rmdir on directories with trashed files
    * Fix "Ignoring unknown object" when downloading
    * Add --drive-list-chunk
    * Add --drive-skip-gdocs (Károly Oláh)
* OneDrive
    * Implement Move
    * Fix Copy
        * Fix overwrite detection in Copy
        * Fix waitForJob to parse errors correctly
    * Use token renewer to stop auth errors on long uploads
    * Fix uploading empty files with go1.8
* Google Cloud Storage
    * Fix depth 1 directory listings
* Yandex
    * Fix single level directory listing
* Dropbox
    * Normalise the case for single level directory listings
    * Fix depth 1 listing
* S3
    * Added ca-central-1 region (Jon Yergatian)

## v1.35 - 2017-01-02

* New Features
    * moveto and copyto commands for choosing a destination name on copy/move
    * rmdirs command to recursively delete empty directories
    * Allow repeated --include/--exclude/--filter options
    * Only show transfer stats on commands which transfer stuff
        * show stats on any command using the `--stats` flag
    * Allow overlapping directories in move when server-side dir move is supported
    * Add --stats-unit option - thanks Scott McGillivray
* Bug Fixes
    * Fix the config file being overwritten when two rclone instances are running
    * Make rclone lsd obey the filters properly
    * Fix compilation on mips
    * Fix not transferring files that don't differ in size
    * Fix panic on nil retry/fatal error
* Mount
    * Retry reads on error - should help with reliability a lot
    * Report the modification times for directories from the remote
    * Add bandwidth accounting and limiting (fixes --bwlimit)
    * If --stats provided will show stats and which files are transferring
    * Support R/W files if truncate is set.
    * Implement statfs interface so df works
    * Note that write is now supported on Amazon Drive
    * Report number of blocks in a file - thanks Stefan Breunig
* Crypt
    * Prevent the user pointing crypt at itself
    * Fix failed to authenticate decrypted block errors
        * these will now return the underlying unexpected EOF instead
* Amazon Drive
    * Add support for server-side move and directory move - thanks Stefan Breunig
    * Fix nil pointer deref on size attribute
* B2
    * Use new prefix and delimiter parameters in directory listings
        * This makes --max-depth 1 dir listings as used in mount much faster
    * Reauth the account while doing uploads too - should help with token expiry
* Drive
    * Make DirMove more efficient and complain about moving the root
    * Create destination directory on Move()

## v1.34 - 2016-11-06

* New Features
    * Stop single file and `--files-from` operations iterating through the source bucket.
    * Stop removing failed upload to cloud storage remotes
    * Make ContentType be preserved for cloud to cloud copies
    * Add support to toggle bandwidth limits via SIGUSR2 - thanks Marco Paganini
    * `rclone check` shows count of hashes that couldn't be checked
    * `rclone listremotes` command
    * Support linux/arm64 build - thanks Fredrik Fornwall
    * Remove `Authorization:` lines from `--dump-headers` output
* Bug Fixes
    * Ignore files with control characters in the names
    * Fix `rclone move` command
        * Delete src files which already existed in dst
        * Fix deletion of src file when dst file older
    * Fix `rclone check` on crypted file systems
    * Make failed uploads not count as "Transferred"
    * Make sure high level retries show with `-q`
    * Use a vendor directory with godep for repeatable builds
* `rclone mount` - FUSE
    * Implement FUSE mount options
        * `--no-modtime`, `--debug-fuse`, `--read-only`, `--allow-non-empty`, `--allow-root`, `--allow-other`
        * `--default-permissions`, `--write-back-cache`, `--max-read-ahead`, `--umask`, `--uid`, `--gid`
    * Add `--dir-cache-time` to control caching of directory entries
    * Implement seek for files opened for read (useful for video players)
        * with `-no-seek` flag to disable
    * Fix crash on 32 bit ARM (alignment of 64 bit counter)
    * ...and many more internal fixes and improvements!
* Crypt
    * Don't show encrypted password in configurator to stop confusion
* Amazon Drive
    * New wait for upload option `--acd-upload-wait-per-gb`
        * upload timeouts scale by file size and can be disabled
    * Add 502 Bad Gateway to list of errors we retry
    * Fix overwriting a file with a zero length file
    * Fix ACD file size warning limit - thanks Felix Bünemann
* Local
    * Unix: implement `-x`/`--one-file-system` to stay on a single file system
        * thanks Durval Menezes and Luiz Carlos Rumbelsperger Viana
    * Windows: ignore the symlink bit on files
    * Windows: Ignore directory based junction points
* B2
    * Make sure each upload has at least one upload slot - fixes strange upload stats
    * Fix uploads when using crypt
    * Fix download of large files (sha1 mismatch)
    * Return error when we try to create a bucket which someone else owns
    * Update B2 docs with Data usage, and Crypt section - thanks Tomasz Mazur
* S3
    * Command line and config file support for
        * Setting/overriding ACL  - thanks Radek Senfeld
        * Setting storage class - thanks Asko Tamm
* Drive
    * Make exponential backoff work exactly as per Google specification
    * add `.epub`, `.odp` and `.tsv` as export formats.
* Swift
    * Don't read metadata for directory marker objects

## v1.33 - 2016-08-24

* New Features
    * Implement encryption
        * data encrypted in NACL secretbox format
        * with optional file name encryption
    * New commands
        * rclone mount - implements FUSE mounting of remotes (EXPERIMENTAL)
            * works on Linux, FreeBSD and OS X (need testers for the last 2!)
        * rclone cat - outputs remote file or files to the terminal
        * rclone genautocomplete - command to make a bash completion script for rclone
    * Editing a remote using `rclone config` now goes through the wizard
    * Compile with go 1.7 - this fixes rclone on macOS Sierra and on 386 processors
    * Use cobra for sub commands and docs generation
* drive
    * Document how to make your own client_id
* s3
    * User-configurable Amazon S3 ACL (thanks Radek Šenfeld)
* b2
    * Fix stats accounting for upload - no more jumping to 100% done
    * On cleanup delete hide marker if it is the current file
    * New B2 API endpoint (thanks Per Cederberg)
    * Set maximum backoff to 5 Minutes
* onedrive
    * Fix URL escaping in file names - e.g. uploading files with `+` in them.
* amazon cloud drive
    * Fix token expiry during large uploads
    * Work around 408 REQUEST_TIMEOUT and 504 GATEWAY_TIMEOUT errors
* local
    * Fix filenames with invalid UTF-8 not being uploaded
    * Fix problem with some UTF-8 characters on OS X

## v1.32 - 2016-07-13

* Backblaze B2
    * Fix upload of files large files not in root

## v1.31 - 2016-07-13

* New Features
    * Reduce memory on sync by about 50%
    * Implement --no-traverse flag to stop copy traversing the destination remote.
        * This can be used to reduce memory usage down to the smallest possible.
        * Useful to copy a small number of files into a large destination folder.
    * Implement cleanup command for emptying trash / removing old versions of files
        * Currently B2 only
    * Single file handling improved
        * Now copied with --files-from
        * Automatically sets --no-traverse when copying a single file
    * Info on using installing with ansible - thanks Stefan Weichinger
    * Implement --no-update-modtime flag to stop rclone fixing the remote modified times.
* Bug Fixes
    * Fix move command - stop it running for overlapping Fses - this was causing data loss.
* Local
    * Fix incomplete hashes - this was causing problems for B2.
* Amazon Drive
    * Rename Amazon Cloud Drive to Amazon Drive - no changes to config file needed.
* Swift
    * Add support for non-default project domain - thanks Antonio Messina.
* S3
    * Add instructions on how to use rclone with minio.
    * Add ap-northeast-2 (Seoul) and ap-south-1 (Mumbai) regions.
    * Skip setting the modified time for objects > 5GB as it isn't possible.
* Backblaze B2
    * Add --b2-versions flag so old versions can be listed and retrieved.
    * Treat 403 errors (e.g. cap exceeded) as fatal.
    * Implement cleanup command for deleting old file versions.
    * Make error handling compliant with B2 integrations notes.
    * Fix handling of token expiry.
    * Implement --b2-test-mode to set `X-Bz-Test-Mode` header.
    * Set cutoff for chunked upload to 200MB as per B2 guidelines.
    * Make upload multi-threaded.
* Dropbox
    * Don't retry 461 errors.

## v1.30 - 2016-06-18

* New Features
    * Directory listing code reworked for more features and better error reporting (thanks to Klaus Post for help).  This enables
        * Directory include filtering for efficiency
        * --max-depth parameter
        * Better error reporting
        * More to come
    * Retry more errors
    * Add --ignore-size flag - for uploading images to onedrive
    * Log -v output to stdout by default
    * Display the transfer stats in more human readable form
    * Make 0 size files specifiable with `--max-size 0b`
    * Add `b` suffix so we can specify bytes in --bwlimit, --min-size, etc.
    * Use "password:" instead of "password>" prompt - thanks Klaus Post and Leigh Klotz
* Bug Fixes
    * Fix retry doing one too many retries
* Local
    * Fix problems with OS X and UTF-8 characters
* Amazon Drive
    * Check a file exists before uploading to help with 408 Conflict errors
    * Reauth on 401 errors - this has been causing a lot of problems
    * Work around spurious 403 errors
    * Restart directory listings on error
* Google Drive
    * Check a file exists before uploading to help with duplicates
    * Fix retry of multipart uploads
* Backblaze B2
    * Implement large file uploading
* S3
    * Add AES256 server-side encryption for - thanks Justin R. Wilson
* Google Cloud Storage
    * Make sure we don't use conflicting content types on upload
    * Add service account support - thanks Michal Witkowski
* Swift
    * Add auth version parameter
    * Add domain option for openstack (v3 auth) - thanks Fabian Ruff

## v1.29 - 2016-04-18

* New Features
    * Implement `-I, --ignore-times` for unconditional upload
    * Improve `dedupe`command
        * Now removes identical copies without asking
        * Now obeys `--dry-run`
        * Implement `--dedupe-mode` for non interactive running
            * `--dedupe-mode interactive` - interactive the default.
            * `--dedupe-mode skip` - removes identical files then skips anything left.
            * `--dedupe-mode first` - removes identical files then keeps the first one.
            * `--dedupe-mode newest` - removes identical files then keeps the newest one.
            * `--dedupe-mode oldest` - removes identical files then keeps the oldest one.
            * `--dedupe-mode rename` - removes identical files then renames the rest to be different.
* Bug fixes
    * Make rclone check obey the `--size-only` flag.
    * Use "application/octet-stream" if discovered mime type is invalid.
    * Fix missing "quit" option when there are no remotes.
* Google Drive
    * Increase default chunk size to 8 MB - increases upload speed of big files
    * Speed up directory listings and make more reliable
    * Add missing retries for Move and DirMove - increases reliability
    * Preserve mime type on file update
* Backblaze B2
    * Enable mod time syncing
        * This means that B2 will now check modification times
        * It will upload new files to update the modification times
        * (there isn't an API to just set the mod time.)
        * If you want the old behaviour use `--size-only`.
    * Update API to new version
    * Fix parsing of mod time when not in metadata
* Swift/Hubic
    * Don't return an MD5SUM for static large objects
* S3
    * Fix uploading files bigger than 50GB

## v1.28 - 2016-03-01

* New Features
    * Configuration file encryption - thanks Klaus Post
    * Improve `rclone config` adding more help and making it easier to understand
    * Implement `-u`/`--update` so creation times can be used on all remotes
    * Implement `--low-level-retries` flag
    * Optionally disable gzip compression on downloads with `--no-gzip-encoding`
* Bug fixes
    * Don't make directories if `--dry-run` set
    * Fix and document the `move` command
    * Fix redirecting stderr on unix-like OSes when using `--log-file`
    * Fix `delete` command to wait until all finished - fixes missing deletes.
* Backblaze B2
    * Use one upload URL per go routine fixes `more than one upload using auth token`
    * Add pacing, retries and reauthentication - fixes token expiry problems
    * Upload without using a temporary file from local (and remotes which support SHA1)
    * Fix reading metadata for all files when it shouldn't have been
* Drive
    * Fix listing drive documents at root
    * Disable copy and move for Google docs
* Swift
    * Fix uploading of chunked files with non ASCII characters
    * Allow setting of `storage_url` in the config - thanks Xavier Lucas
* S3
    * Allow IAM role and credentials from environment variables - thanks Brian Stengaard
    * Allow low privilege users to use S3 (check if directory exists during Mkdir) - thanks Jakub Gedeon
* Amazon Drive
    * Retry on more things to make directory listings more reliable

## v1.27 - 2016-01-31

* New Features
    * Easier headless configuration with `rclone authorize`
    * Add support for multiple hash types - we now check SHA1 as well as MD5 hashes.
    * `delete` command which does obey the filters (unlike `purge`)
    * `dedupe` command to deduplicate a remote.  Useful with Google Drive.
    * Add `--ignore-existing` flag to skip all files that exist on destination.
    * Add `--delete-before`, `--delete-during`, `--delete-after` flags.
    * Add `--memprofile` flag to debug memory use.
    * Warn the user about files with same name but different case
    * Make `--include` rules add their implicit exclude * at the end of the filter list
    * Deprecate compiling with go1.3
* Amazon Drive
    * Fix download of files > 10 GB
    * Fix directory traversal ("Next token is expired") for large directory listings
    * Remove 409 conflict from error codes we will retry - stops very long pauses
* Backblaze B2
    * SHA1 hashes now checked by rclone core
* Drive
    * Add `--drive-auth-owner-only` to only consider files owned by the user - thanks Björn Harrtell
    * Export Google documents
* Dropbox
    * Make file exclusion error controllable with -q
* Swift
    * Fix upload from unprivileged user.
* S3
    * Fix updating of mod times of files with `+` in.
* Local
    * Add local file system option to disable UNC on Windows.

## v1.26 - 2016-01-02

* New Features
    * Yandex storage backend - thank you Dmitry Burdeev ("dibu")
    * Implement Backblaze B2 storage backend
    * Add --min-age and --max-age flags - thank you Adriano Aurélio Meirelles
    * Make ls/lsl/md5sum/size/check obey includes and excludes
* Fixes
    * Fix crash in http logging
    * Upload releases to github too
* Swift
    * Fix sync for chunked files
* OneDrive
    * Re-enable server-side copy
    * Don't mask HTTP error codes with JSON decode error
* S3
    * Fix corrupting Content-Type on mod time update (thanks Joseph Spurrier)

## v1.25 - 2015-11-14

* New features
    * Implement Hubic storage system
* Fixes
    * Fix deletion of some excluded files without --delete-excluded
        * This could have deleted files unexpectedly on sync
        * Always check first with `--dry-run`!
* Swift
    * Stop SetModTime losing metadata (e.g. X-Object-Manifest)
        * This could have caused data loss for files > 5GB in size
    * Use ContentType from Object to avoid lookups in listings
* OneDrive
    * disable server-side copy as it seems to be broken at Microsoft

## v1.24 - 2015-11-07

* New features
    * Add support for Microsoft OneDrive
    * Add `--no-check-certificate` option to disable server certificate verification
    * Add async readahead buffer for faster transfer of big files
* Fixes
    * Allow spaces in remotes and check remote names for validity at creation time
    * Allow '&' and disallow ':' in Windows filenames.
* Swift
    * Ignore directory marker objects where appropriate - allows working with Hubic
    * Don't delete the container if fs wasn't at root
* S3
    * Don't delete the bucket if fs wasn't at root
* Google Cloud Storage
    * Don't delete the bucket if fs wasn't at root

## v1.23 - 2015-10-03

* New features
    * Implement `rclone size` for measuring remotes
* Fixes
    * Fix headless config for drive and gcs
    * Tell the user they should try again if the webserver method failed
    * Improve output of `--dump-headers`
* S3
    * Allow anonymous access to public buckets
* Swift
    * Stop chunked operations logging "Failed to read info: Object Not Found"
    * Use Content-Length on uploads for extra reliability

## v1.22 - 2015-09-28

* Implement rsync like include and exclude flags
* swift
    * Support files > 5GB - thanks Sergey Tolmachev

## v1.21 - 2015-09-22

* New features
    * Display individual transfer progress
    * Make lsl output times in localtime
* Fixes
    * Fix allowing user to override credentials again in Drive, GCS and ACD
* Amazon Drive
    * Implement compliant pacing scheme
* Google Drive
    * Make directory reads concurrent for increased speed.

## v1.20 - 2015-09-15

* New features
    * Amazon Drive support
    * Oauth support redone - fix many bugs and improve usability
        * Use "golang.org/x/oauth2" as oauth library of choice
        * Improve oauth usability for smoother initial signup
        * drive, googlecloudstorage: optionally use auto config for the oauth token
    * Implement --dump-headers and --dump-bodies debug flags
    * Show multiple matched commands if abbreviation too short
    * Implement server-side move where possible
* local
    * Always use UNC paths internally on Windows - fixes a lot of bugs
* dropbox
    * force use of our custom transport which makes timeouts work
* Thanks to Klaus Post for lots of help with this release

## v1.19 - 2015-08-28

* New features
    * Server side copies for s3/swift/drive/dropbox/gcs
    * Move command - uses server-side copies if it can
    * Implement --retries flag - tries 3 times by default
    * Build for plan9/amd64 and solaris/amd64 too
* Fixes
    * Make a current version download with a fixed URL for scripting
    * Ignore rmdir in limited fs rather than throwing error
* dropbox
    * Increase chunk size to improve upload speeds massively
    * Issue an error message when trying to upload bad file name

## v1.18 - 2015-08-17

* drive
    * Add `--drive-use-trash` flag so rclone trashes instead of deletes
    * Add "Forbidden to download" message for files with no downloadURL
* dropbox
    * Remove datastore
        * This was deprecated and it caused a lot of problems
        * Modification times and MD5SUMs no longer stored
    * Fix uploading files > 2GB
* s3
    * use official AWS SDK from github.com/aws/aws-sdk-go
    * **NB** will most likely require you to delete and recreate remote
    * enable multipart upload which enables files > 5GB
    * tested with Ceph / RadosGW / S3 emulation
    * many thanks to Sam Liston and Brian Haymore at the [Utah Center for High Performance Computing](https://www.chpc.utah.edu/) for a Ceph test account
* misc
    * Show errors when reading the config file
    * Do not print stats in quiet mode - thanks Leonid Shalupov
    * Add FAQ
    * Fix created directories not obeying umask
    * Linux installation instructions - thanks Shimon Doodkin

## v1.17 - 2015-06-14

* dropbox: fix case insensitivity issues - thanks Leonid Shalupov

## v1.16 - 2015-06-09

* Fix uploading big files which was causing timeouts or panics
* Don't check md5sum after download with --size-only

## v1.15 - 2015-06-06

* Add --checksum flag to only discard transfers by MD5SUM - thanks Alex Couper
* Implement --size-only flag to sync on size not checksum & modtime
* Expand docs and remove duplicated information
* Document rclone's limitations with directories
* dropbox: update docs about case insensitivity

## v1.14 - 2015-05-21

* local: fix encoding of non utf-8 file names - fixes a duplicate file problem
* drive: docs about rate limiting
* google cloud storage: Fix compile after API change in "google.golang.org/api/storage/v1"

## v1.13 - 2015-05-10

* Revise documentation (especially sync)
* Implement --timeout and --conntimeout
* s3: ignore etags from multipart uploads which aren't md5sums

## v1.12 - 2015-03-15

* drive: Use chunked upload for files above a certain size
* drive: add --drive-chunk-size and --drive-upload-cutoff parameters
* drive: switch to insert from update when a failed copy deletes the upload
* core: Log duplicate files if they are detected

## v1.11 - 2015-03-04

* swift: add region parameter
* drive: fix crash on failed to update remote mtime
* In remote paths, change native directory separators to /
* Add synchronization to ls/lsl/lsd output to stop corruptions
* Ensure all stats/log messages to go stderr
* Add --log-file flag to log everything (including panics) to file
* Make it possible to disable stats printing with --stats=0
* Implement --bwlimit to limit data transfer bandwidth

## v1.10 - 2015-02-12

* s3: list an unlimited number of items
* Fix getting stuck in the configurator

## v1.09 - 2015-02-07

* windows: Stop drive letters (e.g. C:) getting mixed up with remotes (e.g. drive:)
* local: Fix directory separators on Windows
* drive: fix rate limit exceeded errors

## v1.08 - 2015-02-04

* drive: fix subdirectory listing to not list entire drive
* drive: Fix SetModTime
* dropbox: adapt code to recent library changes

## v1.07 - 2014-12-23

* google cloud storage: fix memory leak

## v1.06 - 2014-12-12

* Fix "Couldn't find home directory" on OSX
* swift: Add tenant parameter
* Use new location of Google API packages

## v1.05 - 2014-08-09

* Improved tests and consequently lots of minor fixes
* core: Fix race detected by go race detector
* core: Fixes after running errcheck
* drive: reset root directory on Rmdir and Purge
* fs: Document that Purger returns error on empty directory, test and fix
* google cloud storage: fix ListDir on subdirectory
* google cloud storage: re-read metadata in SetModTime
* s3: make reading metadata more reliable to work around eventual consistency problems
* s3: strip trailing / from ListDir()
* swift: return directories without / in ListDir

## v1.04 - 2014-07-21

* google cloud storage: Fix crash on Update

## v1.03 - 2014-07-20

* swift, s3, dropbox: fix updated files being marked as corrupted
* Make compile with go 1.1 again

## v1.02 - 2014-07-19

* Implement Dropbox remote
* Implement Google Cloud Storage remote
* Verify Md5sums and Sizes after copies
* Remove times from "ls" command - lists sizes only
* Add add "lsl" - lists times and sizes
* Add "md5sum" command

## v1.01 - 2014-07-04

* drive: fix transfer of big files using up lots of memory

## v1.00 - 2014-07-03

* drive: fix whole second dates

## v0.99 - 2014-06-26

* Fix --dry-run not working
* Make compatible with go 1.1

## v0.98 - 2014-05-30

* s3: Treat missing Content-Length as 0 for some ceph installations
* rclonetest: add file with a space in

## v0.97 - 2014-05-05

* Implement copying of single files
* s3 & swift: support paths inside containers/buckets

## v0.96 - 2014-04-24

* drive: Fix multiple files of same name being created
* drive: Use o.Update and fs.Put to optimise transfers
* Add version number, -V and --version

## v0.95 - 2014-03-28

* rclone.org: website, docs and graphics
* drive: fix path parsing

## v0.94 - 2014-03-27

* Change remote format one last time
* GNU style flags

## v0.93 - 2014-03-16

* drive: store token in config file
* cross compile other versions
* set strict permissions on config file

## v0.92 - 2014-03-15

* Config fixes and --config option

## v0.91 - 2014-03-15

* Make config file

## v0.90 - 2013-06-27

* Project named rclone

## v0.00 - 2012-11-18

* Project started
<|MERGE_RESOLUTION|>--- conflicted
+++ resolved
@@ -5,8 +5,6 @@
 
 # Changelog
 
-<<<<<<< HEAD
-=======
 ## v1.54.0 - 2021-02-02
 
 [See commits](https://github.com/rclone/rclone/compare/v1.53.0...v1.54.0)
@@ -214,7 +212,6 @@
 * Yandex
     * Set Features WriteMimeType to false as Yandex ignores mime types (Nick Craig-Wood)
 
->>>>>>> 7f5ee5d8
 ## v1.53.4 - 2021-01-20
 
 [See commits](https://github.com/rclone/rclone/compare/v1.53.3...v1.53.4)
