--- conflicted
+++ resolved
@@ -5,8 +5,6 @@
 
 # Changelog
 
-<<<<<<< HEAD
-=======
 ## v1.70.0 - 2025-06-17
 
 [See commits](https://github.com/rclone/rclone/compare/v1.69.0...v1.70.0)
@@ -123,7 +121,6 @@
     * Retry propfind on 425 status (Jörn Friedrich Dreyer)
     * Add an ownCloud Infinite Scale vendor that enables tus chunked upload support (Klaas Freitag)
 
->>>>>>> 9d464e8e
 ## v1.69.3 - 2025-05-21
 
 [See commits](https://github.com/rclone/rclone/compare/v1.69.2...v1.69.3)
