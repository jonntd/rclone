--- conflicted
+++ resolved
@@ -469,53 +469,6 @@
 
 | Name                         | Purge | Copy | Move | DirMove | CleanUp | ListR | StreamUpload | MultithreadUpload | LinkSharing  | About | EmptyDir |
 | ---------------------------- |:-----:|:----:|:----:|:-------:|:-------:|:-----:|:------------:|:------------------|:------------:|:-----:|:--------:|
-<<<<<<< HEAD
-| 1Fichier                     | No    | Yes  | Yes  | No      | No      | No    | No           | No  | Yes          | No    | Yes      |
-| Akamai Netstorage            | Yes   | No   | No   | No      | No      | Yes   | Yes          | No  | No           | No    | Yes      |
-| Amazon Drive                 | Yes   | No   | Yes  | Yes     | No      | No    | No           | No  | No           | No    | Yes      |
-| Amazon S3 (or S3 compatible) | No    | Yes  | No   | No      | Yes     | Yes   | Yes          | Yes | Yes          | No    | No       |
-| Backblaze B2                 | No    | Yes  | No   | No      | Yes     | Yes   | Yes          | Yes | Yes          | No    | No       |
-| Box                          | Yes   | Yes  | Yes  | Yes     | Yes ‡‡  | No    | Yes          | No  | Yes          | Yes   | Yes      |
-| Citrix ShareFile             | Yes   | Yes  | Yes  | Yes     | No      | No    | No           | No  | No           | No    | Yes      |
-| Dropbox                      | Yes   | Yes  | Yes  | Yes     | No      | No    | Yes          | No  | Yes          | Yes   | Yes      |
-| Enterprise File Fabric       | Yes   | Yes  | Yes  | Yes     | Yes     | No    | No           | No  | No           | No    | Yes      |
-| FTP                          | No    | No   | Yes  | Yes     | No      | No    | Yes          | No  | No           | No    | Yes      |
-| Google Cloud Storage         | Yes   | Yes  | No   | No      | No      | Yes   | Yes          | No  | No           | No    | No       |
-| Google Drive                 | Yes   | Yes  | Yes  | Yes     | Yes     | Yes   | Yes          | No  | Yes          | Yes   | Yes      |
-| Google Photos                | No    | No   | No   | No      | No      | No    | No           | No  | No           | No    | No       |
-| HDFS                         | Yes   | No   | Yes  | Yes     | No      | No    | Yes          | No  | No           | Yes   | Yes      |
-| HiDrive                      | Yes   | Yes  | Yes  | Yes     | No      | No    | Yes          | No  | No           | No    | Yes      |
-| HTTP                         | No    | No   | No   | No      | No      | No    | No           | No  | No           | No    | Yes      |
-| Internet Archive             | No    | Yes  | No   | No      | Yes     | Yes   | No           | No  | Yes          | Yes   | No       |
-| Jottacloud                   | Yes   | Yes  | Yes  | Yes     | Yes     | Yes   | No           | No  | Yes          | Yes   | Yes      |
-| Koofr                        | Yes   | Yes  | Yes  | Yes     | No      | No    | Yes          | No  | Yes          | Yes   | Yes      |
-| Mail.ru Cloud                | Yes   | Yes  | Yes  | Yes     | Yes     | No    | No           | No  | Yes          | Yes   | Yes      |
-| Mega                         | Yes   | No   | Yes  | Yes     | Yes     | No    | No           | No  | Yes          | Yes   | Yes      |
-| Memory                       | No    | Yes  | No   | No      | No      | Yes   | Yes          | No  | No           | No    | No       |
-| Microsoft Azure Blob Storage | Yes   | Yes  | No   | No      | No      | Yes   | Yes          | Yes | No           | No    | No       |
-| Microsoft OneDrive           | Yes   | Yes  | Yes  | Yes     | Yes     | No    | No           | No  | Yes          | Yes   | Yes      |
-| OpenDrive                    | Yes   | Yes  | Yes  | Yes     | No      | No    | No           | No  | No           | No    | Yes      |
-| OpenStack Swift              | Yes † | Yes  | No   | No      | No      | Yes   | Yes          | No  | No           | Yes   | No       |
-| Oracle Object Storage        | No    | Yes  | No   | No      | Yes     | Yes   | Yes          | Yes | No           | No    | No       |
-| pCloud                       | Yes   | Yes  | Yes  | Yes     | Yes     | No    | No           | No  | Yes          | Yes   | Yes      |
-| PikPak                       | Yes   | Yes  | Yes  | Yes     | Yes     | No    | No           | No  | Yes          | Yes   | Yes      |
-| premiumize.me                | Yes   | No   | Yes  | Yes     | No      | No    | No           | No  | Yes          | Yes   | Yes      |
-| put.io                       | Yes   | No   | Yes  | Yes     | Yes     | No    | Yes          | No  | No           | Yes   | Yes      |
-| Proton Drive                 | Yes   | No   | Yes  | Yes     | Yes     | No    | No           | No  | No           | Yes   | Yes      |
-| QingStor                     | No    | Yes  | No   | No      | Yes     | Yes   | No           | No  | No           | No    | No       |
-| Quatrix by Maytech           | Yes   | Yes  | Yes  | Yes     | No      | No    | No           | No  | No           | Yes   | Yes      |
-| Seafile                      | Yes   | Yes  | Yes  | Yes     | Yes     | Yes   | Yes          | No  | Yes          | Yes   | Yes      |
-| SFTP                         | No    | No   | Yes  | Yes     | No      | No    | Yes          | No  | No           | Yes   | Yes      |
-| Sia                          | No    | No   | No   | No      | No      | No    | Yes          | No  | No           | No    | Yes      |
-| SMB                          | No    | No   | Yes  | Yes     | No      | No    | Yes          | Yes | No           | No    | Yes      |
-| SugarSync                    | Yes   | Yes  | Yes  | Yes     | No      | No    | Yes          | No  | Yes          | No    | Yes      |
-| Storj                        | Yes ☨ | Yes  | Yes  | No      | No      | Yes   | Yes          | No  | Yes          | No    | No       |
-| Uptobox                      | No    | Yes  | Yes  | Yes     | No      | No    | No           | No  | No           | No    | No       |
-| WebDAV                       | Yes   | Yes  | Yes  | Yes     | No      | No    | Yes ‡        | No  | No           | Yes   | Yes      |
-| Yandex Disk                  | Yes   | Yes  | Yes  | Yes     | Yes     | No    | Yes          | No  | Yes          | Yes   | Yes      |
-| Zoho WorkDrive               | Yes   | Yes  | Yes  | Yes     | No      | No    | No           | No  | No           | Yes   | Yes      |
-| The local filesystem         | Yes   | No   | Yes  | Yes     | No      | No    | Yes          | Yes | No           | Yes   | Yes      |
-=======
 | 1Fichier                     | No    | Yes  | Yes  | No      | No      | No    | No           | No                | Yes          | No    | Yes      |
 | Akamai Netstorage            | Yes   | No   | No   | No      | No      | Yes   | Yes          | No                | No           | No    | Yes      |
 | Amazon Drive                 | Yes   | No   | Yes  | Yes     | No      | No    | No           | No                | No           | No    | Yes      |
@@ -566,7 +519,6 @@
 ¹ Note Swift implements this in order to delete directory markers but
 it doesn't actually have a quicker way of deleting files other than
 deleting them individually.
->>>>>>> 82b963e3
 
 ² Storj implements this efficiently only for entire buckets. If
 purging a directory inside a bucket, files are deleted individually.
