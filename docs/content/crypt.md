---
title: "Crypt"
description: "Encryption overlay remote"
---

{{< icon "fa fa-lock" >}}Crypt
----------------------------------------

Rclone `crypt` remotes encrypt and decrypt other remotes.

<<<<<<< HEAD
To use `crypt`, first set up the underlying remote. Follow the `rclone
config` instructions for that remote.

`crypt` applied to a local pathname instead of a remote will
encrypt and decrypt that directory, and can be used to encrypt USB
removable drives.

Before configuring the crypt remote, check the underlying remote is
working. In this example the underlying remote is called `remote:path`.
Anything inside `remote:path` will be encrypted and anything outside
will not. In the case of an S3 based underlying remote (eg Amazon S3,
B2, Swift) it is generally advisable to define a crypt remote in the
underlying remote `s3:bucket`. If `s3:` alone is specified alongside
file name encryption, rclone will encrypt the bucket name.
=======
A remote of type `crypt` does not access a [storage system](https://rclone.org/overview/)
directly, but instead wraps another remote, which in turn accesses
the storage system. This is similar to how [alias](https://rclone.org/alias/),
[union](https://rclone.org/union/), [chunker](https://rclone.org/chunker/)
and a few others work. It makes the usage very flexible, as you can
add a layer, in this case an encryption layer, on top of any other
backend, even in multiple layers. Rclone's functionality
can be used as with any other remote, for example you can
[mount](https://rclone.org/commands/rclone_mount/) a crypt remote.

Accessing a storage system through a crypt remote realizes client-side
encryption, which makes it safe to keep your data in a location you do
not trust will not get compromised.
When working against the `crypt` remote, rclone will automatically
encrypt (before uploading) and decrypt (after downloading) on your local
system as needed on the fly, leaving the data encrypted at rest in the
wrapped remote. If you access the storage system using an application
other than rclone, or access the wrapped remote directly using rclone,
there will not be any encryption/decryption: Downloading existing content
will just give you the encrypted (scrambled) format, and anything you
upload will *not* become encrypted.

The encryption is a secret-key encryption (also called symmetric key encryption)
algorithm, where a password (or pass phrase) is used to generate real encryption key.
The password can be supplied by user, or you may chose to let rclone
generate one. It will be stored in the configuration file, in a lightly obscured form.
If you are in an environment where you are not able to keep your configuration
secured, you should add
[configuration encryption](https://rclone.org/docs/#configuration-encryption)
as protection. As long as you have this configuration file, you will be able to
decrypt your data. Without the configuration file, as long as you remember
the password (or keep it in a safe place), you can re-create the configuration
and gain access to the existing data. You may also configure a corresponding
remote in a different installation to access the same data.
See below for guidance to [changing password](#changing-password).

Encryption uses [cryptographic salt](https://en.wikipedia.org/wiki/Salt_(cryptography)),
to permute the encryption key so that the same string may be encrypted in
different ways. When configuring the crypt remote it is optional to enter a salt,
or to let rclone generate a unique salt. If omitted, rclone uses a built-in unique string.
Normally in cryptography, the salt is stored together with the encrypted content,
and do not have to be memorized by the user. This is not the case in rclone,
because rclone does not store any additional information on the remotes. Use of
custom salt is effectively a second password that must be memorized.

[File content](#file-encryption) encryption is performed using
[NaCl SecretBox](https://godoc.org/golang.org/x/crypto/nacl/secretbox),
based on XSalsa20 cipher and Poly1305 for integrity.
[Names](#name-encryption) (file- and directory names) are also encrypted
by default, but this has some implications and is therefore
possible to turned off.

### Configuration

Here is an example of how to make a remote called `secret`.

To use `crypt`, first set up the underlying remote. Follow the
`rclone config` instructions for the specific backend.

Before configuring the crypt remote, check the underlying remote is
working. In this example the underlying remote is called `remote`.
We will configure a path `path` within this remote to contain the
encrypted content. Anything inside `remote:path` will be encrypted
and anything outside will not.
>>>>>>> 7f5ee5d8

Configure `crypt` using `rclone config`. In this example the `crypt`
remote is called `secret`, to differentiate it from the underlying
`remote`.
<<<<<<< HEAD
=======

When you are done you can use the crypt remote named `secret` just
as you would with any other remote, e.g. `rclone copy D:\docs secret:\docs`,
and rclone will encrypt and decrypt as needed on the fly.
If you access the wrapped remote `remote:path` directly you will bypass
the encryption, and anything you read will be in encrypted form, and
anything you write will be undencrypted. To avoid issues it is best to
configure a dedicated path for encrypted content, and access it
exclusively through a crypt remote.
>>>>>>> 7f5ee5d8

```
No remotes found - make a new one
n) New remote
s) Set configuration password
q) Quit config
n/s/q> n
name> secret
Type of storage to configure.
Enter a string value. Press Enter for the default ("").
Choose a number from below, or type in your own value
[snip]
XX / Encrypt/Decrypt a remote
   \ "crypt"
[snip]
Storage> crypt
** See help for crypt backend at: https://rclone.org/crypt/ **

Remote to encrypt/decrypt.
Normally should contain a ':' and a path, eg "myremote:path/to/dir",
"myremote:bucket" or maybe "myremote:" (not recommended).
Enter a string value. Press Enter for the default ("").
remote> remote:path
How to encrypt the filenames.
Enter a string value. Press Enter for the default ("standard").
Choose a number from below, or type in your own value
 1 / Encrypt the filenames see the docs for the details.
   \ "standard"
 2 / Very simple filename obfuscation.
   \ "obfuscate"
 3 / Don't encrypt the file names.  Adds a ".bin" extension only.
   \ "off"
filename_encryption>
Option to either encrypt directory names or leave them intact.

NB If filename_encryption is "off" then this option will do nothing.
Enter a boolean value (true or false). Press Enter for the default ("true").
Choose a number from below, or type in your own value
 1 / Encrypt directory names.
   \ "true"
 2 / Don't encrypt directory names, leave them intact.
   \ "false"
directory_name_encryption>
Password or pass phrase for encryption.
y) Yes type in my own password
g) Generate random password
y/g> y
Enter the password:
password:
Confirm the password:
password:
Password or pass phrase for salt. Optional but recommended.
Should be different to the previous password.
y) Yes type in my own password
g) Generate random password
n) No leave this optional password blank (default)
y/g/n> g
Password strength in bits.
64 is just about memorable
128 is secure
1024 is the maximum
Bits> 128
Your password is: JAsJvRcgR-_veXNfy_sGmQ
Use this password? Please note that an obscured version of this
password (and not the password itself) will be stored under your
configuration file, so keep this generated password in a safe place.
y) Yes (default)
n) No
y/n>
Edit advanced config? (y/n)
y) Yes
n) No (default)
y/n>
Remote config
--------------------
[secret]
type = crypt
remote = remote:path
password = *** ENCRYPTED ***
password2 = *** ENCRYPTED ***
--------------------
y) Yes this is OK (default)
e) Edit this remote
d) Delete this remote
y/e/d>
```

**Important** The crypt password stored in `rclone.conf` is lightly
obscured. That only protects it from cursory inspection. It is not
<<<<<<< HEAD
secure unless encryption of `rclone.conf` is specified.
=======
secure unless [configuration encryption](https://rclone.org/docs/#configuration-encryption) of `rclone.conf` is specified.
>>>>>>> 7f5ee5d8

A long passphrase is recommended, or `rclone config` can generate a
random one.

The obscured password is created using AES-CTR with a static key. The
salt is stored verbatim at the beginning of the obscured password. This
static key is shared between all versions of rclone.

If you reconfigure rclone with the same passwords/passphrases
elsewhere it will be compatible, but the obscured version will be different
due to the different salt.

Rclone does not encrypt

  * file length - this can be calculated within 16 bytes
  * modification time - used for syncing

<<<<<<< HEAD
## Specifying the remote ##

In normal use, ensure the remote has a `:` in. If specified without,
rclone uses a local directory of that name.  For example if a remote
`/path/to/secret/files` is specified, rclone encrypts content to that
directory.  If a remote `name` is specified, rclone targets a directory
`name` in the current directory.

If remote `remote:path/to/dir` is specified, rclone stores encrypted
=======
### Specifying the remote

When configuring the remote to encrypt/decrypt, you may specify any
string that rclone accepts as a source/destination of other commands.

The primary use case is to specify the path into an already configured
remote (e.g. `remote:path/to/dir` or `remote:bucket`), such that
data in a remote untrusted location can be stored encrypted.

You may also specify a local filesystem path, such as
`/path/to/dir` on Linux, `C:\path\to\dir` on Windows. By creating
a crypt remote pointing to such a local filesystem path, you can
use rclone as a utility for pure local file encryption, for example
to keep encrypted files on a removable USB drive.

**Note**: A string which do not contain a `:` will by rclone be treated
as a relative path in the local filesystem. For example, if you enter
the name `remote` without the trailing `:`, it will be treated as
a subdirectory of the current directory with name "remote".

If a path `remote:path/to/dir` is specified, rclone stores encrypted
>>>>>>> 7f5ee5d8
files in `path/to/dir` on the remote. With file name encryption, files
saved to `secret:subdir/subfile` are stored in the unencrypted path
`path/to/dir` but the `subdir/subpath` element is encrypted.

<<<<<<< HEAD
## Example ##
=======
The path you specify does not have to exist, rclone will create
it when needed.

If you intend to use the wrapped remote both directly for keeping
unencrypted content, as well as through a crypt remote for encrypted
content, it is recommended to point the crypt remote to a separate
directory within the wrapped remote. If you use a bucket based storage
system (e.g. Swift, S3, Google Compute Storage, B2, Hubic) it is generally
advisable to wrap the crypt remote around a specific bucket (`s3:bucket`).
If wrapping around the entire root of the storage (`s3:`), and use the
optional file name encryption, rclone will encrypt the bucket name.

### Changing password

Should the password, or the configuration file containing a lightly obscured
form of the password, be compromised, you need to re-encrypt your data with
a new password. Since rclone uses secret-key encryption, where the encryption
key is generated directly from the password kept on the client, it is not
possible to change the password/key of already encrypted content. Just changing
the password configured for an existing crypt remote means you will no longer
able to decrypt any of the previously encrypted content. The only possibility
is to re-upload everything via a crypt remote configured with your new password.

Depending on the size of your data, your bandwith, storage quota etc, there are
different approaches you can take:
- If you have everything in a different location, for example on your local system,
you could remove all of the prior encrypted files, change the password for your
configured crypt remote (or delete and re-create the crypt configuration),
and then re-upload everything from the alternative location.
- If you have enough space on the storage system you can create a new crypt
remote pointing to a separate directory on the same backend, and then use
rclone to copy everything from the original crypt remote to the new,
effectively decrypting everything on the fly using the old password and
re-encrypting using the new password. When done, delete the original crypt
remote directory and finally the rclone crypt configuration with the old password.
All data will be streamed from the storage system and back, so you will
get half the bandwith and be charged twice if you have upload and download quota
on the storage system.

**Note**: A security problem related to the random password generator
was fixed in rclone version 1.53.3 (released 2020-11-19). Passwords generated
by rclone config in version 1.49.0 (released 2019-08-26) to 1.53.2
(released 2020-10-26) are not considered secure and should be changed.
If you made up your own password, or used rclone version older than 1.49.0 or
newer than 1.53.2 to generate it, you are *not* affected by this issue.
See [issue #4783](https://github.com/rclone/rclone/issues/4783) for more
details, and a tool you can use to check if you are affected.

### Example
>>>>>>> 7f5ee5d8

Create the following file structure using "standard" file name
encryption.

```
plaintext/
├── file0.txt
├── file1.txt
└── subdir
    ├── file2.txt
    ├── file3.txt
    └── subsubdir
        └── file4.txt
```

Copy these to the remote, and list them

```
$ rclone -q copy plaintext secret:
$ rclone -q ls secret:
        7 file1.txt
        6 file0.txt
        8 subdir/file2.txt
       10 subdir/subsubdir/file4.txt
        9 subdir/file3.txt
```

The crypt remote looks like

```
$ rclone -q ls remote:path
       55 hagjclgavj2mbiqm6u6cnjjqcg
       54 v05749mltvv1tf4onltun46gls
       57 86vhrsv86mpbtd3a0akjuqslj8/dlj7fkq4kdq72emafg7a7s41uo
       58 86vhrsv86mpbtd3a0akjuqslj8/7uu829995du6o42n32otfhjqp4/b9pausrfansjth5ob3jkdqd4lc
       56 86vhrsv86mpbtd3a0akjuqslj8/8njh1sk437gttmep3p70g81aps
```

The directory structure is preserved

```
$ rclone -q ls secret:subdir
        8 file2.txt
        9 file3.txt
       10 subsubdir/file4.txt
```

Without file name encryption `.bin` extensions are added to underlying
names. This prevents the cloud provider attempting to interpret file
content.

```
$ rclone -q ls remote:path
       54 file0.txt.bin
       57 subdir/file3.txt.bin
       56 subdir/file2.txt.bin
       58 subdir/subsubdir/file4.txt.bin
       55 file1.txt.bin
```

<<<<<<< HEAD
### File name encryption modes ###
=======
### File name encryption modes
>>>>>>> 7f5ee5d8

Off

  * doesn't hide file names or directory structure
  * allows for longer file names (~246 characters)
  * can use sub paths and copy single files

Standard

  * file names encrypted
  * file names can't be as long (~143 characters)
  * can use sub paths and copy single files
  * directory structure visible
  * identical files names will have identical uploaded names
  * can use shortcuts to shorten the directory recursion

Obfuscation

This is a simple "rotate" of the filename, with each file having a rot
distance based on the filename. Rclone stores the distance at the
beginning of the filename. A file called "hello" may become "53.jgnnq".

Obfuscation is not a strong encryption of filenames, but hinders
automated scanning tools picking up on filename patterns. It is an
intermediate between "off" and "standard" which allows for longer path
segment names.

There is a possibility with some unicode based filenames that the
obfuscation is weak and may map lower case characters to upper case
<<<<<<< HEAD
equivalents. 
=======
equivalents.
>>>>>>> 7f5ee5d8

Obfuscation cannot be relied upon for strong protection.

  * file names very lightly obfuscated
  * file names can be longer than standard encryption
  * can use sub paths and copy single files
  * directory structure visible
  * identical files names will have identical uploaded names

Cloud storage systems have limits on file name length and
total path length which rclone is more likely to breach using
"Standard" file name encryption.  Where file names are less thn 156
characters in length issues should not be encountered, irrespective of
cloud storage provider.
<<<<<<< HEAD

An alternative, future rclone file name encryption mode may tolerate
backend provider path length limits.
=======

An alternative, future rclone file name encryption mode may tolerate
backend provider path length limits.

### Directory name encryption
>>>>>>> 7f5ee5d8

Crypt offers the option of encrypting dir names or leaving them intact.
There are two options:

True

Encrypts the whole file path including directory names
Example:
`1/12/123.txt` is encrypted to
`p0e52nreeaj0a5ea7s64m4j72s/l42g6771hnv3an9cgc8cr2n1ng/qgm4avr35m5loi1th53ato71v0`

False

Only encrypts file names, skips directory names
Example:
`1/12/123.txt` is encrypted to
`1/12/qgm4avr35m5loi1th53ato71v0`


### Modified time and hashes

Crypt stores modification times using the underlying remote so support
depends on that.

Hashes are not stored for crypt. However the data integrity is
protected by an extremely strong crypto authenticator.

Use the `rclone cryptcheck` command to check the
integrity of a crypted remote instead of `rclone check` which can't
check the checksums properly.

{{< rem autogenerated options start" - DO NOT EDIT - instead edit fs.RegInfo in backend/crypt/crypt.go then run make backenddocs" >}}
### Standard Options

Here are the standard options specific to crypt (Encrypt/Decrypt a remote).

#### --crypt-remote

Remote to encrypt/decrypt.
Normally should contain a ':' and a path, e.g. "myremote:path/to/dir",
"myremote:bucket" or maybe "myremote:" (not recommended).

- Config:      remote
- Env Var:     RCLONE_CRYPT_REMOTE
- Type:        string
- Default:     ""

#### --crypt-filename-encryption

How to encrypt the filenames.

- Config:      filename_encryption
- Env Var:     RCLONE_CRYPT_FILENAME_ENCRYPTION
- Type:        string
- Default:     "standard"
- Examples:
    - "standard"
        - Encrypt the filenames see the docs for the details.
    - "obfuscate"
        - Very simple filename obfuscation.
    - "off"
        - Don't encrypt the file names.  Adds a ".bin" extension only.

#### --crypt-directory-name-encryption

Option to either encrypt directory names or leave them intact.

NB If filename_encryption is "off" then this option will do nothing.

- Config:      directory_name_encryption
- Env Var:     RCLONE_CRYPT_DIRECTORY_NAME_ENCRYPTION
- Type:        bool
- Default:     true
- Examples:
    - "true"
        - Encrypt directory names.
    - "false"
        - Don't encrypt directory names, leave them intact.

#### --crypt-password

Password or pass phrase for encryption.

**NB** Input to this must be obscured - see [rclone obscure](/commands/rclone_obscure/).

- Config:      password
- Env Var:     RCLONE_CRYPT_PASSWORD
- Type:        string
- Default:     ""

#### --crypt-password2

Password or pass phrase for salt. Optional but recommended.
Should be different to the previous password.

**NB** Input to this must be obscured - see [rclone obscure](/commands/rclone_obscure/).

- Config:      password2
- Env Var:     RCLONE_CRYPT_PASSWORD2
- Type:        string
- Default:     ""

### Advanced Options

Here are the advanced options specific to crypt (Encrypt/Decrypt a remote).

#### --crypt-server-side-across-configs

Allow server-side operations (e.g. copy) to work across different crypt configs.

Normally this option is not what you want, but if you have two crypts
pointing to the same backend you can use it.

This can be used, for example, to change file name encryption type
without re-uploading all the data. Just make two crypt backends
pointing to two different directories with the single changed
parameter and use rclone move to move the files between the crypt
remotes.

- Config:      server_side_across_configs
- Env Var:     RCLONE_CRYPT_SERVER_SIDE_ACROSS_CONFIGS
- Type:        bool
- Default:     false

#### --crypt-show-mapping

For all files listed show how the names encrypt.

If this flag is set then for each file that the remote is asked to
list, it will log (at level INFO) a line stating the decrypted file
name and the encrypted file name.

This is so you can work out which encrypted names are which decrypted
names just in case you need to do something with the encrypted file
names, or for debugging purposes.

- Config:      show_mapping
- Env Var:     RCLONE_CRYPT_SHOW_MAPPING
- Type:        bool
- Default:     false

### Backend commands

Here are the commands specific to the crypt backend.

Run them with

    rclone backend COMMAND remote:

The help below will explain what arguments each command takes.

See [the "rclone backend" command](/commands/rclone_backend/) for more
info on how to pass options and arguments.

These can be run on a running backend using the rc command
[backend/command](/rc/#backend/command).

#### encode

Encode the given filename(s)

    rclone backend encode remote: [options] [<arguments>+]

This encodes the filenames given as arguments returning a list of
strings of the encoded results.

Usage Example:

    rclone backend encode crypt: file1 [file2...]
    rclone rc backend/command command=encode fs=crypt: file1 [file2...]


#### decode

Decode the given filename(s)

    rclone backend decode remote: [options] [<arguments>+]

This decodes the filenames given as arguments returning a list of
strings of the decoded results. It will return an error if any of the
inputs are invalid.

Usage Example:

    rclone backend decode crypt: encryptedfile1 [encryptedfile2...]
    rclone rc backend/command command=decode fs=crypt: encryptedfile1 [encryptedfile2...]


{{< rem autogenerated options stop >}}

## Backing up a crypted remote

If you wish to backup a crypted remote, it is recommended that you use
`rclone sync` on the encrypted files, and make sure the passwords are
the same in the new encrypted remote.

This will have the following advantages

  * `rclone sync` will check the checksums while copying
  * you can use `rclone check` between the encrypted remotes
  * you don't decrypt and encrypt unnecessarily

For example, let's say you have your original remote at `remote:` with
the encrypted version at `eremote:` with path `remote:crypt`.  You
would then set up the new remote `remote2:` and then the encrypted
version `eremote2:` with path `remote2:crypt` using the same passwords
as `eremote:`.

To sync the two remotes you would do

    rclone sync -i remote:crypt remote2:crypt

And to check the integrity you would do

    rclone check remote:crypt remote2:crypt

## File formats

### File encryption

Files are encrypted 1:1 source file to destination object.  The file
has a header and is divided into chunks.

#### Header

  * 8 bytes magic string `RCLONE\x00\x00`
  * 24 bytes Nonce (IV)

The initial nonce is generated from the operating systems crypto
strong random number generator.  The nonce is incremented for each
chunk read making sure each nonce is unique for each block written.
The chance of a nonce being re-used is minuscule.  If you wrote an
exabyte of data (10¹⁸ bytes) you would have a probability of
approximately 2×10⁻³² of re-using a nonce.

#### Chunk

Each chunk will contain 64kB of data, except for the last one which
may have less data. The data chunk is in standard NaCl SecretBox
format. SecretBox uses XSalsa20 and Poly1305 to encrypt and
authenticate messages.

Each chunk contains:

  * 16 Bytes of Poly1305 authenticator
  * 1 - 65536 bytes XSalsa20 encrypted data

64k chunk size was chosen as the best performing chunk size (the
authenticator takes too much time below this and the performance drops
off due to cache effects above this).  Note that these chunks are
buffered in memory so they can't be too big.

This uses a 32 byte (256 bit key) key derived from the user password.

#### Examples

1 byte file will encrypt to

  * 32 bytes header
  * 17 bytes data chunk

49 bytes total

1MB (1048576 bytes) file will encrypt to

  * 32 bytes header
  * 16 chunks of 65568 bytes

1049120 bytes total (a 0.05% overhead).  This is the overhead for big
files.

### Name encryption

File names are encrypted segment by segment - the path is broken up
into `/` separated strings and these are encrypted individually.

File segments are padded using PKCS#7 to a multiple of 16 bytes
before encryption.

They are then encrypted with EME using AES with 256 bit key. EME
(ECB-Mix-ECB) is a wide-block encryption mode presented in the 2003
paper "A Parallelizable Enciphering Mode" by Halevi and Rogaway.

This makes for deterministic encryption which is what we want - the
same filename must encrypt to the same thing otherwise we can't find
it on the cloud storage system.

This means that

  * filenames with the same name will encrypt the same
  * filenames which start the same won't have a common prefix

This uses a 32 byte key (256 bits) and a 16 byte (128 bits) IV both of
which are derived from the user password.

After encryption they are written out using a modified version of
standard `base32` encoding as described in RFC4648.  The standard
encoding is modified in two ways:

  * it becomes lower case (no-one likes upper case filenames!)
  * we strip the padding character `=`

`base32` is used rather than the more efficient `base64` so rclone can be
used on case insensitive remotes (e.g. Windows, Amazon Drive).

### Key derivation

Rclone uses `scrypt` with parameters `N=16384, r=8, p=1` with an
optional user supplied salt (password2) to derive the 32+32+16 = 80
bytes of key material required.  If the user doesn't supply a salt
then rclone uses an internal one.

`scrypt` makes it impractical to mount a dictionary attack on rclone
encrypted data.  For full protection against this you should always use
a salt.

## SEE ALSO

* [rclone cryptdecode](/commands/rclone_cryptdecode/)    - Show forward/reverse mapping of encrypted filenames<|MERGE_RESOLUTION|>--- conflicted
+++ resolved
@@ -8,22 +8,6 @@
 
 Rclone `crypt` remotes encrypt and decrypt other remotes.
 
-<<<<<<< HEAD
-To use `crypt`, first set up the underlying remote. Follow the `rclone
-config` instructions for that remote.
-
-`crypt` applied to a local pathname instead of a remote will
-encrypt and decrypt that directory, and can be used to encrypt USB
-removable drives.
-
-Before configuring the crypt remote, check the underlying remote is
-working. In this example the underlying remote is called `remote:path`.
-Anything inside `remote:path` will be encrypted and anything outside
-will not. In the case of an S3 based underlying remote (eg Amazon S3,
-B2, Swift) it is generally advisable to define a crypt remote in the
-underlying remote `s3:bucket`. If `s3:` alone is specified alongside
-file name encryption, rclone will encrypt the bucket name.
-=======
 A remote of type `crypt` does not access a [storage system](https://rclone.org/overview/)
 directly, but instead wraps another remote, which in turn accesses
 the storage system. This is similar to how [alias](https://rclone.org/alias/),
@@ -88,13 +72,10 @@
 We will configure a path `path` within this remote to contain the
 encrypted content. Anything inside `remote:path` will be encrypted
 and anything outside will not.
->>>>>>> 7f5ee5d8
 
 Configure `crypt` using `rclone config`. In this example the `crypt`
 remote is called `secret`, to differentiate it from the underlying
 `remote`.
-<<<<<<< HEAD
-=======
 
 When you are done you can use the crypt remote named `secret` just
 as you would with any other remote, e.g. `rclone copy D:\docs secret:\docs`,
@@ -104,7 +85,6 @@
 anything you write will be undencrypted. To avoid issues it is best to
 configure a dedicated path for encrypted content, and access it
 exclusively through a crypt remote.
->>>>>>> 7f5ee5d8
 
 ```
 No remotes found - make a new one
@@ -194,11 +174,7 @@
 
 **Important** The crypt password stored in `rclone.conf` is lightly
 obscured. That only protects it from cursory inspection. It is not
-<<<<<<< HEAD
-secure unless encryption of `rclone.conf` is specified.
-=======
 secure unless [configuration encryption](https://rclone.org/docs/#configuration-encryption) of `rclone.conf` is specified.
->>>>>>> 7f5ee5d8
 
 A long passphrase is recommended, or `rclone config` can generate a
 random one.
@@ -216,17 +192,6 @@
   * file length - this can be calculated within 16 bytes
   * modification time - used for syncing
 
-<<<<<<< HEAD
-## Specifying the remote ##
-
-In normal use, ensure the remote has a `:` in. If specified without,
-rclone uses a local directory of that name.  For example if a remote
-`/path/to/secret/files` is specified, rclone encrypts content to that
-directory.  If a remote `name` is specified, rclone targets a directory
-`name` in the current directory.
-
-If remote `remote:path/to/dir` is specified, rclone stores encrypted
-=======
 ### Specifying the remote
 
 When configuring the remote to encrypt/decrypt, you may specify any
@@ -248,14 +213,10 @@
 a subdirectory of the current directory with name "remote".
 
 If a path `remote:path/to/dir` is specified, rclone stores encrypted
->>>>>>> 7f5ee5d8
 files in `path/to/dir` on the remote. With file name encryption, files
 saved to `secret:subdir/subfile` are stored in the unencrypted path
 `path/to/dir` but the `subdir/subpath` element is encrypted.
 
-<<<<<<< HEAD
-## Example ##
-=======
 The path you specify does not have to exist, rclone will create
 it when needed.
 
@@ -305,7 +266,6 @@
 details, and a tool you can use to check if you are affected.
 
 ### Example
->>>>>>> 7f5ee5d8
 
 Create the following file structure using "standard" file name
 encryption.
@@ -366,11 +326,7 @@
        55 file1.txt.bin
 ```
 
-<<<<<<< HEAD
-### File name encryption modes ###
-=======
 ### File name encryption modes
->>>>>>> 7f5ee5d8
 
 Off
 
@@ -400,11 +356,7 @@
 
 There is a possibility with some unicode based filenames that the
 obfuscation is weak and may map lower case characters to upper case
-<<<<<<< HEAD
-equivalents. 
-=======
 equivalents.
->>>>>>> 7f5ee5d8
 
 Obfuscation cannot be relied upon for strong protection.
 
@@ -419,17 +371,11 @@
 "Standard" file name encryption.  Where file names are less thn 156
 characters in length issues should not be encountered, irrespective of
 cloud storage provider.
-<<<<<<< HEAD
 
 An alternative, future rclone file name encryption mode may tolerate
 backend provider path length limits.
-=======
-
-An alternative, future rclone file name encryption mode may tolerate
-backend provider path length limits.
 
 ### Directory name encryption
->>>>>>> 7f5ee5d8
 
 Crypt offers the option of encrypting dir names or leaving them intact.
 There are two options:
