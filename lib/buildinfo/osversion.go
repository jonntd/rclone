<<<<<<< HEAD
//go:build !openbsd && !windows
// +build !openbsd,!windows
=======
//go:build !windows
// +build !windows
>>>>>>> 169990e2

package buildinfo

import (
	"strings"

	"github.com/shirou/gopsutil/v3/host"
)

// GetOSVersion returns OS version, kernel and bitness
func GetOSVersion() (osVersion, osKernel string) {
	if platform, _, version, err := host.PlatformInformation(); err == nil && platform != "" {
		osVersion = platform
		if version != "" {
			osVersion += " " + version
		}
	}

	if version, err := host.KernelVersion(); err == nil && version != "" {
		osKernel = version
	}

	if arch, err := host.KernelArch(); err == nil && arch != "" {
		if strings.HasSuffix(arch, "64") && osVersion != "" {
			osVersion += " (64 bit)"
		}
		if osKernel != "" {
			osKernel += " (" + arch + ")"
		}
	}

	return
}<|MERGE_RESOLUTION|>--- conflicted
+++ resolved
@@ -1,10 +1,5 @@
-<<<<<<< HEAD
-//go:build !openbsd && !windows
-// +build !openbsd,!windows
-=======
 //go:build !windows
 // +build !windows
->>>>>>> 169990e2
 
 package buildinfo
 
