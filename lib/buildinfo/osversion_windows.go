<<<<<<< HEAD
//go:build !openbsd || !windows
// +build !openbsd !windows

=======
>>>>>>> 169990e2
package buildinfo

import (
	"fmt"
	"regexp"
	"strings"
	"unsafe"

	"github.com/shirou/gopsutil/v3/host"
	"golang.org/x/sys/windows"
	"golang.org/x/sys/windows/registry"
)

// GetOSVersion returns OS version, kernel and bitness
// On Windows it performs additional output enhancements.
func GetOSVersion() (osVersion, osKernel string) {
	if platform, _, version, err := host.PlatformInformation(); err == nil && platform != "" {
		osVersion = platform
		if version != "" {
			osVersion += " " + version
		}
	}

	if version, err := host.KernelVersion(); err == nil && version != "" {
		osKernel = version

		// Prevent duplication of output on Windows
		if strings.Contains(osVersion, osKernel) {
			deduped := strings.TrimSpace(strings.Replace(osVersion, osKernel, "", 1))
			if deduped != "" {
				osVersion = deduped
			}
		}

		// Simplify kernel output: `RELEASE.BUILD Build BUILD` -> `RELEASE.BUILD`
		match := regexp.MustCompile(`^([\d\.]+?\.)(\d+) Build (\d+)$`).FindStringSubmatch(osKernel)
		if len(match) == 4 && match[2] == match[3] {
			osKernel = match[1] + match[2]
		}
	}

	friendlyName := getRegistryVersionString("ReleaseId")
	if osVersion != "" && friendlyName != "" {
		osVersion += " " + friendlyName
	}

	updateRevision := getRegistryVersionInt("UBR")
	if osKernel != "" && updateRevision != 0 {
		osKernel += fmt.Sprintf(".%d", updateRevision)
	}

	if arch, err := host.KernelArch(); err == nil && arch != "" {
		if strings.HasSuffix(arch, "64") && osVersion != "" {
			osVersion += " (64 bit)"
		}
		if osKernel != "" {
			osKernel += " (" + arch + ")"
		}
	}

	return
}

var regVersionKeyUTF16 = windows.StringToUTF16Ptr(`SOFTWARE\Microsoft\Windows NT\CurrentVersion`)

func getRegistryVersionString(name string) string {
	var (
		err     error
		handle  windows.Handle
		bufLen  uint32
		valType uint32
	)

	err = windows.RegOpenKeyEx(windows.HKEY_LOCAL_MACHINE, regVersionKeyUTF16, 0, windows.KEY_READ|windows.KEY_WOW64_64KEY, &handle)
	if err != nil {
		return ""
	}
	defer func() {
		_ = windows.RegCloseKey(handle)
	}()

	nameUTF16 := windows.StringToUTF16Ptr(name)
	err = windows.RegQueryValueEx(handle, nameUTF16, nil, &valType, nil, &bufLen)
	if err != nil {
		return ""
	}

	regBuf := make([]uint16, bufLen/2+1)
	err = windows.RegQueryValueEx(handle, nameUTF16, nil, &valType, (*byte)(unsafe.Pointer(&regBuf[0])), &bufLen)
	if err != nil {
		return ""
	}

	return windows.UTF16ToString(regBuf[:])
}

func getRegistryVersionInt(name string) int {
	var (
		err     error
		handle  windows.Handle
		bufLen  uint32
		valType uint32
	)

	err = windows.RegOpenKeyEx(windows.HKEY_LOCAL_MACHINE, regVersionKeyUTF16, 0, windows.KEY_READ|windows.KEY_WOW64_64KEY, &handle)
	if err != nil {
		return 0
	}
	defer func() {
		_ = windows.RegCloseKey(handle)
	}()

	nameUTF16 := windows.StringToUTF16Ptr(name)
	err = windows.RegQueryValueEx(handle, nameUTF16, nil, &valType, nil, &bufLen)
	if err != nil {
		return 0
	}

	if valType != registry.DWORD || bufLen != 4 {
		return 0
	}
	var val32 uint32
	err = windows.RegQueryValueEx(handle, nameUTF16, nil, &valType, (*byte)(unsafe.Pointer(&val32)), &bufLen)
	if err != nil {
		return 0
	}

	return int(val32)
}<|MERGE_RESOLUTION|>--- conflicted
+++ resolved
@@ -1,9 +1,3 @@
-<<<<<<< HEAD
-//go:build !openbsd || !windows
-// +build !openbsd !windows
-
-=======
->>>>>>> 169990e2
 package buildinfo
 
 import (
