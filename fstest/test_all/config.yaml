--- conflicted
+++ resolved
@@ -314,17 +314,6 @@
  - backend:  "pikpak"
    remote:   "TestPikPak:"
    fastlist: false
-<<<<<<< HEAD
-   oneonly:  true
-   ignore:
-    #  fs/operations
-    - TestCheckSum
-    - TestHashSums/Md5
-    #  fs/sync
-    - TestSyncWithTrackRenames
-    # integration
-    - TestIntegration/FsMkdir/FsPutFiles/ObjectMimeType
-=======
    ignore:
     #  fs/operations
      - TestCheckSum
@@ -333,7 +322,6 @@
      - TestSyncWithTrackRenames
     # integration
      - TestIntegration/FsMkdir/FsPutFiles/ObjectMimeType
->>>>>>> e90537b2
  - backend:  "webdav"
    remote:   "TestWebdavNextcloud:"
    ignore:
