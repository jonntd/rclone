---
# Github Actions build for rclone
# -*- compile-command: "yamllint -f parsable build.yml" -*-

name: build

# Trigger the workflow on push or pull request
on:
  push:
    branches:
      - '*'
    tags:
      - '*'
  pull_request:
  workflow_dispatch:
    inputs:
      manual:
        required: true
        default: true

jobs:
  create-release:
    runs-on: ubuntu-latest
    if: github.head_ref == '' && github.repository == 'wiserain/rclone'
    outputs:
      upload_url: ${{ steps.create_release.outputs.upload_url }}
    steps:
      - 
        name: Create Release
        id: create_release
        uses: ncipollo/release-action@v1
        with:
          tag: ${{ github.ref }}
          name: rclone mod
          body: |
            ## Changes

            ## How to Update
            ```bash
            curl -fsSL https://raw.githubusercontent.com/wiserain/rclone/mod/install.sh | sudo bash 
            ```
          draft: true
          prerelease: false
  build:
    needs:
      - create-release
    timeout-minutes: 60
    strategy:
      fail-fast: false
      matrix:
        job_name: ['linux', 'linux_386', 'mac_amd64', 'mac_arm64', 'windows']
        # job_name: ['linux', 'linux_386', 'mac_amd64', 'mac_arm64', 'windows', 'other_os', 'go1.17', 'go1.18']

        include:
          - job_name: linux
            os: ubuntu-latest
<<<<<<< HEAD
            go: '1.19.x'
            gotags: cmount,noselfupdate
=======
            go: '1.19'
            gotags: cmount
>>>>>>> 486e7133
            build_flags: '-include "^linux/"'
            check: true
            quicktest: true
            racequicktest: true
            librclonetest: true
            deploy: true

          - job_name: linux_386
            os: ubuntu-latest
            go: '1.19'
            goarch: 386
            gotags: cmount,noselfupdate
            quicktest: true

          - job_name: mac_amd64
            os: macos-11
<<<<<<< HEAD
            go: '1.19.x'
            gotags: 'cmount,noselfupdate'
=======
            go: '1.19'
            gotags: 'cmount'
>>>>>>> 486e7133
            build_flags: '-include "^darwin/amd64" -cgo'
            quicktest: true
            racequicktest: true
            deploy: true

          - job_name: mac_arm64
            os: macos-11
<<<<<<< HEAD
            go: '1.19.x'
            gotags: 'cmount,noselfupdate'
=======
            go: '1.19'
            gotags: 'cmount'
>>>>>>> 486e7133
            build_flags: '-include "^darwin/arm64" -cgo -macos-arch arm64 -cgo-cflags=-I/usr/local/include -cgo-ldflags=-L/usr/local/lib'
            deploy: true

          - job_name: windows
            os: windows-latest
<<<<<<< HEAD
            go: '1.19.x'
            gotags: cmount,noselfupdate
=======
            go: '1.19'
            gotags: cmount
>>>>>>> 486e7133
            cgo: '0'
            build_flags: '-include "^windows/"'
            build_args: '-buildmode exe'
            quicktest: true
            deploy: true

<<<<<<< HEAD
          # - job_name: other_os
          #   os: ubuntu-latest
          #   go: '1.19.x'
          #   build_flags: '-exclude "^(windows/|darwin/|linux/)"'
          #   compile_all: true
          #   deploy: true

          # - job_name: go1.17
          #   os: ubuntu-latest
          #   go: '1.17.x'
          #   quicktest: true
          #   racequicktest: true

          # - job_name: go1.18
          #   os: ubuntu-latest
          #   go: '1.18.x'
          #   quicktest: true
          #   racequicktest: true
=======
          - job_name: other_os
            os: ubuntu-latest
            go: '1.19'
            build_flags: '-exclude "^(windows/|darwin/|linux/)"'
            compile_all: true
            deploy: true

          - job_name: go1.17
            os: ubuntu-latest
            go: '1.17'
            quicktest: true
            racequicktest: true

          - job_name: go1.18
            os: ubuntu-latest
            go: '1.18'
            quicktest: true
            racequicktest: true
>>>>>>> 486e7133

    name: ${{ matrix.job_name }}

    runs-on: ${{ matrix.os }}

    steps:
      - name: Checkout
        uses: actions/checkout@v3
        with:
          fetch-depth: 0

      - name: Install Go
        uses: actions/setup-go@v3
        with:
          go-version: ${{ matrix.go }}
          check-latest: true

      - name: Set environment variables
        shell: bash
        run: |
          echo 'GOTAGS=${{ matrix.gotags }}' >> $GITHUB_ENV
          echo 'BUILD_FLAGS=${{ matrix.build_flags }}' >> $GITHUB_ENV
          echo 'BUILD_ARGS=${{ matrix.build_args }}' >> $GITHUB_ENV
          if [[ "${{ matrix.goarch }}" != "" ]]; then echo 'GOARCH=${{ matrix.goarch }}' >> $GITHUB_ENV ; fi
          if [[ "${{ matrix.cgo }}" != "" ]]; then echo 'CGO_ENABLED=${{ matrix.cgo }}' >> $GITHUB_ENV ; fi

      - name: Install Libraries on Linux
        shell: bash
        run: |
          sudo modprobe fuse
          sudo chmod 666 /dev/fuse
          sudo chown root:$USER /etc/fuse.conf
          sudo apt-get install fuse libfuse-dev rpm pkg-config
        if: matrix.os == 'ubuntu-latest'

      - name: Install Libraries on macOS
        shell: bash
        run: |
          brew update
          brew install --cask macfuse
        if: matrix.os == 'macos-11'

      - name: Install Libraries on Windows
        shell: powershell
        run: |
          $ProgressPreference = 'SilentlyContinue'
          choco install -y winfsp zip
          echo "CPATH=C:\Program Files\WinFsp\inc\fuse;C:\Program Files (x86)\WinFsp\inc\fuse" | Out-File -FilePath $env:GITHUB_ENV -Encoding utf8 -Append
          if ($env:GOARCH -eq "386") {
            choco install -y mingw --forcex86 --force
            echo "C:\\ProgramData\\chocolatey\\lib\\mingw\\tools\\install\\mingw32\\bin" | Out-File -FilePath $env:GITHUB_PATH -Encoding utf8 -Append
          }
          # Copy mingw32-make.exe to make.exe so the same command line
          # can be used on Windows as on macOS and Linux
          $path = (get-command mingw32-make.exe).Path
          Copy-Item -Path $path -Destination (Join-Path (Split-Path -Path $path) 'make.exe')
        if: matrix.os == 'windows-latest'

      - name: Print Go version and environment
        shell: bash
        run: |
          printf "Using go at: $(which go)\n"
          printf "Go version: $(go version)\n"
          printf "\n\nGo environment:\n\n"
          go env
          printf "\n\nRclone environment:\n\n"
          make vars
          printf "\n\nSystem environment:\n\n"
          env

      - name: Go module cache
        uses: actions/cache@v3
        with:
          path: ~/go/pkg/mod
          key: ${{ runner.os }}-go-${{ hashFiles('**/go.sum') }}
          restore-keys: |
            ${{ runner.os }}-go-

      - name: Build rclone
        shell: bash
        run: |
          make

      - name: Rclone version
        shell: bash
        run: |
          rclone version
      - name: Run tests
        shell: bash
        run: |
          make quicktest
        if: matrix.quicktest

      - name: Race test
        shell: bash
        run: |
          make racequicktest
        if: matrix.racequicktest

      - name: Run librclone tests
        shell: bash
        run: |
          make -C librclone/ctest test
          make -C librclone/ctest clean
          librclone/python/test_rclone.py
        if: matrix.librclonetest

      - name: Compile all architectures test
        shell: bash
        run: |
          make
          make compile_all
        if: matrix.compile_all

      - name: Deploy built binaries
        shell: bash
        run: |
          if [[ "${{ matrix.os }}" == "ubuntu-latest" ]]; then make release_dep_linux ; fi
          if [[ "${{ matrix.os }}" == "windows-latest" ]]; then make release_dep_windows ; fi
          make ci_beta
        env:
          RCLONE_CONFIG_PASS: ${{ secrets.RCLONE_CONFIG_PASS }}
        # working-directory: '$(modulePath)'
        # Deploy binaries if enabled in config && not a PR && not a fork
        if: matrix.deploy && github.head_ref == '' && github.repository == 'wiserain/rclone'
      - 
        name: Upload Assets to Release
        shell: bash
        run: |
          UPLOAD_URL="$(echo "${{ needs.create-release.outputs.upload_url }}" | cut -d'{' -f1)"
          for FILE in build/*; do
            [ ! -f "$FILE" ] && continue
            echo "Uploading \"$FILE\"..."
            curl -sX POST \
              --output /dev/null \
              -H "Authorization: token ${{ secrets.GITHUB_TOKEN }}" \
              -H "Accept: application/vnd.github.v3+json" \
              -H "Content-Type: $(file -b --mime-type ${FILE})" \
              -H "Content-Length: $(wc -c <${FILE} | xargs)" \
              -T "${FILE}" \
              "${UPLOAD_URL}?name=$(basename ${FILE})"
          done

  lint:
    if: ${{ github.repository == 'rclone/rclone' || github.event.inputs.manual }}
    timeout-minutes: 30
    name: "lint"
    runs-on: ubuntu-latest

    steps:
      - name: Checkout
        uses: actions/checkout@v3

      - name: Code quality test
        uses: golangci/golangci-lint-action@v3
        with:
          # Optional: version of golangci-lint to use in form of v1.2 or v1.2.3 or `latest` to use the latest version
          version: latest

      # Run govulncheck on the latest go version, the one we build binaries with
      - name: Install Go
        uses: actions/setup-go@v3
        with:
          go-version: 1.19
          check-latest: true

      - name: Install govulncheck
        run: go install golang.org/x/vuln/cmd/govulncheck@latest

      - name: Scan for vulnerabilities
        run: govulncheck ./...

  android:
    if: ${{ github.repository == 'rclone/rclone' || github.event.inputs.manual }}
    timeout-minutes: 30
    name: "android-all"
    runs-on: ubuntu-latest

    steps:
      - name: Checkout
        uses: actions/checkout@v3
        with:
          fetch-depth: 0

      # Upgrade together with NDK version
      - name: Set up Go
        uses: actions/setup-go@v3
        with:
          go-version: 1.19

      - name: Go module cache
        uses: actions/cache@v3
        with:
          path: ~/go/pkg/mod
          key: ${{ runner.os }}-go-${{ hashFiles('**/go.sum') }}
          restore-keys: |
            ${{ runner.os }}-go-

      - name: Set global environment variables
        shell: bash
        run: |
          echo "VERSION=$(make version)" >> $GITHUB_ENV

      - name: build native rclone
        run: |
          make

      - name: install gomobile
        run: |
          go install golang.org/x/mobile/cmd/gobind@latest
          go install golang.org/x/mobile/cmd/gomobile@latest
          env PATH=$PATH:~/go/bin gomobile init
          echo "RCLONE_NDK_VERSION=21" >> $GITHUB_ENV

      - name: arm-v7a gomobile build
        run: env PATH=$PATH:~/go/bin gomobile bind -androidapi ${RCLONE_NDK_VERSION} -v -target=android/arm -javapkg=org.rclone -ldflags '-s -X github.com/rclone/rclone/fs.Version='${VERSION} github.com/rclone/rclone/librclone/gomobile

      - name: arm-v7a Set environment variables
        shell: bash
        run: |
          echo "CC=$(echo $ANDROID_NDK/toolchains/llvm/prebuilt/linux-x86_64/bin/armv7a-linux-androideabi${RCLONE_NDK_VERSION}-clang)" >> $GITHUB_ENV
          echo "CC_FOR_TARGET=$CC" >> $GITHUB_ENV
          echo 'GOOS=android' >> $GITHUB_ENV
          echo 'GOARCH=arm' >> $GITHUB_ENV
          echo 'GOARM=7' >> $GITHUB_ENV
          echo 'CGO_ENABLED=1' >> $GITHUB_ENV
          echo 'CGO_LDFLAGS=-fuse-ld=lld -s -w' >> $GITHUB_ENV

      - name: arm-v7a build
        run: go build -v -tags android -trimpath -ldflags '-s -X github.com/rclone/rclone/fs.Version='${VERSION} -o build/rclone-android-${RCLONE_NDK_VERSION}-armv7a .

      - name: arm64-v8a Set environment variables
        shell: bash
        run: |
          echo "CC=$(echo $ANDROID_NDK/toolchains/llvm/prebuilt/linux-x86_64/bin/aarch64-linux-android${RCLONE_NDK_VERSION}-clang)" >> $GITHUB_ENV
          echo "CC_FOR_TARGET=$CC" >> $GITHUB_ENV
          echo 'GOOS=android' >> $GITHUB_ENV
          echo 'GOARCH=arm64' >> $GITHUB_ENV
          echo 'CGO_ENABLED=1' >> $GITHUB_ENV
          echo 'CGO_LDFLAGS=-fuse-ld=lld -s -w' >> $GITHUB_ENV

      - name: arm64-v8a build
        run: go build -v -tags android -trimpath -ldflags '-s -X github.com/rclone/rclone/fs.Version='${VERSION} -o build/rclone-android-${RCLONE_NDK_VERSION}-armv8a .

      - name: x86 Set environment variables
        shell: bash
        run: |
          echo "CC=$(echo $ANDROID_NDK/toolchains/llvm/prebuilt/linux-x86_64/bin/i686-linux-android${RCLONE_NDK_VERSION}-clang)" >> $GITHUB_ENV
          echo "CC_FOR_TARGET=$CC" >> $GITHUB_ENV
          echo 'GOOS=android' >> $GITHUB_ENV
          echo 'GOARCH=386' >> $GITHUB_ENV
          echo 'CGO_ENABLED=1' >> $GITHUB_ENV
          echo 'CGO_LDFLAGS=-fuse-ld=lld -s -w' >> $GITHUB_ENV

      - name: x86 build
        run: go build -v -tags android -trimpath -ldflags '-s -X github.com/rclone/rclone/fs.Version='${VERSION} -o build/rclone-android-${RCLONE_NDK_VERSION}-x86 .

      - name: x64 Set environment variables
        shell: bash
        run: |
          echo "CC=$(echo $ANDROID_NDK/toolchains/llvm/prebuilt/linux-x86_64/bin/x86_64-linux-android${RCLONE_NDK_VERSION}-clang)" >> $GITHUB_ENV
          echo "CC_FOR_TARGET=$CC" >> $GITHUB_ENV
          echo 'GOOS=android' >> $GITHUB_ENV
          echo 'GOARCH=amd64' >> $GITHUB_ENV
          echo 'CGO_ENABLED=1' >> $GITHUB_ENV
          echo 'CGO_LDFLAGS=-fuse-ld=lld -s -w' >> $GITHUB_ENV

      - name: x64 build
        run: go build -v -tags android -trimpath -ldflags '-s -X github.com/rclone/rclone/fs.Version='${VERSION} -o build/rclone-android-${RCLONE_NDK_VERSION}-x64 .

      - name: Upload artifacts
        run: |
          make ci_upload
        env:
          RCLONE_CONFIG_PASS: ${{ secrets.RCLONE_CONFIG_PASS }}
        # Upload artifacts if not a PR && not a fork
        if: github.head_ref == '' && github.repository == 'rclone/rclone'

  termux:
    needs:
      - create-release
    timeout-minutes: 60
    runs-on: ubuntu-latest
    if: github.head_ref == '' && github.repository == 'wiserain/rclone'
    steps:
      - name: Checkout
        uses: actions/checkout@v3
        with:
          fetch-depth: 0
      - name: Set Variables (beta)
        if: github.event_name == 'push' && contains(github.ref, 'refs/heads/')
        shell: bash
        run: |
          LAST_TAG=$(git describe --tags --abbrev=0)
          echo "version=$(echo $LAST_TAG | cut -c 2- | cut -d- -f1)" >> $GITHUB_ENV
          echo "revision=0" >> $GITHUB_ENV
          echo "branch=$(git rev-parse --abbrev-ref HEAD)" >> $GITHUB_ENV
          echo "version_all=v$(echo $LAST_TAG | cut -c 2- | cut -d- -f1)-beta.$(git rev-list --count HEAD).$(git show --no-patch --no-notes --pretty='%h' HEAD).$(git rev-parse --abbrev-ref HEAD)" >> $GITHUB_ENV
      - name: Set Variables (release)
        if: github.event_name == 'push' && contains(github.ref, 'refs/tags/')
        shell: bash
        run: |
          LAST_TAG=$(git describe --tags --abbrev=0)
          echo "version=$(echo $LAST_TAG | cut -c 2- | cut -d- -f1)" >> $GITHUB_ENV
          echo "revision=$(echo $LAST_TAG | cut -c 2- | cut -d- -f2)" >> $GITHUB_ENV
          echo "branch=$LAST_TAG" >> $GITHUB_ENV
          echo "version_all=$LAST_TAG" >> $GITHUB_ENV
      - name: Checkout
        uses: actions/checkout@v3
        with:
          repository: 'termux/termux-packages'
      - name: build (beta)
        if: github.event_name == 'push' && contains(github.ref, 'refs/heads/')
        shell: bash
        run: |
          sed -i -r "s/^TERMUX_PKG_MAINTAINER=(.*)$/TERMUX_PKG_MAINTAINER=\"@wiserain\"/g" packages/rclone/build.sh
          sed -i -r "s/^TERMUX_PKG_VERSION=(.*)$/TERMUX_PKG_VERSION=${{ env.version }}/g" packages/rclone/build.sh
          grep -q "^TERMUX_PKG_REVISION" packages/rclone/build.sh || sed -i "/^TERMUX_PKG_VERSION=/a TERMUX_PKG_REVISION=0" packages/rclone/build.sh
          sed -i -r "s/^TERMUX_PKG_REVISION=(.*)$/TERMUX_PKG_REVISION=${{ env.revision }}/g" packages/rclone/build.sh
          sed -i -r "s/^TERMUX_PKG_SRCURL=(.*)$/TERMUX_PKG_SRCURL=https:\/\/github.com\/wiserain\/rclone.git/g" packages/rclone/build.sh
          sed -i -r "s/^TERMUX_PKG_SHA256=(.*)$/TERMUX_PKG_GIT_BRANCH=${{ env.branch }}/g" packages/rclone/build.sh
          sed -i -r "s/-ldflags \"(.*)\"/-ldflags \"-s -X github.com\/rclone\/rclone\/fs.Version=${{ env.version_all }}\"/g" packages/rclone/build.sh
          sed -i -r "s/cp rclone.1 (.*)/cp rclone.1 \1\n\tzip \$HOME\/termux-packages\/output\/rclone-${{ env.version_all }}-termux-\$TERMUX_ARCH.zip rclone/g" packages/rclone/build.sh
          cd ./scripts
          ./run-docker.sh ./build-package.sh -a aarch64 rclone
          ./run-docker.sh ./build-package.sh -a arm rclone
          cd ../output
          for file in *.deb; do mvto=$(sed -r "s/^rclone_(.*)_(.*)$/rclone-${{ env.version_all }}-termux-\2/g" <<< ${file}); mv "$file" "$mvto"; done
      - name: build (release)
        if: github.event_name == 'push' && contains(github.ref, 'refs/tags/')
        shell: bash
        run: |
          sed -i -r "s/^TERMUX_PKG_MAINTAINER=(.*)$/TERMUX_PKG_MAINTAINER=\"@wiserain\"/g" packages/rclone/build.sh
          sed -i -r "s/^TERMUX_PKG_VERSION=(.*)$/TERMUX_PKG_VERSION=${{ env.version }}/g" packages/rclone/build.sh
          grep -q "^TERMUX_PKG_REVISION" packages/rclone/build.sh || sed -i "/^TERMUX_PKG_VERSION=/a TERMUX_PKG_REVISION=0" packages/rclone/build.sh
          sed -i -r "s/^TERMUX_PKG_REVISION=(.*)$/TERMUX_PKG_REVISION=${{ env.revision }}/g" packages/rclone/build.sh
          sed -i -r "s/^TERMUX_PKG_SRCURL=(.*)$/TERMUX_PKG_SRCURL=https:\/\/github.com\/wiserain\/rclone.git/g" packages/rclone/build.sh
          sed -i -r "s/^TERMUX_PKG_SHA256=(.*)$/TERMUX_PKG_GIT_BRANCH=${{ env.branch }}/g" packages/rclone/build.sh
          sed -i -r "s/-ldflags \"(.*)\"/-ldflags \"-s -X github.com\/rclone\/rclone\/fs.Version=${{ env.version_all }}\"/g" packages/rclone/build.sh
          sed -i -r "s/cp rclone.1 (.*)/cp rclone.1 \1\n\tzip \$HOME\/termux-packages\/output\/rclone-${{ env.version_all }}-termux-\$TERMUX_ARCH.zip rclone/g" packages/rclone/build.sh
          cd ./scripts
          ./run-docker.sh ./build-package.sh -a aarch64 rclone
          ./run-docker.sh ./build-package.sh -a arm rclone
          cd ../output
          for file in *.deb; do mvto=$(sed -r "s/^rclone_(.*)_(.*)$/rclone-${{ env.version_all }}-termux-\2/g" <<< ${file}); mv "$file" "$mvto"; done
      - 
        name: Upload Assets to Release
        shell: bash
        run: |
          UPLOAD_URL="$(echo "${{ needs.create-release.outputs.upload_url }}" | cut -d'{' -f1)"
          for FILE in output/*; do
            [ ! -f "$FILE" ] && continue
            echo "Uploading \"$FILE\"..."
            curl -sX POST \
              --output /dev/null \
              -H "Authorization: token ${{ secrets.GITHUB_TOKEN }}" \
              -H "Accept: application/vnd.github.v3+json" \
              -H "Content-Type: $(file -b --mime-type ${FILE})" \
              -H "Content-Length: $(wc -c <${FILE} | xargs)" \
              -T "${FILE}" \
              "${UPLOAD_URL}?name=$(basename ${FILE})"
          done<|MERGE_RESOLUTION|>--- conflicted
+++ resolved
@@ -54,13 +54,8 @@
         include:
           - job_name: linux
             os: ubuntu-latest
-<<<<<<< HEAD
-            go: '1.19.x'
+            go: '1.19'
             gotags: cmount,noselfupdate
-=======
-            go: '1.19'
-            gotags: cmount
->>>>>>> 486e7133
             build_flags: '-include "^linux/"'
             check: true
             quicktest: true
@@ -77,13 +72,8 @@
 
           - job_name: mac_amd64
             os: macos-11
-<<<<<<< HEAD
-            go: '1.19.x'
+            go: '1.19'
             gotags: 'cmount,noselfupdate'
-=======
-            go: '1.19'
-            gotags: 'cmount'
->>>>>>> 486e7133
             build_flags: '-include "^darwin/amd64" -cgo'
             quicktest: true
             racequicktest: true
@@ -91,70 +81,39 @@
 
           - job_name: mac_arm64
             os: macos-11
-<<<<<<< HEAD
-            go: '1.19.x'
+            go: '1.19'
             gotags: 'cmount,noselfupdate'
-=======
-            go: '1.19'
-            gotags: 'cmount'
->>>>>>> 486e7133
             build_flags: '-include "^darwin/arm64" -cgo -macos-arch arm64 -cgo-cflags=-I/usr/local/include -cgo-ldflags=-L/usr/local/lib'
             deploy: true
 
           - job_name: windows
             os: windows-latest
-<<<<<<< HEAD
-            go: '1.19.x'
+            go: '1.19'
             gotags: cmount,noselfupdate
-=======
-            go: '1.19'
-            gotags: cmount
->>>>>>> 486e7133
             cgo: '0'
             build_flags: '-include "^windows/"'
             build_args: '-buildmode exe'
             quicktest: true
             deploy: true
 
-<<<<<<< HEAD
           # - job_name: other_os
           #   os: ubuntu-latest
-          #   go: '1.19.x'
+          #   go: '1.19'
           #   build_flags: '-exclude "^(windows/|darwin/|linux/)"'
           #   compile_all: true
           #   deploy: true
 
           # - job_name: go1.17
           #   os: ubuntu-latest
-          #   go: '1.17.x'
+          #   go: '1.17'
           #   quicktest: true
           #   racequicktest: true
 
           # - job_name: go1.18
           #   os: ubuntu-latest
-          #   go: '1.18.x'
+          #   go: '1.18'
           #   quicktest: true
           #   racequicktest: true
-=======
-          - job_name: other_os
-            os: ubuntu-latest
-            go: '1.19'
-            build_flags: '-exclude "^(windows/|darwin/|linux/)"'
-            compile_all: true
-            deploy: true
-
-          - job_name: go1.17
-            os: ubuntu-latest
-            go: '1.17'
-            quicktest: true
-            racequicktest: true
-
-          - job_name: go1.18
-            os: ubuntu-latest
-            go: '1.18'
-            quicktest: true
-            racequicktest: true
->>>>>>> 486e7133
 
     name: ${{ matrix.job_name }}
 
