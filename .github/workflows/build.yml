--- conflicted
+++ resolved
@@ -23,11 +23,7 @@
 jobs:
   create-release:
     runs-on: ubuntu-latest
-<<<<<<< HEAD
     if: github.head_ref == '' && github.repository == 'Sakura-Byte/rclone'
-=======
-    if: github.head_ref == '' && github.repository == 'wiserain/rclone'
->>>>>>> b3878810
     outputs:
       upload_url: ${{ steps.set_upload_url.outputs.upload_url }}
     steps:
@@ -44,11 +40,7 @@
 
             ## How to Update
             ```bash
-<<<<<<< HEAD
             curl -fsSL https://raw.githubusercontent.com/Sakura-Byte/rclone/master/install.sh | sudo bash 
-=======
-            curl -fsSL https://raw.githubusercontent.com/wiserain/rclone/mod/install.sh | sudo bash 
->>>>>>> b3878810
             ```
           draft: true
           prerelease: false
@@ -74,21 +66,13 @@
   build:
     needs:
       - create-release
-<<<<<<< HEAD
     if: ${{ github.event.inputs.manual == 'true' || (github.repository == 'Sakura-Byte/rclone' && (github.event_name != 'pull_request' || github.event.pull_request.head.repo.full_name != github.event.pull_request.base.repo.full_name)) }}
-=======
-    if: ${{ github.event.inputs.manual == 'true' || (github.repository == 'wiserain/rclone' && (github.event_name != 'pull_request' || github.event.pull_request.head.repo.full_name != github.event.pull_request.base.repo.full_name)) }}
->>>>>>> b3878810
     timeout-minutes: 60
     strategy:
       fail-fast: false
       matrix:
         job_name: ['linux', 'linux_386', 'mac_amd64', 'mac_arm64', 'windows']
-<<<<<<< HEAD
-        # job_name: ['linux', 'linux_386', 'mac_amd64', 'mac_arm64', 'windows', 'other_os', 'go1.20', 'go1.21']
-=======
         # job_name: ['linux', 'linux_386', 'mac_amd64', 'mac_arm64', 'windows', 'other_os', 'go1.21', 'go1.22']
->>>>>>> b3878810
 
         include:
           - job_name: linux
@@ -137,11 +121,7 @@
 
           # - job_name: other_os
           #   os: ubuntu-latest
-<<<<<<< HEAD
-          #   go: '1.22.6'
-=======
           #   go: '>=1.23.0-rc.1'
->>>>>>> b3878810
           #   build_flags: '-exclude "^(windows/|darwin/|linux/)"'
           #   compile_all: true
           #   deploy: true
@@ -278,11 +258,7 @@
           RCLONE_CONFIG_PASS: ${{ secrets.RCLONE_CONFIG_PASS }}
         # working-directory: '$(modulePath)'
         # Deploy binaries if enabled in config && not a PR && not a fork
-<<<<<<< HEAD
         if: matrix.deploy && github.head_ref == '' && github.repository == 'Sakura-Byte/rclone'
-=======
-        if: matrix.deploy && github.head_ref == '' && github.repository == 'wiserain/rclone'
->>>>>>> b3878810
       - 
         name: Upload Assets to Release
         uses: shogo82148/actions-upload-release-asset@v1
@@ -291,11 +267,7 @@
           asset_path: 'build/*'
 
   lint:
-<<<<<<< HEAD
     if: ${{ github.event.inputs.manual == 'true' || (github.repository == 'Sakura-Byte/rclone' && (github.event_name != 'pull_request' || github.event.pull_request.head.repo.full_name != github.event.pull_request.base.repo.full_name)) }}
-=======
-    if: ${{ github.event.inputs.manual == 'true' || (github.repository == 'wiserain/rclone' && (github.event_name != 'pull_request' || github.event.pull_request.head.repo.full_name != github.event.pull_request.base.repo.full_name)) }}
->>>>>>> b3878810
     timeout-minutes: 30
     name: "lint"
     runs-on: ubuntu-latest
@@ -476,11 +448,7 @@
       - create-release
     timeout-minutes: 60
     runs-on: ubuntu-latest
-<<<<<<< HEAD
     if: github.head_ref == '' && github.repository == 'Sakura-Byte/rclone'
-=======
-    if: github.head_ref == '' && github.repository == 'wiserain/rclone'
->>>>>>> b3878810
     steps:
       - name: Checkout
         uses: actions/checkout@v4
@@ -512,19 +480,11 @@
         if: github.event_name == 'push' && contains(github.ref, 'refs/heads/')
         shell: bash
         run: |
-<<<<<<< HEAD
           sed -i -r "s/^TERMUX_PKG_MAINTAINER=(.*)$/TERMUX_PKG_MAINTAINER=\"@Sakura-Byte\"/g" packages/rclone/build.sh
           sed -i -r "s/^TERMUX_PKG_VERSION=(.*)$/TERMUX_PKG_VERSION=\"${{ env.version }}\"/g" packages/rclone/build.sh
           grep -q "^TERMUX_PKG_REVISION" packages/rclone/build.sh || sed -i "/^TERMUX_PKG_VERSION=/a TERMUX_PKG_REVISION=0" packages/rclone/build.sh
           sed -i -r "s/^TERMUX_PKG_REVISION=(.*)$/TERMUX_PKG_REVISION=${{ env.revision }}/g" packages/rclone/build.sh
           sed -i -r "s/^TERMUX_PKG_SRCURL=(.*)$/TERMUX_PKG_SRCURL=git+https:\/\/github.com\/Sakura-Byte\/rclone/g" packages/rclone/build.sh
-=======
-          sed -i -r "s/^TERMUX_PKG_MAINTAINER=(.*)$/TERMUX_PKG_MAINTAINER=\"@wiserain\"/g" packages/rclone/build.sh
-          sed -i -r "s/^TERMUX_PKG_VERSION=(.*)$/TERMUX_PKG_VERSION=\"${{ env.version }}\"/g" packages/rclone/build.sh
-          grep -q "^TERMUX_PKG_REVISION" packages/rclone/build.sh || sed -i "/^TERMUX_PKG_VERSION=/a TERMUX_PKG_REVISION=0" packages/rclone/build.sh
-          sed -i -r "s/^TERMUX_PKG_REVISION=(.*)$/TERMUX_PKG_REVISION=${{ env.revision }}/g" packages/rclone/build.sh
-          sed -i -r "s/^TERMUX_PKG_SRCURL=(.*)$/TERMUX_PKG_SRCURL=git+https:\/\/github.com\/wiserain\/rclone/g" packages/rclone/build.sh
->>>>>>> b3878810
           sed -i -r "s/^TERMUX_PKG_SHA256=(.*)$/TERMUX_PKG_GIT_BRANCH=${{ env.branch }}/g" packages/rclone/build.sh
           sed -i -r "s/-ldflags \"(.*)\"/-ldflags \"-s -X github.com\/rclone\/rclone\/fs.Version=${{ env.version_all }}\"/g" packages/rclone/build.sh
           sed -i -r "s/cp rclone.1 (.*)/cp rclone.1 \1\n\tzip \$HOME\/termux-packages\/output\/rclone-${{ env.version_all }}-termux-\$TERMUX_ARCH.zip rclone/g" packages/rclone/build.sh
@@ -537,19 +497,11 @@
         if: github.event_name == 'push' && contains(github.ref, 'refs/tags/')
         shell: bash
         run: |
-<<<<<<< HEAD
           sed -i -r "s/^TERMUX_PKG_MAINTAINER=(.*)$/TERMUX_PKG_MAINTAINER=\"@Sakura-Byte\"/g" packages/rclone/build.sh
           sed -i -r "s/^TERMUX_PKG_VERSION=(.*)$/TERMUX_PKG_VERSION=\"${{ env.version }}\"/g" packages/rclone/build.sh
           grep -q "^TERMUX_PKG_REVISION" packages/rclone/build.sh || sed -i "/^TERMUX_PKG_VERSION=/a TERMUX_PKG_REVISION=0" packages/rclone/build.sh
           sed -i -r "s/^TERMUX_PKG_REVISION=(.*)$/TERMUX_PKG_REVISION=${{ env.revision }}/g" packages/rclone/build.sh
           sed -i -r "s/^TERMUX_PKG_SRCURL=(.*)$/TERMUX_PKG_SRCURL=git+https:\/\/github.com\/Sakura-Byte\/rclone/g" packages/rclone/build.sh
-=======
-          sed -i -r "s/^TERMUX_PKG_MAINTAINER=(.*)$/TERMUX_PKG_MAINTAINER=\"@wiserain\"/g" packages/rclone/build.sh
-          sed -i -r "s/^TERMUX_PKG_VERSION=(.*)$/TERMUX_PKG_VERSION=\"${{ env.version }}\"/g" packages/rclone/build.sh
-          grep -q "^TERMUX_PKG_REVISION" packages/rclone/build.sh || sed -i "/^TERMUX_PKG_VERSION=/a TERMUX_PKG_REVISION=0" packages/rclone/build.sh
-          sed -i -r "s/^TERMUX_PKG_REVISION=(.*)$/TERMUX_PKG_REVISION=${{ env.revision }}/g" packages/rclone/build.sh
-          sed -i -r "s/^TERMUX_PKG_SRCURL=(.*)$/TERMUX_PKG_SRCURL=git+https:\/\/github.com\/wiserain\/rclone/g" packages/rclone/build.sh
->>>>>>> b3878810
           sed -i -r "s/^TERMUX_PKG_SHA256=(.*)$/TERMUX_PKG_GIT_BRANCH=${{ env.branch }}/g" packages/rclone/build.sh
           sed -i -r "s/-ldflags \"(.*)\"/-ldflags \"-s -X github.com\/rclone\/rclone\/fs.Version=${{ env.version_all }}\"/g" packages/rclone/build.sh
           sed -i -r "s/cp rclone.1 (.*)/cp rclone.1 \1\n\tzip \$HOME\/termux-packages\/output\/rclone-${{ env.version_all }}-termux-\$TERMUX_ARCH.zip rclone/g" packages/rclone/build.sh
