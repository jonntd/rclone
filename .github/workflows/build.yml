--- conflicted
+++ resolved
@@ -44,23 +44,14 @@
     strategy:
       fail-fast: false
       matrix:
-<<<<<<< HEAD
-        # job_name: ['linux', 'mac_amd64', 'mac_arm64', 'windows_amd64', 'windows_386', 'other_os', 'go1.15', 'go1.16']
-        job_name: ['linux', 'mac_amd64', 'mac_arm64', 'windows_amd64', 'windows_386']
-=======
-        job_name: ['linux', 'mac_amd64', 'mac_arm64', 'windows', 'other_os', 'go1.16', 'go1.17']
->>>>>>> 00a684d8
+        job_name: ['linux', 'mac_amd64', 'mac_arm64', 'windows']
+        # job_name: ['linux', 'mac_amd64', 'mac_arm64', 'windows', 'other_os', 'go1.16', 'go1.17']
 
         include:
           - job_name: linux
             os: ubuntu-latest
-<<<<<<< HEAD
-            go: '1.17.x'
+            go: '1.18.x'
             gotags: cmount,noselfupdate
-=======
-            go: '1.18.x'
-            gotags: cmount
->>>>>>> 00a684d8
             build_flags: '-include "^linux/"'
             check: true
             quicktest: true
@@ -70,13 +61,8 @@
 
           - job_name: mac_amd64
             os: macos-11
-<<<<<<< HEAD
-            go: '1.17.x'
+            go: '1.18.x'
             gotags: 'cmount,noselfupdate'
-=======
-            go: '1.18.x'
-            gotags: 'cmount'
->>>>>>> 00a684d8
             build_flags: '-include "^darwin/amd64" -cgo'
             quicktest: true
             racequicktest: true
@@ -84,83 +70,39 @@
 
           - job_name: mac_arm64
             os: macos-11
-<<<<<<< HEAD
-            go: '1.17.x'
+            go: '1.18.x'
             gotags: 'cmount,noselfupdate'
-=======
-            go: '1.18.x'
-            gotags: 'cmount'
->>>>>>> 00a684d8
             build_flags: '-include "^darwin/arm64" -cgo -macos-arch arm64 -cgo-cflags=-I/usr/local/include -cgo-ldflags=-L/usr/local/lib'
             deploy: true
 
           - job_name: windows
             os: windows-latest
-<<<<<<< HEAD
-            go: '1.17.x'
+            go: '1.18.x'
             gotags: cmount,noselfupdate
-            build_flags: '-include "^windows/amd64" -cgo'
-            build_args: '-buildmode exe'
-            quicktest: true
-            racequicktest: true
-            deploy: true
-
-          - job_name: windows_386
-            os: windows-latest
-            go: '1.17.x'
-            gotags: cmount,noselfupdate
-            goarch: '386'
-            cgo: '1'
-            build_flags: '-include "^windows/386" -cgo'
-=======
-            go: '1.18.x'
-            gotags: cmount
             cgo: '0'
             build_flags: '-include "^windows/"'
->>>>>>> 00a684d8
             build_args: '-buildmode exe'
             quicktest: true
             deploy: true
 
-<<<<<<< HEAD
           # - job_name: other_os
           #   os: ubuntu-latest
-          #   go: '1.17.x'
-          #   build_flags: '-exclude "^(windows/(386|amd64)|darwin/|linux/)"'
+          #   go: '1.18.x'
+          #   build_flags: '-exclude "^(windows/|darwin/|linux/)"'
           #   compile_all: true
           #   deploy: true
-
-          # - job_name: go1.15
-          #   os: ubuntu-latest
-          #   go: '1.15.x'
-          #   quicktest: true
-          #   racequicktest: true
 
           # - job_name: go1.16
           #   os: ubuntu-latest
           #   go: '1.16.x'
           #   quicktest: true
           #   racequicktest: true
-=======
-          - job_name: other_os
-            os: ubuntu-latest
-            go: '1.18.x'
-            build_flags: '-exclude "^(windows/|darwin/|linux/)"'
-            compile_all: true
-            deploy: true
-
-          - job_name: go1.16
-            os: ubuntu-latest
-            go: '1.16.x'
-            quicktest: true
-            racequicktest: true
-
-          - job_name: go1.17
-            os: ubuntu-latest
-            go: '1.17.x'
-            quicktest: true
-            racequicktest: true
->>>>>>> 00a684d8
+
+          # - job_name: go1.17
+          #   os: ubuntu-latest
+          #   go: '1.17.x'
+          #   quicktest: true
+          #   racequicktest: true
 
     name: ${{ matrix.job_name }}
 
@@ -245,32 +187,10 @@
         run: |
           make
 
-<<<<<<< HEAD
-      # - name: Run tests
-      #   shell: bash
-      #   run: |
-      #     make quicktest
-      #   if: matrix.quicktest
-
-      # - name: Race test
-      #   shell: bash
-      #   run: |
-      #     make racequicktest
-      #   if: matrix.racequicktest
-
-      # - name: Run librclone tests
-      #   shell: bash
-      #   run: |
-      #     make -C librclone/ctest test
-      #     make -C librclone/ctest clean
-      #     librclone/python/test_rclone.py
-      #   if: matrix.librclonetest
-=======
       - name: Rclone version
         shell: bash
         run: |
           rclone version
-
       - name: Run tests
         shell: bash
         run: |
@@ -290,7 +210,6 @@
           make -C librclone/ctest clean
           librclone/python/test_rclone.py
         if: matrix.librclonetest
->>>>>>> 00a684d8
 
       - name: Compile all architectures test
         shell: bash
