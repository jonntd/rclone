--- conflicted
+++ resolved
@@ -44,23 +44,14 @@
     strategy:
       fail-fast: false
       matrix:
-<<<<<<< HEAD
-        # job_name: ['linux', 'mac_amd64', 'mac_arm64', 'windows_amd64', 'windows_386', 'other_os', 'go1.13', 'go1.14', 'go1.15']
+        # job_name: ['linux', 'mac_amd64', 'mac_arm64', 'windows_amd64', 'windows_386', 'other_os', 'go1.14', 'go1.15', 'go1.16']
         job_name: ['linux', 'mac_amd64', 'mac_arm64', 'windows_amd64', 'windows_386']
-=======
-        job_name: ['linux', 'mac_amd64', 'mac_arm64', 'windows_amd64', 'windows_386', 'other_os', 'go1.14', 'go1.15', 'go1.16']
->>>>>>> 169990e2
 
         include:
           - job_name: linux
             os: ubuntu-latest
-<<<<<<< HEAD
-            go: '1.16.x'
+            go: '1.17.x'
             gotags: cmount,noselfupdate
-=======
-            go: '1.17.x'
-            gotags: cmount
->>>>>>> 169990e2
             build_flags: '-include "^linux/"'
             check: true
             quicktest: true
@@ -70,13 +61,8 @@
 
           - job_name: mac_amd64
             os: macOS-latest
-<<<<<<< HEAD
-            go: '1.16.x'
+            go: '1.17.x'
             gotags: 'cmount,noselfupdate'
-=======
-            go: '1.17.x'
-            gotags: 'cmount'
->>>>>>> 169990e2
             build_flags: '-include "^darwin/amd64" -cgo'
             quicktest: true
             racequicktest: true
@@ -84,25 +70,15 @@
 
           - job_name: mac_arm64
             os: macOS-latest
-<<<<<<< HEAD
-            go: '1.16.x'
+            go: '1.17.x'
             gotags: 'cmount,noselfupdate'
-=======
-            go: '1.17.x'
-            gotags: 'cmount'
->>>>>>> 169990e2
             build_flags: '-include "^darwin/arm64" -cgo -macos-arch arm64 -macos-sdk macosx11.1 -cgo-cflags=-I/usr/local/include -cgo-ldflags=-L/usr/local/lib'
             deploy: true
 
           - job_name: windows_amd64
             os: windows-latest
-<<<<<<< HEAD
-            go: '1.16.x'
+            go: '1.17.x'
             gotags: cmount,noselfupdate
-=======
-            go: '1.17.x'
-            gotags: cmount
->>>>>>> 169990e2
             build_flags: '-include "^windows/amd64" -cgo'
             build_args: '-buildmode exe'
             quicktest: true
@@ -111,13 +87,8 @@
 
           - job_name: windows_386
             os: windows-latest
-<<<<<<< HEAD
-            go: '1.16.x'
+            go: '1.17.x'
             gotags: cmount,noselfupdate
-=======
-            go: '1.17.x'
-            gotags: cmount
->>>>>>> 169990e2
             goarch: '386'
             cgo: '1'
             build_flags: '-include "^windows/386" -cgo'
@@ -125,18 +96,12 @@
             quicktest: true
             deploy: true
 
-<<<<<<< HEAD
           # - job_name: other_os
           #   os: ubuntu-latest
-          #   go: '1.16.x'
+          #   go: '1.17.x'
           #   build_flags: '-exclude "^(windows/|darwin/|linux/)"'
           #   compile_all: true
           #   deploy: true
-
-          # - job_name: go1.13
-          #   os: ubuntu-latest
-          #   go: '1.13.x'
-          #   quicktest: true
 
           # - job_name: go1.14
           #   os: ubuntu-latest
@@ -149,32 +114,12 @@
           #   go: '1.15.x'
           #   quicktest: true
           #   racequicktest: true
-=======
-          - job_name: other_os
-            os: ubuntu-latest
-            go: '1.17.x'
-            build_flags: '-exclude "^(windows/|darwin/|linux/)"'
-            compile_all: true
-            deploy: true
-
-          - job_name: go1.14
-            os: ubuntu-latest
-            go: '1.14.x'
-            quicktest: true
-            racequicktest: true
-
-          - job_name: go1.15
-            os: ubuntu-latest
-            go: '1.15.x'
-            quicktest: true
-            racequicktest: true
->>>>>>> 169990e2
-
-          - job_name: go1.16
-            os: ubuntu-latest
-            go: '1.16.x'
-            quicktest: true
-            racequicktest: true
+
+          # - job_name: go1.16
+          #   os: ubuntu-latest
+          #   go: '1.16.x'
+          #   quicktest: true
+          #   racequicktest: true
 
     name: ${{ matrix.job_name }}
 
@@ -258,7 +203,6 @@
         run: |
           make
 
-<<<<<<< HEAD
       # - name: Run tests
       #   shell: bash
       #   run: |
@@ -279,34 +223,6 @@
       #     librclone/python/test_rclone.py
       #   if: matrix.librclonetest
 
-      # - name: Code quality test
-      #   shell: bash
-      #   run: |
-      #     make build_dep
-      #     make check
-      #   if: matrix.check
-=======
-      - name: Run tests
-        shell: bash
-        run: |
-          make quicktest
-        if: matrix.quicktest
-
-      - name: Race test
-        shell: bash
-        run: |
-          make racequicktest
-        if: matrix.racequicktest
-
-      - name: Run librclone tests
-        shell: bash
-        run: |
-          make -C librclone/ctest test
-          make -C librclone/ctest clean
-          librclone/python/test_rclone.py
-        if: matrix.librclonetest
->>>>>>> 169990e2
-
       - name: Compile all architectures test
         shell: bash
         run: |
@@ -324,7 +240,6 @@
           RCLONE_CONFIG_PASS: ${{ secrets.RCLONE_CONFIG_PASS }}
         # working-directory: '$(modulePath)'
         # Deploy binaries if enabled in config && not a PR && not a fork
-<<<<<<< HEAD
         if: matrix.deploy && github.head_ref == '' && github.repository == 'wiserain/rclone'
       - 
         name: Upload Assets to Release with a wildcard
@@ -333,6 +248,130 @@
           pattern: "build/*"
           github-token: ${{ secrets.GITHUB_TOKEN }}
           release-url: ${{needs.create-release.outputs.upload_url}}
+
+  lint:
+    if: ${{ github.repository == 'rclone/rclone' || github.event.inputs.manual }}
+    timeout-minutes: 30
+    name: "lint"
+    runs-on: ubuntu-latest
+
+    steps:
+      - name: Checkout
+        uses: actions/checkout@v2
+
+      - name: Code quality test
+        uses: golangci/golangci-lint-action@v2
+        with:
+          # Optional: version of golangci-lint to use in form of v1.2 or v1.2.3 or `latest` to use the latest version
+          version: latest
+
+  android:
+    if: ${{ github.repository == 'rclone/rclone' || github.event.inputs.manual }}
+    timeout-minutes: 30
+    name: "android-all"
+    runs-on: ubuntu-latest
+
+    steps:
+      - name: Checkout
+        uses: actions/checkout@v2
+        with:
+          fetch-depth: 0
+
+      # Upgrade together with NDK version
+      - name: Set up Go 1.16
+        uses: actions/setup-go@v1
+        with:
+          go-version: 1.16
+
+      # Upgrade together with Go version. Using a GitHub-provided version saves around 2 minutes.
+      - name: Force NDK version
+        run: echo "y" | sudo ${ANDROID_HOME}/tools/bin/sdkmanager --install "ndk;22.1.7171670" | grep -v = || true
+
+      - name: Go module cache
+        uses: actions/cache@v2
+        with:
+          path: ~/go/pkg/mod
+          key: ${{ runner.os }}-go-${{ hashFiles('**/go.sum') }}
+          restore-keys: |
+            ${{ runner.os }}-go-
+
+      - name: Set global environment variables
+        shell: bash
+        run: |
+          echo "VERSION=$(make version)" >> $GITHUB_ENV
+
+      - name: build native rclone
+        run: |
+          make
+
+      - name: install gomobile
+        run: |
+          go get golang.org/x/mobile/cmd/gobind
+          go get golang.org/x/mobile/cmd/gomobile
+          env PATH=$PATH:~/go/bin gomobile init
+
+      - name: arm-v7a gomobile build
+        run: env PATH=$PATH:~/go/bin gomobile bind -v -target=android/arm -javapkg=org.rclone -ldflags '-s -X github.com/rclone/rclone/fs.Version='${VERSION} github.com/rclone/rclone/librclone/gomobile
+
+      - name: arm-v7a Set environment variables
+        shell: bash
+        run: |
+          echo "CC=$(echo $ANDROID_HOME/ndk/22.1.7171670/toolchains/llvm/prebuilt/linux-x86_64/bin/armv7a-linux-androideabi16-clang)" >> $GITHUB_ENV
+          echo "CC_FOR_TARGET=$CC" >> $GITHUB_ENV
+          echo 'GOOS=android' >> $GITHUB_ENV
+          echo 'GOARCH=arm' >> $GITHUB_ENV
+          echo 'GOARM=7' >> $GITHUB_ENV
+          echo 'CGO_ENABLED=1' >> $GITHUB_ENV
+          echo 'CGO_LDFLAGS=-fuse-ld=lld -s -w' >> $GITHUB_ENV
+      - name: arm-v7a build
+        run: go build -v -tags android -trimpath -ldflags '-s -X github.com/rclone/rclone/fs.Version='${VERSION} -o build/rclone-android-16-armv7a .
+
+      - name: arm64-v8a Set environment variables
+        shell: bash
+        run: |
+          echo "CC=$(echo $ANDROID_HOME/ndk/22.1.7171670/toolchains/llvm/prebuilt/linux-x86_64/bin/aarch64-linux-android21-clang)" >> $GITHUB_ENV
+          echo "CC_FOR_TARGET=$CC" >> $GITHUB_ENV
+          echo 'GOOS=android' >> $GITHUB_ENV
+          echo 'GOARCH=arm64' >> $GITHUB_ENV
+          echo 'CGO_ENABLED=1' >> $GITHUB_ENV
+          echo 'CGO_LDFLAGS=-fuse-ld=lld -s -w' >> $GITHUB_ENV
+
+      - name: arm64-v8a build
+        run: go build -v -tags android -trimpath -ldflags '-s -X github.com/rclone/rclone/fs.Version='${VERSION} -o build/rclone-android-21-armv8a .
+
+      - name: x86 Set environment variables
+        shell: bash
+        run: |
+          echo "CC=$(echo $ANDROID_HOME/ndk/22.1.7171670/toolchains/llvm/prebuilt/linux-x86_64/bin/i686-linux-android16-clang)" >> $GITHUB_ENV
+          echo "CC_FOR_TARGET=$CC" >> $GITHUB_ENV
+          echo 'GOOS=android' >> $GITHUB_ENV
+          echo 'GOARCH=386' >> $GITHUB_ENV
+          echo 'CGO_ENABLED=1' >> $GITHUB_ENV
+          echo 'CGO_LDFLAGS=-fuse-ld=lld -s -w' >> $GITHUB_ENV
+
+      - name: x86 build
+        run: go build -v -tags android -trimpath -ldflags '-s -X github.com/rclone/rclone/fs.Version='${VERSION} -o build/rclone-android-16-x86 .
+
+      - name: x64 Set environment variables
+        shell: bash
+        run: |
+          echo "CC=$(echo $ANDROID_HOME/ndk/22.1.7171670/toolchains/llvm/prebuilt/linux-x86_64/bin/x86_64-linux-android21-clang)" >> $GITHUB_ENV
+          echo "CC_FOR_TARGET=$CC" >> $GITHUB_ENV
+          echo 'GOOS=android' >> $GITHUB_ENV
+          echo 'GOARCH=amd64' >> $GITHUB_ENV
+          echo 'CGO_ENABLED=1' >> $GITHUB_ENV
+          echo 'CGO_LDFLAGS=-fuse-ld=lld -s -w' >> $GITHUB_ENV
+
+      - name: x64 build
+        run: go build -v -tags android -trimpath -ldflags '-s -X github.com/rclone/rclone/fs.Version='${VERSION} -o build/rclone-android-21-x64 .
+
+      - name: Upload artifacts
+        run: |
+          make ci_upload
+        env:
+          RCLONE_CONFIG_PASS: ${{ secrets.RCLONE_CONFIG_PASS }}
+        # Upload artifacts if not a PR && not a fork
+        if: github.head_ref == '' && github.repository == 'rclone/rclone'
 
   termux:
     needs:
@@ -340,38 +379,11 @@
     timeout-minutes: 60
     runs-on: ubuntu-latest
     if: github.head_ref == '' && github.repository == 'wiserain/rclone'
-=======
-        if: matrix.deploy && github.head_ref == '' && github.repository == 'rclone/rclone'
-
-  lint:
-    if: ${{ github.repository == 'rclone/rclone' || github.event.inputs.manual }}
-    timeout-minutes: 30
-    name: "lint"
-    runs-on: ubuntu-latest
-
     steps:
       - name: Checkout
         uses: actions/checkout@v2
-
-      - name: Code quality test
-        uses: golangci/golangci-lint-action@v2
-        with:
-          # Optional: version of golangci-lint to use in form of v1.2 or v1.2.3 or `latest` to use the latest version
-          version: latest
-
-  android:
-    if: ${{ github.repository == 'rclone/rclone' || github.event.inputs.manual }}
-    timeout-minutes: 30
-    name: "android-all"
-    runs-on: ubuntu-latest
-
->>>>>>> 169990e2
-    steps:
-      - name: Checkout
-        uses: actions/checkout@v2
         with:
           fetch-depth: 0
-<<<<<<< HEAD
       - name: Get Variables (beta)
         id: varb
         if: github.event_name == 'push' && contains(github.ref, 'refs/heads/')
@@ -436,102 +448,4 @@
         with:
           pattern: "output/*"
           github-token: ${{ secrets.GITHUB_TOKEN }}
-          release-url: ${{needs.create-release.outputs.upload_url}}
-=======
-
-      # Upgrade together with NDK version
-      - name: Set up Go 1.16
-        uses: actions/setup-go@v1
-        with:
-          go-version: 1.16
-
-      # Upgrade together with Go version. Using a GitHub-provided version saves around 2 minutes.
-      - name: Force NDK version
-        run: echo "y" | sudo ${ANDROID_HOME}/tools/bin/sdkmanager --install "ndk;22.1.7171670" | grep -v = || true
-
-      - name: Go module cache
-        uses: actions/cache@v2
-        with:
-          path: ~/go/pkg/mod
-          key: ${{ runner.os }}-go-${{ hashFiles('**/go.sum') }}
-          restore-keys: |
-            ${{ runner.os }}-go-
-
-      - name: Set global environment variables
-        shell: bash
-        run: |
-          echo "VERSION=$(make version)" >> $GITHUB_ENV
-
-      - name: build native rclone
-        run: |
-          make
-
-      - name: install gomobile
-        run: |
-          go get golang.org/x/mobile/cmd/gobind
-          go get golang.org/x/mobile/cmd/gomobile
-          env PATH=$PATH:~/go/bin gomobile init
-
-      - name: arm-v7a gomobile build
-        run: env PATH=$PATH:~/go/bin gomobile bind -v -target=android/arm -javapkg=org.rclone -ldflags '-s -X github.com/rclone/rclone/fs.Version='${VERSION} github.com/rclone/rclone/librclone/gomobile
-
-      - name: arm-v7a Set environment variables
-        shell: bash
-        run: |
-          echo "CC=$(echo $ANDROID_HOME/ndk/22.1.7171670/toolchains/llvm/prebuilt/linux-x86_64/bin/armv7a-linux-androideabi16-clang)" >> $GITHUB_ENV
-          echo "CC_FOR_TARGET=$CC" >> $GITHUB_ENV
-          echo 'GOOS=android' >> $GITHUB_ENV
-          echo 'GOARCH=arm' >> $GITHUB_ENV
-          echo 'GOARM=7' >> $GITHUB_ENV
-          echo 'CGO_ENABLED=1' >> $GITHUB_ENV
-          echo 'CGO_LDFLAGS=-fuse-ld=lld -s -w' >> $GITHUB_ENV
-      - name: arm-v7a build
-        run: go build -v -tags android -trimpath -ldflags '-s -X github.com/rclone/rclone/fs.Version='${VERSION} -o build/rclone-android-16-armv7a .
-
-      - name: arm64-v8a Set environment variables
-        shell: bash
-        run: |
-          echo "CC=$(echo $ANDROID_HOME/ndk/22.1.7171670/toolchains/llvm/prebuilt/linux-x86_64/bin/aarch64-linux-android21-clang)" >> $GITHUB_ENV
-          echo "CC_FOR_TARGET=$CC" >> $GITHUB_ENV
-          echo 'GOOS=android' >> $GITHUB_ENV
-          echo 'GOARCH=arm64' >> $GITHUB_ENV
-          echo 'CGO_ENABLED=1' >> $GITHUB_ENV
-          echo 'CGO_LDFLAGS=-fuse-ld=lld -s -w' >> $GITHUB_ENV
-
-      - name: arm64-v8a build
-        run: go build -v -tags android -trimpath -ldflags '-s -X github.com/rclone/rclone/fs.Version='${VERSION} -o build/rclone-android-21-armv8a .
-
-      - name: x86 Set environment variables
-        shell: bash
-        run: |
-          echo "CC=$(echo $ANDROID_HOME/ndk/22.1.7171670/toolchains/llvm/prebuilt/linux-x86_64/bin/i686-linux-android16-clang)" >> $GITHUB_ENV
-          echo "CC_FOR_TARGET=$CC" >> $GITHUB_ENV
-          echo 'GOOS=android' >> $GITHUB_ENV
-          echo 'GOARCH=386' >> $GITHUB_ENV
-          echo 'CGO_ENABLED=1' >> $GITHUB_ENV
-          echo 'CGO_LDFLAGS=-fuse-ld=lld -s -w' >> $GITHUB_ENV
-
-      - name: x86 build
-        run: go build -v -tags android -trimpath -ldflags '-s -X github.com/rclone/rclone/fs.Version='${VERSION} -o build/rclone-android-16-x86 .
-
-      - name: x64 Set environment variables
-        shell: bash
-        run: |
-          echo "CC=$(echo $ANDROID_HOME/ndk/22.1.7171670/toolchains/llvm/prebuilt/linux-x86_64/bin/x86_64-linux-android21-clang)" >> $GITHUB_ENV
-          echo "CC_FOR_TARGET=$CC" >> $GITHUB_ENV
-          echo 'GOOS=android' >> $GITHUB_ENV
-          echo 'GOARCH=amd64' >> $GITHUB_ENV
-          echo 'CGO_ENABLED=1' >> $GITHUB_ENV
-          echo 'CGO_LDFLAGS=-fuse-ld=lld -s -w' >> $GITHUB_ENV
-
-      - name: x64 build
-        run: go build -v -tags android -trimpath -ldflags '-s -X github.com/rclone/rclone/fs.Version='${VERSION} -o build/rclone-android-21-x64 .
-
-      - name: Upload artifacts
-        run: |
-          make ci_upload
-        env:
-          RCLONE_CONFIG_PASS: ${{ secrets.RCLONE_CONFIG_PASS }}
-        # Upload artifacts if not a PR && not a fork
-        if: github.head_ref == '' && github.repository == 'rclone/rclone'
->>>>>>> 169990e2
+          release-url: ${{needs.create-release.outputs.upload_url}}