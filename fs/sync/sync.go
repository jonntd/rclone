// Package sync is the implementation of sync/copy/move
package sync

import (
	"context"
	"errors"
	"fmt"
	"path"
	"slices"
	"sort"
	"strings"
	"sync"
	"time"

	"github.com/rclone/rclone/fs"
	"github.com/rclone/rclone/fs/accounting"
	"github.com/rclone/rclone/fs/filter"
	"github.com/rclone/rclone/fs/fserrors"
	"github.com/rclone/rclone/fs/hash"
	"github.com/rclone/rclone/fs/march"
	"github.com/rclone/rclone/fs/operations"
	"github.com/rclone/rclone/lib/errcount"
	"github.com/rclone/rclone/lib/transform"
	"golang.org/x/sync/errgroup"
)

// ErrorMaxDurationReached defines error when transfer duration is reached
// Used for checking on exit and matching to correct exit code.
var ErrorMaxDurationReached = errors.New("max transfer duration reached as set by --max-duration")

// ErrorMaxDurationReachedFatal is returned from when the max
// duration limit is reached.
var ErrorMaxDurationReachedFatal = fserrors.FatalError(ErrorMaxDurationReached)

type syncCopyMove struct {
	// parameters
	fdst               fs.Fs
	fsrc               fs.Fs
	deleteMode         fs.DeleteMode // how we are doing deletions
	DoMove             bool
	copyEmptySrcDirs   bool
	deleteEmptySrcDirs bool
	dir                string
	// internal state
	ci                     *fs.ConfigInfo         // global config
	fi                     *filter.Filter         // filter config
	ctx                    context.Context        // internal context for controlling go-routines
	cancel                 func()                 // cancel the context
	inCtx                  context.Context        // internal context for controlling march
	inCancel               func()                 // cancel the march context
	noTraverse             bool                   // if set don't traverse the dst
	noCheckDest            bool                   // if set transfer all objects regardless without checking dst
	noUnicodeNormalization bool                   // don't normalize unicode characters in filenames
	deletersWg             sync.WaitGroup         // for delete before go routine
	deleteFilesCh          chan fs.Object         // channel to receive deletes if delete before
	trackRenames           bool                   // set if we should do server-side renames
	trackRenamesStrategy   trackRenamesStrategy   // strategies used for tracking renames
	dstFilesMu             sync.Mutex             // protect dstFiles
	dstFiles               map[string]fs.Object   // dst files, always filled
	srcFiles               map[string]fs.Object   // src files, only used if deleteBefore
	srcFilesChan           chan fs.Object         // passes src objects
	srcFilesResult         chan error             // error result of src listing
	dstFilesResult         chan error             // error result of dst listing
	dstEmptyDirsMu         sync.Mutex             // protect dstEmptyDirs
	dstEmptyDirs           map[string]fs.DirEntry // potentially empty directories
	srcEmptyDirsMu         sync.Mutex             // protect srcEmptyDirs
	srcEmptyDirs           map[string]fs.DirEntry // potentially empty directories
	srcMoveEmptyDirs       map[string]fs.DirEntry // potentially empty directories when moving files out of them
	checkerWg              sync.WaitGroup         // wait for checkers
	toBeChecked            *pipe                  // checkers channel
	transfersWg            sync.WaitGroup         // wait for transfers
	toBeUploaded           *pipe                  // copiers channel
	errorMu                sync.Mutex             // Mutex covering the errors variables
	err                    error                  // normal error from copy process
	noRetryErr             error                  // error with NoRetry set
	fatalErr               error                  // fatal error
	commonHash             hash.Type              // common hash type between src and dst
	modifyWindow           time.Duration          // modify window between fsrc, fdst
	renameMapMu            sync.Mutex             // mutex to protect the below
	renameMap              map[string][]fs.Object // dst files by hash - only used by trackRenames
	renamerWg              sync.WaitGroup         // wait for renamers
	toBeRenamed            *pipe                  // renamers channel
	trackRenamesWg         sync.WaitGroup         // wg for background track renames
	trackRenamesCh         chan fs.Object         // objects are pumped in here
	renameCheck            []fs.Object            // accumulate files to check for rename here
	compareCopyDest        []fs.Fs                // place to check for files to server side copy
	backupDir              fs.Fs                  // place to store overwrites/deletes
	checkFirst             bool                   // if set run all the checkers before starting transfers
	maxDurationEndTime     time.Time              // end time if --max-duration is set
	logger                 operations.LoggerFn    // LoggerFn used to report the results of a sync (or bisync) to an io.Writer
	usingLogger            bool                   // whether we are using logger
	setDirMetadata         bool                   // if set we set the directory metadata
	setDirModTime          bool                   // if set we set the directory modtimes
	setDirModTimeAfter     bool                   // if set we set the directory modtimes at the end of the sync
	setDirModTimeMu        sync.Mutex             // protect setDirModTimes and modifiedDirs
	setDirModTimes         []setDirModTime        // directories that need their modtime set
	setDirModTimesMaxLevel int                    // max level of the directories to set
	modifiedDirs           map[string]struct{}    // dirs with changed contents (if s.setDirModTimeAfter)
	allowOverlap           bool                   // whether we allow src and dst to overlap (i.e. for convmv)
}

// For keeping track of delayed modtime sets
type setDirModTime struct {
	src     fs.Directory
	dst     fs.Directory
	dir     string
	modTime time.Time
	level   int // the level of the directory, 0 is root
}

type trackRenamesStrategy byte

const (
	trackRenamesStrategyHash trackRenamesStrategy = 1 << iota
	trackRenamesStrategyModtime
	trackRenamesStrategyLeaf
)

func (strategy trackRenamesStrategy) hash() bool {
	return (strategy & trackRenamesStrategyHash) != 0
}

func (strategy trackRenamesStrategy) modTime() bool {
	return (strategy & trackRenamesStrategyModtime) != 0
}

func (strategy trackRenamesStrategy) leaf() bool {
	return (strategy & trackRenamesStrategyLeaf) != 0
}

func newSyncCopyMove(ctx context.Context, fdst, fsrc fs.Fs, deleteMode fs.DeleteMode, DoMove bool, deleteEmptySrcDirs bool, copyEmptySrcDirs bool, allowOverlap bool) (*syncCopyMove, error) {
	if (deleteMode != fs.DeleteModeOff || DoMove) && operations.OverlappingFilterCheck(ctx, fdst, fsrc) && !allowOverlap {
		return nil, fserrors.FatalError(fs.ErrorOverlapping)
	}
	ci := fs.GetConfig(ctx)
	fi := filter.GetConfig(ctx)
	s := &syncCopyMove{
		ci:                     ci,
		fi:                     fi,
		fdst:                   fdst,
		fsrc:                   fsrc,
		deleteMode:             deleteMode,
		DoMove:                 DoMove,
		copyEmptySrcDirs:       copyEmptySrcDirs,
		deleteEmptySrcDirs:     deleteEmptySrcDirs,
		dir:                    "",
		srcFilesChan:           make(chan fs.Object, ci.Checkers+ci.Transfers),
		srcFilesResult:         make(chan error, 1),
		dstFilesResult:         make(chan error, 1),
		dstEmptyDirs:           make(map[string]fs.DirEntry),
		srcEmptyDirs:           make(map[string]fs.DirEntry),
		srcMoveEmptyDirs:       make(map[string]fs.DirEntry),
		noTraverse:             ci.NoTraverse,
		noCheckDest:            ci.NoCheckDest,
		noUnicodeNormalization: ci.NoUnicodeNormalization,
		deleteFilesCh:          make(chan fs.Object, ci.Checkers),
		trackRenames:           ci.TrackRenames,
		commonHash:             fsrc.Hashes().Overlap(fdst.Hashes()).GetOne(),
		modifyWindow:           fs.GetModifyWindow(ctx, fsrc, fdst),
		trackRenamesCh:         make(chan fs.Object, ci.Checkers),
		checkFirst:             ci.CheckFirst,
		setDirMetadata:         ci.Metadata && fsrc.Features().ReadDirMetadata && fdst.Features().WriteDirMetadata,
		setDirModTime:          (!ci.NoUpdateDirModTime && fsrc.Features().CanHaveEmptyDirectories) && (fdst.Features().WriteDirSetModTime || fdst.Features().MkdirMetadata != nil || fdst.Features().DirSetModTime != nil),
		setDirModTimeAfter:     !ci.NoUpdateDirModTime && (!copyEmptySrcDirs || fsrc.Features().CanHaveEmptyDirectories && fdst.Features().DirModTimeUpdatesOnWrite),
		modifiedDirs:           make(map[string]struct{}),
		allowOverlap:           allowOverlap,
	}

	s.logger, s.usingLogger = operations.GetLogger(ctx)

	if deleteMode == fs.DeleteModeOff {
		loggerOpt := operations.GetLoggerOpt(ctx)
		loggerOpt.DeleteModeOff = true
		loggerOpt.LoggerFn = s.logger
		ctx = operations.WithLoggerOpt(ctx, loggerOpt)
	}

	backlog := ci.MaxBacklog
	if s.checkFirst {
		fs.Infof(s.fdst, "Running all checks before starting transfers")
		backlog = -1
	}
	var err error
	s.toBeChecked, err = newPipe(ci.OrderBy, accounting.Stats(ctx).SetCheckQueue, backlog)
	if err != nil {
		return nil, err
	}
	s.toBeUploaded, err = newPipe(ci.OrderBy, accounting.Stats(ctx).SetTransferQueue, backlog)
	if err != nil {
		return nil, err
	}
	s.toBeRenamed, err = newPipe(ci.OrderBy, accounting.Stats(ctx).SetRenameQueue, backlog)
	if err != nil {
		return nil, err
	}
	if ci.MaxDuration > 0 {
		s.maxDurationEndTime = time.Now().Add(ci.MaxDuration)
		fs.Infof(s.fdst, "Transfer session %v deadline: %s", ci.CutoffMode, s.maxDurationEndTime.Format("2006/01/02 15:04:05"))
	}
	// If a max session duration has been defined add a deadline
	// to the main context if cutoff mode is hard. This will cut
	// the transfers off.
	if !s.maxDurationEndTime.IsZero() && ci.CutoffMode == fs.CutoffModeHard {
		s.ctx, s.cancel = context.WithDeadline(ctx, s.maxDurationEndTime)
	} else {
		s.ctx, s.cancel = context.WithCancel(ctx)
	}
	// Input context - cancel this for graceful stop.
	//
	// If a max session duration has been defined add a deadline
	// to the input context if cutoff mode is graceful or soft.
	// This won't stop the transfers but will cut the
	// list/check/transfer pipelines.
	if !s.maxDurationEndTime.IsZero() && ci.CutoffMode != fs.CutoffModeHard {
		s.inCtx, s.inCancel = context.WithDeadline(s.ctx, s.maxDurationEndTime)
	} else {
		s.inCtx, s.inCancel = context.WithCancel(s.ctx)
	}
	if s.noTraverse && s.deleteMode != fs.DeleteModeOff {
		if !fi.HaveFilesFrom() {
			fs.Errorf(nil, "Ignoring --no-traverse with sync")
		}
		s.noTraverse = false
	}
	s.trackRenamesStrategy, err = parseTrackRenamesStrategy(ci.TrackRenamesStrategy)
	if err != nil {
		return nil, err
	}
	if s.noCheckDest {
		if s.deleteMode != fs.DeleteModeOff {
			return nil, errors.New("can't use --no-check-dest with sync: use copy instead")
		}
		if ci.Immutable {
			return nil, errors.New("can't use --no-check-dest with --immutable")
		}
		if s.backupDir != nil {
			return nil, errors.New("can't use --no-check-dest with --backup-dir")
		}
	}
	if s.trackRenames {
		// Don't track renames for remotes without server-side move support.
		if !operations.CanServerSideMove(fdst) {
			fs.Errorf(fdst, "Ignoring --track-renames as the destination does not support server-side move or copy")
			s.trackRenames = false
		}
		if s.trackRenamesStrategy.hash() && s.commonHash == hash.None {
			fs.Errorf(fdst, "Ignoring --track-renames as the source and destination do not have a common hash")
			s.trackRenames = false
		}

		if s.trackRenamesStrategy.modTime() && s.modifyWindow == fs.ModTimeNotSupported {
			fs.Errorf(fdst, "Ignoring --track-renames as either the source or destination do not support modtime")
			s.trackRenames = false
		}

		if s.deleteMode == fs.DeleteModeOff {
			fs.Errorf(fdst, "Ignoring --track-renames as it doesn't work with copy or move, only sync")
			s.trackRenames = false
		}
	}
	if s.trackRenames {
		// track renames needs delete after
		if s.deleteMode != fs.DeleteModeOff {
			s.deleteMode = fs.DeleteModeAfter
		}
		if s.noTraverse {
			fs.Errorf(nil, "Ignoring --no-traverse with --track-renames")
			s.noTraverse = false
		}
	}
	// Make Fs for --backup-dir if required
	if ci.BackupDir != "" || ci.Suffix != "" {
		var err error
		s.backupDir, err = operations.BackupDir(ctx, fdst, fsrc, "")
		if err != nil {
			return nil, err
		}
	}
	if len(ci.CompareDest) > 0 {
		var err error
		s.compareCopyDest, err = operations.GetCompareDest(ctx)
		if err != nil {
			return nil, err
		}
	} else if len(ci.CopyDest) > 0 {
		var err error
		s.compareCopyDest, err = operations.GetCopyDest(ctx, fdst)
		if err != nil {
			return nil, err
		}
	}
	return s, nil
}

// Check to see if the context has been cancelled
func (s *syncCopyMove) aborting() bool {
	return s.ctx.Err() != nil
}

// This reads the map and pumps it into the channel passed in, closing
// the channel at the end
func (s *syncCopyMove) pumpMapToChan(files map[string]fs.Object, out chan<- fs.Object) {
outer:
	for _, o := range files {
		if s.aborting() {
			break outer
		}
		select {
		case out <- o:
		case <-s.ctx.Done():
			break outer
		}
	}
	close(out)
	s.srcFilesResult <- nil
}

// This checks the types of errors returned while copying files
func (s *syncCopyMove) processError(err error) {
	if err == nil {
		return
	}
	if err == context.DeadlineExceeded {
		err = fserrors.NoRetryError(err)
	} else if err == accounting.ErrorMaxTransferLimitReachedGraceful {
		if s.inCtx.Err() == nil {
			fs.Logf(nil, "%v - stopping transfers", err)
			// Cancel the march and stop the pipes
			s.inCancel()
		}
	} else if err == context.Canceled && s.inCtx.Err() != nil {
		// Ignore context Canceled if we have called s.inCancel()
		return
	}
	s.errorMu.Lock()
	defer s.errorMu.Unlock()
	switch {
	case fserrors.IsFatalError(err):
		if !s.aborting() {
			fs.Errorf(nil, "Cancelling sync due to fatal error: %v", err)
			s.cancel()
		}
		s.fatalErr = err
	case fserrors.IsNoRetryError(err):
		s.noRetryErr = err
	default:
		s.err = err
	}
}

// Returns the current error (if any) in the order of precedence
//
//	fatalErr
//	normal error
//	noRetryErr
func (s *syncCopyMove) currentError() error {
	s.errorMu.Lock()
	defer s.errorMu.Unlock()
	if s.fatalErr != nil {
		return s.fatalErr
	}
	if s.err != nil {
		return s.err
	}
	return s.noRetryErr
}

// pairChecker reads Objects~s on in send to out if they need transferring.
//
// FIXME potentially doing lots of hashes at once
func (s *syncCopyMove) pairChecker(in *pipe, out *pipe, fraction int, wg *sync.WaitGroup) {
	defer wg.Done()
	for {
		pair, ok := in.GetMax(s.inCtx, fraction)
		if !ok {
			return
		}
		src := pair.Src
		var err error
		tr := accounting.Stats(s.ctx).NewCheckingTransfer(src, "checking")
		// Check to see if can store this
		if src.Storable() {
			needTransfer := operations.NeedTransfer(s.ctx, pair.Dst, pair.Src)
			if needTransfer {
				NoNeedTransfer, err := operations.CompareOrCopyDest(s.ctx, s.fdst, pair.Dst, pair.Src, s.compareCopyDest, s.backupDir)
				if err != nil {
					s.processError(err)
					s.logger(s.ctx, operations.TransferError, pair.Src, pair.Dst, err)
				}
				if NoNeedTransfer {
					needTransfer = false
				}
			}
			// Fix case for case insensitive filesystems
			if s.ci.FixCase && !s.ci.Immutable && src.Remote() != pair.Dst.Remote() {
				if newDst, err := operations.Move(s.ctx, s.fdst, nil, src.Remote(), pair.Dst); err != nil {
					fs.Errorf(pair.Dst, "Error while attempting to rename to %s: %v", src.Remote(), err)
					s.processError(err)
				} else {
					fs.Infof(pair.Dst, "Fixed case by renaming to: %s", src.Remote())
					pair.Dst = newDst
				}
			}
			if needTransfer {
				// If files are treated as immutable, fail if destination exists and does not match
				if s.ci.Immutable && pair.Dst != nil {
					err := fs.CountError(s.ctx, fserrors.NoRetryError(fs.ErrorImmutableModified))
					fs.Errorf(pair.Dst, "Source and destination exist but do not match: %v", err)
					s.processError(err)
				} else {
					if pair.Dst != nil {
						s.markDirModifiedObject(pair.Dst)
					} else {
						s.markDirModifiedObject(src)
					}
					// If destination already exists, then we must move it into --backup-dir if required
					if pair.Dst != nil && s.backupDir != nil {
						err := operations.MoveBackupDir(s.ctx, s.backupDir, pair.Dst)
						if err != nil {
							s.processError(err)
							s.logger(s.ctx, operations.TransferError, pair.Src, pair.Dst, err)
						} else {
							// If successful zero out the dst as it is no longer there and copy the file
							pair.Dst = nil
							ok = out.Put(s.inCtx, pair)
							if !ok {
								return
							}
						}
					} else {
						ok = out.Put(s.inCtx, pair)
						if !ok {
							return
						}
					}
				}
			} else {
				// If moving need to delete the files we don't need to copy
				if s.DoMove {
					// Delete src if no error on copy
					if operations.SameObject(src, pair.Dst) {
						fs.Logf(src, "Not removing source file as it is the same file as the destination")
					} else if s.ci.IgnoreExisting {
						fs.Debugf(src, "Not removing source file as destination file exists and --ignore-existing is set")
					} else if s.checkFirst && s.ci.OrderBy != "" {
						// If we want perfect ordering then use the transfers to delete the file
						//
						// We send src == dst, to say we want the src deleted
						ok = out.Put(s.inCtx, fs.ObjectPair{Src: src, Dst: src})
						if !ok {
							return
						}
					} else {
						deleteFileErr := operations.DeleteFile(s.ctx, src)
						s.processError(deleteFileErr)
						s.logger(s.ctx, operations.TransferError, pair.Src, pair.Dst, deleteFileErr)
					}
				}
			}
		}
		tr.Done(s.ctx, err)
	}
}

// pairRenamer reads Objects~s on in and attempts to rename them,
// otherwise it sends them out if they need transferring.
func (s *syncCopyMove) pairRenamer(in *pipe, out *pipe, fraction int, wg *sync.WaitGroup) {
	defer wg.Done()
	for {
		pair, ok := in.GetMax(s.inCtx, fraction)
		if !ok {
			return
		}
		src := pair.Src
		if !s.tryRename(src) {
			// pass on if not renamed
			fs.Debugf(src, "Need to transfer - No matching file found at Destination")
			ok = out.Put(s.inCtx, pair)
			if !ok {
				return
			}
		}
	}
}

// pairCopyOrMove reads Objects on in and moves or copies them.
func (s *syncCopyMove) pairCopyOrMove(ctx context.Context, in *pipe, fdst fs.Fs, fraction int, wg *sync.WaitGroup) {
	defer wg.Done()
	var err error
	for {
		pair, ok := in.GetMax(s.inCtx, fraction)
		if !ok {
			return
		}
		src := pair.Src
		dst := pair.Dst
		if s.DoMove {
			if src != dst {
				_, err = operations.MoveTransfer(ctx, fdst, dst, src.Remote(), src)
			} else {
				// src == dst signals delete the src
				err = operations.DeleteFile(ctx, src)
			}
		} else {
			_, err = operations.Copy(ctx, fdst, dst, src.Remote(), src)
		}
		s.processError(err)
		if err != nil {
			s.logger(ctx, operations.TransferError, src, dst, err)
		}
	}
}

// This starts the background checkers.
func (s *syncCopyMove) startCheckers() {
	s.checkerWg.Add(s.ci.Checkers)
	for i := range s.ci.Checkers {
		fraction := (100 * i) / s.ci.Checkers
		go s.pairChecker(s.toBeChecked, s.toBeUploaded, fraction, &s.checkerWg)
	}
}

// This stops the background checkers
func (s *syncCopyMove) stopCheckers() {
	s.toBeChecked.Close()
	fs.Debugf(s.fdst, "Waiting for checks to finish")
	s.checkerWg.Wait()
}

// This starts the background transfers
func (s *syncCopyMove) startTransfers() {
	s.transfersWg.Add(s.ci.Transfers)
	for i := range s.ci.Transfers {
		fraction := (100 * i) / s.ci.Transfers
		go s.pairCopyOrMove(s.ctx, s.toBeUploaded, s.fdst, fraction, &s.transfersWg)
	}
}

// This stops the background transfers
func (s *syncCopyMove) stopTransfers() {
	s.toBeUploaded.Close()
	fs.Debugf(s.fdst, "Waiting for transfers to finish")
	s.transfersWg.Wait()
}

// This starts the background renamers.
func (s *syncCopyMove) startRenamers() {
	if !s.trackRenames {
		return
	}
	s.renamerWg.Add(s.ci.Checkers)
	for i := range s.ci.Checkers {
		fraction := (100 * i) / s.ci.Checkers
		go s.pairRenamer(s.toBeRenamed, s.toBeUploaded, fraction, &s.renamerWg)
	}
}

// This stops the background renamers
func (s *syncCopyMove) stopRenamers() {
	if !s.trackRenames {
		return
	}
	s.toBeRenamed.Close()
	fs.Debugf(s.fdst, "Waiting for renames to finish")
	s.renamerWg.Wait()
}

// This starts the collection of possible renames
func (s *syncCopyMove) startTrackRenames() {
	if !s.trackRenames {
		return
	}
	s.trackRenamesWg.Add(1)
	go func() {
		defer s.trackRenamesWg.Done()
		for o := range s.trackRenamesCh {
			s.renameCheck = append(s.renameCheck, o)
		}
	}()
}

// This stops the background rename collection
func (s *syncCopyMove) stopTrackRenames() {
	if !s.trackRenames {
		return
	}
	close(s.trackRenamesCh)
	s.trackRenamesWg.Wait()
}

// This starts the background deletion of files for --delete-during
func (s *syncCopyMove) startDeleters() {
	if s.deleteMode != fs.DeleteModeDuring && s.deleteMode != fs.DeleteModeOnly {
		return
	}
	s.deletersWg.Add(1)
	go func() {
		defer s.deletersWg.Done()
		err := operations.DeleteFilesWithBackupDir(s.ctx, s.deleteFilesCh, s.backupDir)
		s.processError(err)
	}()
}

// This stops the background deleters
func (s *syncCopyMove) stopDeleters() {
	if s.deleteMode != fs.DeleteModeDuring && s.deleteMode != fs.DeleteModeOnly {
		return
	}
	close(s.deleteFilesCh)
	s.deletersWg.Wait()
}

// This deletes the files in the dstFiles map.  If checkSrcMap is set
// then it checks to see if they exist first in srcFiles the source
// file map, otherwise it unconditionally deletes them.  If
// checkSrcMap is clear then it assumes that the any source files that
// have been found have been removed from dstFiles already.
func (s *syncCopyMove) deleteFiles(checkSrcMap bool) error {
	if accounting.Stats(s.ctx).Errored() && !s.ci.IgnoreErrors {
		fs.Errorf(s.fdst, "%v", fs.ErrorNotDeleting)
		// log all deletes as errors
		for remote, o := range s.dstFiles {
			if checkSrcMap {
				_, exists := s.srcFiles[remote]
				if exists {
					continue
				}
			}
			s.logger(s.ctx, operations.TransferError, nil, o, fs.ErrorNotDeleting)
		}
		return fs.ErrorNotDeleting
	}

	// Delete the spare files
	toDelete := make(fs.ObjectsChan, s.ci.Checkers)
	go func() {
	outer:
		for remote, o := range s.dstFiles {
			if checkSrcMap {
				_, exists := s.srcFiles[remote]
				if exists {
					continue
				}
			}
			if s.aborting() {
				break
			}
			select {
			case <-s.ctx.Done():
				break outer
			case toDelete <- o:
			}
		}
		close(toDelete)
	}()
	return operations.DeleteFilesWithBackupDir(s.ctx, toDelete, s.backupDir)
}

// This deletes the empty directories in the slice passed in.  It
// ignores any errors deleting directories
func (s *syncCopyMove) deleteEmptyDirectories(ctx context.Context, f fs.Fs, entriesMap map[string]fs.DirEntry) error {
	if len(entriesMap) == 0 {
		return nil
	}
	if accounting.Stats(ctx).Errored() && !s.ci.IgnoreErrors {
		fs.Errorf(f, "%v", fs.ErrorNotDeletingDirs)
		return fs.ErrorNotDeletingDirs
	}

	var entries fs.DirEntries
	for _, entry := range entriesMap {
		entries = append(entries, entry)
	}
	// Now delete the empty directories starting from the longest path
	sort.Sort(entries)
	var errorCount int
	var okCount int
	for i := len(entries) - 1; i >= 0; i-- {
		entry := entries[i]
		dir, ok := entry.(fs.Directory)
		if ok {
			// TryRmdir only deletes empty directories
			err := operations.TryRmdir(ctx, f, dir.Remote())
			if err != nil {
				fs.Debugf(fs.LogDirName(f, dir.Remote()), "Failed to Rmdir: %v", err)
				errorCount++
			} else {
				okCount++
			}
		} else {
			fs.Errorf(f, "Not a directory: %v", entry)
		}
	}
	if errorCount > 0 {
		fs.Debugf(f, "failed to delete %d directories", errorCount)
	}
	if okCount > 0 {
		fs.Debugf(f, "deleted %d directories", okCount)
	}
	return nil
}

// mark the parent of entry as not empty and if entry is a directory mark it as potentially empty.
func (s *syncCopyMove) markParentNotEmpty(entry fs.DirEntry) {
	s.srcEmptyDirsMu.Lock()
	defer s.srcEmptyDirsMu.Unlock()
	// Mark entry as potentially empty if it is a directory
	_, isDir := entry.(fs.Directory)
	if isDir {
		s.srcEmptyDirs[entry.Remote()] = entry
		// if DoMove and --delete-empty-src-dirs flag is set then record the parent but
		// don't remove any as we are about to move files out of them them making the
		// directory empty.
		if s.DoMove && s.deleteEmptySrcDirs {
			s.srcMoveEmptyDirs[entry.Remote()] = entry
		}
	}
	parentDir := path.Dir(entry.Remote())
	if isDir && s.copyEmptySrcDirs {
		// Mark its parent as not empty
		if parentDir == "." {
			parentDir = ""
		}
		delete(s.srcEmptyDirs, parentDir)
	}
	if !isDir {
		// Mark ALL its parents as not empty
		for {
			if parentDir == "." {
				parentDir = ""
			}
			delete(s.srcEmptyDirs, parentDir)
			if parentDir == "" || parentDir == "/" {
				break
			}
			parentDir = path.Dir(parentDir)
		}
	}
}

// parseTrackRenamesStrategy turns a config string into a trackRenamesStrategy
func parseTrackRenamesStrategy(strategies string) (strategy trackRenamesStrategy, err error) {
	if len(strategies) == 0 {
		return strategy, nil
	}
	for _, s := range strings.Split(strategies, ",") {
		switch s {
		case "hash":
			strategy |= trackRenamesStrategyHash
		case "modtime":
			strategy |= trackRenamesStrategyModtime
		case "leaf":
			strategy |= trackRenamesStrategyLeaf
		case "size":
			// ignore
		default:
			return strategy, fmt.Errorf("unknown track renames strategy %q", s)
		}
	}
	return strategy, nil
}

// renameID makes a string with the size and the other identifiers of the requested rename strategies
//
// it may return an empty string in which case no hash could be made
func (s *syncCopyMove) renameID(obj fs.Object, renamesStrategy trackRenamesStrategy, precision time.Duration) string {
	var builder strings.Builder

	fmt.Fprintf(&builder, "%d", obj.Size())

	if renamesStrategy.hash() {
		var err error
		hash, err := obj.Hash(s.ctx, s.commonHash)
		if err != nil {
			fs.Debugf(obj, "Hash failed: %v", err)
			return ""
		}
		if hash == "" {
			return ""
		}

		builder.WriteRune(',')
		builder.WriteString(hash)
	}

	// for renamesStrategy.modTime() we don't add to the hash but we check the times in
	// popRenameMap

	if renamesStrategy.leaf() {
		builder.WriteRune(',')
		builder.WriteString(path.Base(obj.Remote()))
	}

	return builder.String()
}

// pushRenameMap adds the object with hash to the rename map
func (s *syncCopyMove) pushRenameMap(hash string, obj fs.Object) {
	s.renameMapMu.Lock()
	s.renameMap[hash] = append(s.renameMap[hash], obj)
	s.renameMapMu.Unlock()
}

// popRenameMap finds the object with hash and pop the first match from
// renameMap or returns nil if not found.
func (s *syncCopyMove) popRenameMap(hash string, src fs.Object) (dst fs.Object) {
	s.renameMapMu.Lock()
	defer s.renameMapMu.Unlock()
	dsts, ok := s.renameMap[hash]
	if ok && len(dsts) > 0 {
		// Element to remove
		i := 0

		// If using track renames strategy modtime then we need to check the modtimes here
		if s.trackRenamesStrategy.modTime() {
			i = -1
			srcModTime := src.ModTime(s.ctx)
			for j, dst := range dsts {
				dstModTime := dst.ModTime(s.ctx)
				dt := dstModTime.Sub(srcModTime)
				if dt < s.modifyWindow && dt > -s.modifyWindow {
					i = j
					break
				}
			}
			// If nothing matched then return nil
			if i < 0 {
				return nil
			}
		}

		// Remove the entry and return it
		dst = dsts[i]
		dsts = slices.Delete(dsts, i, i+1)
		if len(dsts) > 0 {
			s.renameMap[hash] = dsts
		} else {
			delete(s.renameMap, hash)
		}
	}
	return dst
}

// makeRenameMap builds a map of the destination files by hash that
// match sizes in the slice of objects in s.renameCheck
func (s *syncCopyMove) makeRenameMap() {
	fs.Infof(s.fdst, "Making map for --track-renames")

	// first make a map of possible sizes we need to check
	possibleSizes := map[int64]struct{}{}
	for _, obj := range s.renameCheck {
		possibleSizes[obj.Size()] = struct{}{}
	}

	// pump all the dstFiles into in
	in := make(chan fs.Object, s.ci.Checkers)
	go s.pumpMapToChan(s.dstFiles, in)

	// now make a map of size,hash for all dstFiles
	s.renameMap = make(map[string][]fs.Object)
	var wg sync.WaitGroup
	wg.Add(s.ci.Checkers)
	for range s.ci.Checkers {
		go func() {
			defer wg.Done()
			for obj := range in {
				// only create hash for dst fs.Object if its size could match
				if _, found := possibleSizes[obj.Size()]; found {
					tr := accounting.Stats(s.ctx).NewCheckingTransfer(obj, "renaming")
					hash := s.renameID(obj, s.trackRenamesStrategy, s.modifyWindow)

					if hash != "" {
						s.pushRenameMap(hash, obj)
					}

					tr.Done(s.ctx, nil)
				}
			}
		}()
	}
	wg.Wait()
	fs.Infof(s.fdst, "Finished making map for --track-renames")
}

// tryRename renames an src object when doing track renames if
// possible, it returns true if the object was renamed.
func (s *syncCopyMove) tryRename(src fs.Object) bool {
	// Calculate the hash of the src object
	hash := s.renameID(src, s.trackRenamesStrategy, fs.GetModifyWindow(s.ctx, s.fsrc, s.fdst))

	if hash == "" {
		return false
	}

	// Get a match on fdst
	dst := s.popRenameMap(hash, src)
	if dst == nil {
		return false
	}

	// Find dst object we are about to overwrite if it exists
	dstOverwritten, _ := s.fdst.NewObject(s.ctx, src.Remote())

	// Rename dst to have name src.Remote()
	_, err := operations.Move(s.ctx, s.fdst, dstOverwritten, src.Remote(), dst)
	if err != nil {
		fs.Debugf(src, "Failed to rename to %q: %v", dst.Remote(), err)
		return false
	}

	// remove file from dstFiles if present
	s.dstFilesMu.Lock()
	delete(s.dstFiles, dst.Remote())
	s.dstFilesMu.Unlock()

	fs.Infof(src, "Renamed from %q", dst.Remote())
	return true
}

// Syncs fsrc into fdst
//
// If Delete is true then it deletes any files in fdst that aren't in fsrc
//
// If DoMove is true then files will be moved instead of copied.
//
// dir is the start directory, "" for root
func (s *syncCopyMove) run() error {
	if operations.Same(s.fdst, s.fsrc) && !s.allowOverlap {
		fs.Errorf(s.fdst, "Nothing to do as source and destination are the same")
		return nil
	}

	// Start background checking and transferring pipeline
	s.startCheckers()
	s.startRenamers()
	if !s.checkFirst {
		s.startTransfers()
	}
	s.startDeleters()
	s.dstFiles = make(map[string]fs.Object)

	s.startTrackRenames()

	// set up a march over fdst and fsrc
	m := &march.March{
		Ctx:                    s.inCtx,
		Fdst:                   s.fdst,
		Fsrc:                   s.fsrc,
		Dir:                    s.dir,
		NoTraverse:             s.noTraverse,
		Callback:               s,
		DstIncludeAll:          s.fi.Opt.DeleteExcluded,
		NoCheckDest:            s.noCheckDest,
		NoUnicodeNormalization: s.noUnicodeNormalization,
	}
	s.processError(m.Run(s.ctx))

	s.stopTrackRenames()
	if s.trackRenames {
		// Build the map of the remaining dstFiles by hash
		s.makeRenameMap()
		// Attempt renames for all the files which don't have a matching dst
		for _, src := range s.renameCheck {
			ok := s.toBeRenamed.Put(s.inCtx, fs.ObjectPair{Src: src, Dst: nil})
			if !ok {
				break
			}
		}
	}

	// Stop background checking and transferring pipeline
	s.stopCheckers()
	if s.checkFirst {
		fs.Infof(s.fdst, "Checks finished, now starting transfers")
		s.startTransfers()
	}
	s.stopRenamers()
	s.stopTransfers()
	s.stopDeleters()

	// Delete files after
	if s.deleteMode == fs.DeleteModeAfter {
		if s.currentError() != nil && !s.ci.IgnoreErrors {
			fs.Errorf(s.fdst, "%v", fs.ErrorNotDeleting)
		} else {
			s.processError(s.deleteFiles(false))
		}
	}

	// Update modtimes for directories if necessary
	if s.setDirModTime && s.setDirModTimeAfter {
		s.processError(s.setDelayedDirModTimes(s.ctx))
	}

	// Prune empty directories
	if s.deleteMode != fs.DeleteModeOff {
		if s.currentError() != nil && !s.ci.IgnoreErrors {
			fs.Errorf(s.fdst, "%v", fs.ErrorNotDeletingDirs)
		} else {
			s.processError(s.deleteEmptyDirectories(s.ctx, s.fdst, s.dstEmptyDirs))
		}
	}

	// Delete empty fsrc subdirectories
	// if DoMove and --delete-empty-src-dirs flag is set
	if s.DoMove && s.deleteEmptySrcDirs {
		// delete potentially empty subdirectories that were part of the move
		s.processError(s.deleteEmptyDirectories(s.ctx, s.fsrc, s.srcMoveEmptyDirs))
	}

	// Read the error out of the contexts if there is one
	s.processError(s.ctx.Err())
	s.processError(s.inCtx.Err())

	// If the duration was exceeded then add a Fatal Error so we don't retry
	if !s.maxDurationEndTime.IsZero() && time.Since(s.maxDurationEndTime) > 0 {
		fs.Errorf(s.fdst, "%v", ErrorMaxDurationReachedFatal)
		s.processError(ErrorMaxDurationReachedFatal)
	}

	// Print nothing to transfer message if there were no transfers and no errors
	if s.deleteMode != fs.DeleteModeOnly && accounting.Stats(s.ctx).GetTransfers() == 0 && s.currentError() == nil {
		fs.Infof(nil, "There was nothing to transfer")
	}

	// cancel the contexts to free resources
	s.inCancel()
	s.cancel()
	return s.currentError()
}

// DstOnly have an object which is in the destination only
func (s *syncCopyMove) DstOnly(dst fs.DirEntry) (recurse bool) {
	if s.deleteMode == fs.DeleteModeOff {
		if s.usingLogger {
			switch x := dst.(type) {
			case fs.Object:
				s.logger(s.ctx, operations.MissingOnSrc, nil, x, nil)
			case fs.Directory:
				// it's a directory that we'd normally skip, because we're not deleting anything on the dest
				// however, to make sure every file is logged, we need to list it, so we need to return true here.
				// we skip this when not using logger.
				s.logger(s.ctx, operations.MissingOnSrc, nil, dst, fs.ErrorIsDir)
				return true
			}
		}
		return false
	}
	switch x := dst.(type) {
	case fs.Object:
		s.logger(s.ctx, operations.MissingOnSrc, nil, x, nil)
		switch s.deleteMode {
		case fs.DeleteModeAfter:
			// record object as needs deleting
			s.dstFilesMu.Lock()
			s.dstFiles[x.Remote()] = x
			s.dstFilesMu.Unlock()
		case fs.DeleteModeDuring, fs.DeleteModeOnly:
			select {
			case <-s.ctx.Done():
				return
			case s.deleteFilesCh <- x:
			}
		default:
			panic(fmt.Sprintf("unexpected delete mode %d", s.deleteMode))
		}
	case fs.Directory:
		// Do the same thing to the entire contents of the directory
		// Record directory as it is potentially empty and needs deleting
		if s.fdst.Features().CanHaveEmptyDirectories {
			s.dstEmptyDirsMu.Lock()
			s.dstEmptyDirs[dst.Remote()] = dst
			s.dstEmptyDirsMu.Unlock()
			s.logger(s.ctx, operations.MissingOnSrc, nil, dst, fs.ErrorIsDir)
		}
		return true
	default:
		panic("Bad object in DirEntries")

	}
	return false
}

// keeps track of dirs with changed contents, to avoid setting modtimes on dirs that haven't changed
func (s *syncCopyMove) markDirModified(dir string) {
	if !s.setDirModTimeAfter {
		return
	}
	s.setDirModTimeMu.Lock()
	defer s.setDirModTimeMu.Unlock()
	s.modifiedDirs[dir] = struct{}{}
}

// like markDirModified, but accepts an Object instead of a string.
// the marked dir will be this object's parent.
func (s *syncCopyMove) markDirModifiedObject(o fs.Object) {
	dir := path.Dir(o.Remote())
	if dir == "." {
		dir = ""
	}
	s.markDirModified(dir)
}

// copyDirMetadata copies the src directory modTime or Metadata to dst
// or f if nil. If dst is nil then it uses dir as the name of the new
// directory.
//
// It returns the destination directory if possible.  Note that this may
// be nil.
func (s *syncCopyMove) copyDirMetadata(ctx context.Context, f fs.Fs, dst fs.Directory, dir string, src fs.Directory) (newDst fs.Directory) {
	var err error
	equal := operations.DirsEqual(ctx, src, dst, operations.DirsEqualOpt{ModifyWindow: s.modifyWindow, SetDirModtime: s.setDirModTime, SetDirMetadata: s.setDirMetadata})
	if !s.setDirModTimeAfter && equal {
		return nil
	}
	newDst = dst
	if !equal {
		if s.setDirMetadata && s.copyEmptySrcDirs {
			newDst, err = operations.CopyDirMetadata(ctx, f, dst, dir, src)
		} else if dst == nil && s.setDirModTime && s.copyEmptySrcDirs {
			newDst, err = operations.MkdirModTime(ctx, f, dir, src.ModTime(ctx))
		} else if dst == nil && s.copyEmptySrcDirs {
			err = operations.Mkdir(ctx, f, dir)
		} else if dst != nil && s.setDirModTime {
			newDst, err = operations.SetDirModTime(ctx, f, dst, dir, src.ModTime(ctx))
		}
<<<<<<< HEAD
=======
	}
	if transform.Transforming(ctx) && newDst != nil && src.Remote() != newDst.Remote() {
		s.markParentNotEmpty(src)
>>>>>>> 9d464e8e
	}
	// If we need to set modtime after and we created a dir, then save it for later
	if s.setDirModTime && s.setDirModTimeAfter && err == nil {
		if newDst != nil {
			dir = newDst.Remote()
		}
		level := strings.Count(dir, "/") + 1
		// The root directory "" is at the top level
		if dir == "" {
			level = 0
		}
		s.setDirModTimeMu.Lock()
		// Keep track of the maximum level inserted
		if level > s.setDirModTimesMaxLevel {
			s.setDirModTimesMaxLevel = level
		}
		set := setDirModTime{
			src:     src,
			dst:     newDst,
			dir:     dir,
			modTime: src.ModTime(ctx),
			level:   level,
		}
		s.setDirModTimes = append(s.setDirModTimes, set)
		s.setDirModTimeMu.Unlock()
		fs.Debugf(nil, "Added delayed dir = %q, newDst=%v", dir, newDst)
	}
	s.processError(err)
	if err != nil {
		return nil
	}
	return newDst
}

// Set the modtimes for directories
func (s *syncCopyMove) setDelayedDirModTimes(ctx context.Context) error {
	s.setDirModTimeMu.Lock()
	defer s.setDirModTimeMu.Unlock()

	// Timestamp all directories at the same level in parallel, deepest first
	// We do this by iterating the slice multiple times to save memory
	// There could be a lot of directories in this slice.
	errCount := errcount.New()
	for level := s.setDirModTimesMaxLevel; level >= 0; level-- {
		g, gCtx := errgroup.WithContext(ctx)
		g.SetLimit(s.ci.Checkers)
		for _, item := range s.setDirModTimes {
			if item.level != level {
				continue
			}
			// End early if error
			if gCtx.Err() != nil {
				break
			}
			if _, ok := s.modifiedDirs[item.dir]; !ok {
				continue
			}
			if !s.copyEmptySrcDirs {
				if _, isEmpty := s.srcEmptyDirs[item.dir]; isEmpty {
					continue
				}
			}
			item := item
			if s.setDirModTimeAfter { // mark dir's parent as modified
				dir := path.Dir(item.dir)
				if dir == "." {
					dir = ""
				}
				s.modifiedDirs[dir] = struct{}{} // lock is already held
			}
			g.Go(func() error {
				var err error
				if s.setDirMetadata {
					_, err = operations.CopyDirMetadata(gCtx, s.fdst, item.dst, item.dir, item.src)
				} else {
					_, err = operations.SetDirModTime(gCtx, s.fdst, item.dst, item.dir, item.modTime)
				}
				if err != nil {
					err = fs.CountError(ctx, err)
					fs.Errorf(item.dir, "Failed to update directory timestamp or metadata: %v", err)
					errCount.Add(err)
				}
				return nil // don't return errors, just count them
			})
		}
		err := g.Wait()
		if err != nil {
			return err
		}
	}
	return errCount.Err("failed to set directory modtime")
}

// SrcOnly have an object which is in the source only
func (s *syncCopyMove) SrcOnly(src fs.DirEntry) (recurse bool) {
	if s.deleteMode == fs.DeleteModeOnly {
		return false
	}
	switch x := src.(type) {
	case fs.Object:
		s.logger(s.ctx, operations.MissingOnDst, x, nil, nil)
		s.markParentNotEmpty(src)

		if s.trackRenames {
			// Save object to check for a rename later
			select {
			case <-s.ctx.Done():
				return
			case s.trackRenamesCh <- x:
			}
		} else {
			// Check CompareDest && CopyDest
			NoNeedTransfer, err := operations.CompareOrCopyDest(s.ctx, s.fdst, nil, x, s.compareCopyDest, s.backupDir)
			if err != nil {
				s.processError(err)
				s.logger(s.ctx, operations.TransferError, x, nil, err)
			}
			if !NoNeedTransfer {
				// No need to check since doesn't exist
				fs.Debugf(src, "Need to transfer - File not found at Destination")
				s.markDirModifiedObject(x)
				ok := s.toBeUploaded.Put(s.inCtx, fs.ObjectPair{Src: x, Dst: nil})
				if !ok {
					return
				}
			}
		}
	case fs.Directory:
		// Do the same thing to the entire contents of the directory
		s.markParentNotEmpty(src)
		s.logger(s.ctx, operations.MissingOnDst, src, nil, fs.ErrorIsDir)

		// Create the directory and make sure the Metadata/ModTime is correct
		s.copyDirMetadata(s.ctx, s.fdst, nil, transform.Path(s.ctx, x.Remote(), true), x)
		s.markDirModified(transform.Path(s.ctx, x.Remote(), true))
		return true
	default:
		panic("Bad object in DirEntries")
	}
	return false
}

// Match is called when src and dst are present, so sync src to dst
func (s *syncCopyMove) Match(ctx context.Context, dst, src fs.DirEntry) (recurse bool) {
	switch srcX := src.(type) {
	case fs.Object:
		s.markParentNotEmpty(src)

		if s.deleteMode == fs.DeleteModeOnly {
			return false
		}
		dstX, ok := dst.(fs.Object)
		if ok {
			// No logger here because we'll handle it in equal()
			ok = s.toBeChecked.Put(s.inCtx, fs.ObjectPair{Src: srcX, Dst: dstX})
			if !ok {
				return false
			}
		} else {
			// FIXME src is file, dst is directory
			err := errors.New("can't overwrite directory with file")
			fs.Errorf(dst, "%v", err)
			s.processError(err)
			s.logger(ctx, operations.TransferError, srcX, dstX, err)
		}
	case fs.Directory:
		// Do the same thing to the entire contents of the directory
		srcX = fs.NewOverrideDirectory(srcX, transform.Path(ctx, src.Remote(), true))
		src = srcX
		if !transform.Transforming(ctx) || src.Remote() != dst.Remote() {
			s.markParentNotEmpty(src)
		}
		dstX, ok := dst.(fs.Directory)
		if ok {
			s.logger(s.ctx, operations.Match, src, dst, fs.ErrorIsDir)
			// Create the directory and make sure the Metadata/ModTime is correct
			s.copyDirMetadata(s.ctx, s.fdst, dstX, "", srcX)

			if s.ci.FixCase && !s.ci.Immutable && src.Remote() != dst.Remote() {
				// Fix case for case insensitive filesystems
				// Fix each dir before recursing into subdirs and files
				err := operations.DirMoveCaseInsensitive(s.ctx, s.fdst, dst.Remote(), src.Remote())
				if err != nil {
					fs.Errorf(dst, "Error while attempting to rename to %s: %v", src.Remote(), err)
					s.processError(err)
				} else {
					fs.Infof(dst, "Fixed case by renaming to: %s", src.Remote())
				}
			}

			return true
		}
		// FIXME src is dir, dst is file
		err := errors.New("can't overwrite file with directory")
		fs.Errorf(dst, "%v", err)
		s.processError(err)
		s.logger(ctx, operations.TransferError, src.(fs.ObjectInfo), dst.(fs.ObjectInfo), err)
	default:
		panic("Bad object in DirEntries")
	}
	return false
}

// Syncs fsrc into fdst
//
// If Delete is true then it deletes any files in fdst that aren't in fsrc
//
// If DoMove is true then files will be moved instead of copied.
//
// dir is the start directory, "" for root
func runSyncCopyMove(ctx context.Context, fdst, fsrc fs.Fs, deleteMode fs.DeleteMode, DoMove bool, deleteEmptySrcDirs bool, copyEmptySrcDirs bool, allowOverlap bool) error {
	ci := fs.GetConfig(ctx)
	if deleteMode != fs.DeleteModeOff && DoMove {
		return fserrors.FatalError(errors.New("can't delete and move at the same time"))
	}
	// Run an extra pass to delete only
	if deleteMode == fs.DeleteModeBefore {
		if ci.TrackRenames {
			return fserrors.FatalError(errors.New("can't use --delete-before with --track-renames"))
		}
		// only delete stuff during in this pass
		do, err := newSyncCopyMove(ctx, fdst, fsrc, fs.DeleteModeOnly, false, deleteEmptySrcDirs, copyEmptySrcDirs, allowOverlap)
		if err != nil {
			return err
		}
		err = do.run()
		if err != nil {
			return err
		}
		// Next pass does a copy only
		deleteMode = fs.DeleteModeOff
	}
	do, err := newSyncCopyMove(ctx, fdst, fsrc, deleteMode, DoMove, deleteEmptySrcDirs, copyEmptySrcDirs, allowOverlap)
	if err != nil {
		return err
	}
	return do.run()
}

// Sync fsrc into fdst
func Sync(ctx context.Context, fdst, fsrc fs.Fs, copyEmptySrcDirs bool) error {
	ci := fs.GetConfig(ctx)
	return runSyncCopyMove(ctx, fdst, fsrc, ci.DeleteMode, false, false, copyEmptySrcDirs, false)
}

// CopyDir copies fsrc into fdst
func CopyDir(ctx context.Context, fdst, fsrc fs.Fs, copyEmptySrcDirs bool) error {
	return runSyncCopyMove(ctx, fdst, fsrc, fs.DeleteModeOff, false, false, copyEmptySrcDirs, false)
}

// moveDir moves fsrc into fdst
func moveDir(ctx context.Context, fdst, fsrc fs.Fs, deleteEmptySrcDirs bool, copyEmptySrcDirs bool) error {
	return runSyncCopyMove(ctx, fdst, fsrc, fs.DeleteModeOff, true, deleteEmptySrcDirs, copyEmptySrcDirs, false)
}

// Transform renames fdst in place
func Transform(ctx context.Context, fdst fs.Fs, deleteEmptySrcDirs bool, copyEmptySrcDirs bool) error {
	return runSyncCopyMove(ctx, fdst, fdst, fs.DeleteModeOff, true, deleteEmptySrcDirs, copyEmptySrcDirs, true)
}

// MoveDir moves fsrc into fdst
func MoveDir(ctx context.Context, fdst, fsrc fs.Fs, deleteEmptySrcDirs bool, copyEmptySrcDirs bool) error {
	fi := filter.GetConfig(ctx)
	if operations.Same(fdst, fsrc) {
		fs.Errorf(fdst, "Nothing to do as source and destination are the same")
		return nil
	}

	// First attempt to use DirMover if exists, same Fs and no filters are active
	if fdstDirMove := fdst.Features().DirMove; fdstDirMove != nil && operations.SameConfig(fsrc, fdst) && fi.InActive() {
		if operations.SkipDestructive(ctx, fdst, "server-side directory move") {
			return nil
		}
		fs.Debugf(fdst, "Using server-side directory move")
		err := fdstDirMove(ctx, fsrc, "", "")
		switch err {
		case fs.ErrorCantDirMove, fs.ErrorDirExists:
			fs.Infof(fdst, "Server side directory move failed - fallback to file moves: %v", err)
		case nil:
			fs.Infof(fdst, "Server side directory move succeeded")
			return nil
		default:
			err = fs.CountError(ctx, err)
			fs.Errorf(fdst, "Server side directory move failed: %v", err)
			return err
		}
	}

	// Otherwise move the files one by one
	return moveDir(ctx, fdst, fsrc, deleteEmptySrcDirs, copyEmptySrcDirs)
}<|MERGE_RESOLUTION|>--- conflicted
+++ resolved
@@ -1124,12 +1124,9 @@
 		} else if dst != nil && s.setDirModTime {
 			newDst, err = operations.SetDirModTime(ctx, f, dst, dir, src.ModTime(ctx))
 		}
-<<<<<<< HEAD
-=======
 	}
 	if transform.Transforming(ctx) && newDst != nil && src.Remote() != newDst.Remote() {
 		s.markParentNotEmpty(src)
->>>>>>> 9d464e8e
 	}
 	// If we need to set modtime after and we created a dir, then save it for later
 	if s.setDirModTime && s.setDirModTimeAfter && err == nil {
