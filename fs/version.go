package fs

<<<<<<< HEAD
// Version of rclone
var Version = "v1.58.1-DEV"
=======
// Version of rclone containing the complete version string
var Version string

func init() {
	if Version == "" {
		if VersionSuffix == "" {
			Version = VersionTag
		} else {
			Version = VersionTag + "-" + VersionSuffix
		}
	}
}
>>>>>>> 00a684d8
<|MERGE_RESOLUTION|>--- conflicted
+++ resolved
@@ -1,9 +1,5 @@
 package fs
 
-<<<<<<< HEAD
-// Version of rclone
-var Version = "v1.58.1-DEV"
-=======
 // Version of rclone containing the complete version string
 var Version string
 
@@ -15,5 +11,4 @@
 			Version = VersionTag + "-" + VersionSuffix
 		}
 	}
-}
->>>>>>> 00a684d8
+}