--- conflicted
+++ resolved
@@ -1,8 +1,4 @@
 package fs
 
 // Version of rclone
-<<<<<<< HEAD
-var Version = "v1.54.1-DEV"
-=======
-var Version = "v1.55.0-DEV"
->>>>>>> 6e2e2d9e
+var Version = "v1.55.0-DEV"