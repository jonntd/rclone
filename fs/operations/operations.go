// Package operations does generic operations on filesystems and objects
package operations

import (
	"bytes"
	"context"
	"encoding/base64"
	"encoding/csv"
	"encoding/hex"
	"fmt"
	"io"
	"io/ioutil"
	"net/http"
	"os"
	"path"
	"path/filepath"
	"sort"
	"strconv"
	"strings"
	"sync"
	"sync/atomic"
	"time"

	"github.com/pkg/errors"
	"github.com/rclone/rclone/fs"
	"github.com/rclone/rclone/fs/accounting"
	"github.com/rclone/rclone/fs/cache"
	"github.com/rclone/rclone/fs/config"
	"github.com/rclone/rclone/fs/fserrors"
	"github.com/rclone/rclone/fs/fshttp"
	"github.com/rclone/rclone/fs/hash"
	"github.com/rclone/rclone/fs/object"
	"github.com/rclone/rclone/fs/walk"
	"github.com/rclone/rclone/lib/atexit"
	"github.com/rclone/rclone/lib/random"
	"github.com/rclone/rclone/lib/readers"
	"golang.org/x/sync/errgroup"
)

// CheckHashes checks the two files to see if they have common
// known hash types and compares them
//
// Returns
//
// equal - which is equality of the hashes
//
// hash - the HashType. This is HashNone if either of the hashes were
// unset or a compatible hash couldn't be found.
//
// err - may return an error which will already have been logged
//
// If an error is returned it will return equal as false
func CheckHashes(ctx context.Context, src fs.ObjectInfo, dst fs.Object) (equal bool, ht hash.Type, err error) {
	common := src.Fs().Hashes().Overlap(dst.Fs().Hashes())
	// fs.Debugf(nil, "Shared hashes: %v", common)
	if common.Count() == 0 {
		return true, hash.None, nil
	}
	equal, ht, _, _, err = checkHashes(ctx, src, dst, common.GetOne())
	return equal, ht, err
}

// checkHashes does the work of CheckHashes but takes a hash.Type and
// returns the effective hash type used.
func checkHashes(ctx context.Context, src fs.ObjectInfo, dst fs.Object, ht hash.Type) (equal bool, htOut hash.Type, srcHash, dstHash string, err error) {
	// Calculate hashes in parallel
	g, ctx := errgroup.WithContext(ctx)
	g.Go(func() (err error) {
		srcHash, err = src.Hash(ctx, ht)
		if err != nil {
			err = fs.CountError(err)
			fs.Errorf(src, "Failed to calculate src hash: %v", err)
		}
		return err
	})
	g.Go(func() (err error) {
		dstHash, err = dst.Hash(ctx, ht)
		if err != nil {
			err = fs.CountError(err)
			fs.Errorf(dst, "Failed to calculate dst hash: %v", err)
		}
		return err
	})
	err = g.Wait()
	if err != nil {
		return false, ht, srcHash, dstHash, err
	}
	if srcHash == "" {
		return true, hash.None, srcHash, dstHash, nil
	}
	if dstHash == "" {
		return true, hash.None, srcHash, dstHash, nil
	}
	if srcHash != dstHash {
		fs.Debugf(src, "%v = %s (%v)", ht, srcHash, src.Fs())
		fs.Debugf(dst, "%v = %s (%v)", ht, dstHash, dst.Fs())
	} else {
		fs.Debugf(src, "%v = %s OK", ht, srcHash)
	}
	return srcHash == dstHash, ht, srcHash, dstHash, nil
}

// Equal checks to see if the src and dst objects are equal by looking at
// size, mtime and hash
//
// If the src and dst size are different then it is considered to be
// not equal.  If --size-only is in effect then this is the only check
// that is done.  If --ignore-size is in effect then this check is
// skipped and the files are considered the same size.
//
// If the size is the same and the mtime is the same then it is
// considered to be equal.  This check is skipped if using --checksum.
//
// If the size is the same and mtime is different, unreadable or
// --checksum is set and the hash is the same then the file is
// considered to be equal.  In this case the mtime on the dst is
// updated if --checksum is not set.
//
// Otherwise the file is considered to be not equal including if there
// were errors reading info.
func Equal(ctx context.Context, src fs.ObjectInfo, dst fs.Object) bool {
	return equal(ctx, src, dst, defaultEqualOpt(ctx))
}

// sizeDiffers compare the size of src and dst taking into account the
// various ways of ignoring sizes
func sizeDiffers(ctx context.Context, src, dst fs.ObjectInfo) bool {
	ci := fs.GetConfig(ctx)
	if ci.IgnoreSize || src.Size() < 0 || dst.Size() < 0 {
		return false
	}
	return src.Size() != dst.Size()
}

var checksumWarning sync.Once

// options for equal function()
type equalOpt struct {
	sizeOnly          bool // if set only check size
	checkSum          bool // if set check checksum+size instead of modtime+size
	updateModTime     bool // if set update the modtime if hashes identical and checking with modtime+size
	forceModTimeMatch bool // if set assume modtimes match
}

// default set of options for equal()
func defaultEqualOpt(ctx context.Context) equalOpt {
	ci := fs.GetConfig(ctx)
	return equalOpt{
		sizeOnly:          ci.SizeOnly,
		checkSum:          ci.CheckSum,
		updateModTime:     !ci.NoUpdateModTime,
		forceModTimeMatch: false,
	}
}

var modTimeUploadOnce sync.Once

// emit a log if we are about to upload a file to set its modification time
func logModTimeUpload(dst fs.Object) {
	modTimeUploadOnce.Do(func() {
		fs.Logf(dst.Fs(), "Forced to upload files to set modification times on this backend.")
	})
}

func equal(ctx context.Context, src fs.ObjectInfo, dst fs.Object, opt equalOpt) bool {
	ci := fs.GetConfig(ctx)
	if sizeDiffers(ctx, src, dst) {
		fs.Debugf(src, "Sizes differ (src %d vs dst %d)", src.Size(), dst.Size())
		return false
	}
	if opt.sizeOnly {
		fs.Debugf(src, "Sizes identical")
		return true
	}

	// Assert: Size is equal or being ignored

	// If checking checksum and not modtime
	if opt.checkSum {
		// Check the hash
		same, ht, _ := CheckHashes(ctx, src, dst)
		if !same {
			fs.Debugf(src, "%v differ", ht)
			return false
		}
		if ht == hash.None {
			common := src.Fs().Hashes().Overlap(dst.Fs().Hashes())
			if common.Count() == 0 {
				checksumWarning.Do(func() {
					fs.Logf(dst.Fs(), "--checksum is in use but the source and destination have no hashes in common; falling back to --size-only")
				})
			}
			fs.Debugf(src, "Size of src and dst objects identical")
		} else {
			fs.Debugf(src, "Size and %v of src and dst objects identical", ht)
		}
		return true
	}

	srcModTime := src.ModTime(ctx)
	if !opt.forceModTimeMatch {
		// Sizes the same so check the mtime
		modifyWindow := fs.GetModifyWindow(ctx, src.Fs(), dst.Fs())
		if modifyWindow == fs.ModTimeNotSupported {
			fs.Debugf(src, "Sizes identical")
			return true
		}
		dstModTime := dst.ModTime(ctx)
		dt := dstModTime.Sub(srcModTime)
		if dt < modifyWindow && dt > -modifyWindow {
			fs.Debugf(src, "Size and modification time the same (differ by %s, within tolerance %s)", dt, modifyWindow)
			return true
		}

		fs.Debugf(src, "Modification times differ by %s: %v, %v", dt, srcModTime, dstModTime)
	}

	// Check if the hashes are the same
	same, ht, _ := CheckHashes(ctx, src, dst)
	if !same {
		fs.Debugf(src, "%v differ", ht)
		return false
	}
	if ht == hash.None && !ci.RefreshTimes {
		// if couldn't check hash, return that they differ
		return false
	}

	// mod time differs but hash is the same to reset mod time if required
	if opt.updateModTime {
		if !SkipDestructive(ctx, src, "update modification time") {
			// Size and hash the same but mtime different
			// Error if objects are treated as immutable
			if ci.Immutable {
				fs.Errorf(dst, "Timestamp mismatch between immutable objects")
				return false
			}
			// Update the mtime of the dst object here
			err := dst.SetModTime(ctx, srcModTime)
			if err == fs.ErrorCantSetModTime {
				logModTimeUpload(dst)
				fs.Infof(dst, "src and dst identical but can't set mod time without re-uploading")
				return false
			} else if err == fs.ErrorCantSetModTimeWithoutDelete {
				logModTimeUpload(dst)
				fs.Infof(dst, "src and dst identical but can't set mod time without deleting and re-uploading")
				// Remove the file if BackupDir isn't set.  If BackupDir is set we would rather have the old file
				// put in the BackupDir than deleted which is what will happen if we don't delete it.
				if ci.BackupDir == "" {
					err = dst.Remove(ctx)
					if err != nil {
						fs.Errorf(dst, "failed to delete before re-upload: %v", err)
					}
				}
				return false
			} else if err != nil {
				err = fs.CountError(err)
				fs.Errorf(dst, "Failed to set modification time: %v", err)
			} else {
				fs.Infof(src, "Updated modification time in destination")
			}
		}
	}
	return true
}

// Used to remove a failed copy
//
// Returns whether the file was successfully removed or not
func removeFailedCopy(ctx context.Context, dst fs.Object) bool {
	if dst == nil {
		return false
	}
	fs.Infof(dst, "Removing failed copy")
	removeErr := dst.Remove(ctx)
	if removeErr != nil {
		fs.Infof(dst, "Failed to remove failed copy: %s", removeErr)
		return false
	}
	return true
}

// OverrideRemote is a wrapper to override the Remote for an
// ObjectInfo
type OverrideRemote struct {
	fs.ObjectInfo
	remote string
}

// NewOverrideRemote returns an OverrideRemoteObject which will
// return the remote specified
func NewOverrideRemote(oi fs.ObjectInfo, remote string) *OverrideRemote {
	return &OverrideRemote{
		ObjectInfo: oi,
		remote:     remote,
	}
}

// Remote returns the overridden remote name
func (o *OverrideRemote) Remote() string {
	return o.remote
}

// MimeType returns the mime type of the underlying object or "" if it
// can't be worked out
func (o *OverrideRemote) MimeType(ctx context.Context) string {
	if do, ok := o.ObjectInfo.(fs.MimeTyper); ok {
		return do.MimeType(ctx)
	}
	return ""
}

// ID returns the ID of the Object if known, or "" if not
func (o *OverrideRemote) ID() string {
	if do, ok := o.ObjectInfo.(fs.IDer); ok {
		return do.ID()
	}
	return ""
}

// UnWrap returns the Object that this Object is wrapping or nil if it
// isn't wrapping anything
func (o *OverrideRemote) UnWrap() fs.Object {
	if o, ok := o.ObjectInfo.(fs.Object); ok {
		return o
	}
	return nil
}

// GetTier returns storage tier or class of the Object
func (o *OverrideRemote) GetTier() string {
	if do, ok := o.ObjectInfo.(fs.GetTierer); ok {
		return do.GetTier()
	}
	return ""
}

// Check all optional interfaces satisfied
var _ fs.FullObjectInfo = (*OverrideRemote)(nil)

// CommonHash returns a single hash.Type and a HashOption with that
// type which is in common between the two fs.Fs.
func CommonHash(ctx context.Context, fa, fb fs.Info) (hash.Type, *fs.HashesOption) {
	ci := fs.GetConfig(ctx)
	// work out which hash to use - limit to 1 hash in common
	var common hash.Set
	hashType := hash.None
	if !ci.IgnoreChecksum {
		common = fb.Hashes().Overlap(fa.Hashes())
		if common.Count() > 0 {
			hashType = common.GetOne()
			common = hash.Set(hashType)
		}
	}
	return hashType, &fs.HashesOption{Hashes: common}
}

// Copy src object to dst or f if nil.  If dst is nil then it uses
// remote as the name of the new object.
//
// It returns the destination object if possible.  Note that this may
// be nil.
func Copy(ctx context.Context, f fs.Fs, dst fs.Object, remote string, src fs.Object) (newDst fs.Object, err error) {
	ci := fs.GetConfig(ctx)
	tr := accounting.Stats(ctx).NewTransfer(src)
	defer func() {
		tr.Done(ctx, err)
	}()
	newDst = dst
	if SkipDestructive(ctx, src, "copy") {
		in := tr.Account(ctx, nil)
		in.DryRun(src.Size())
		return newDst, nil
	}
	maxTries := ci.LowLevelRetries
	tries := 0
	doUpdate := dst != nil
	hashType, hashOption := CommonHash(ctx, f, src.Fs())

	var actionTaken string
	for {
		// Try server-side copy first - if has optional interface and
		// is same underlying remote
		actionTaken = "Copied (server-side copy)"
		if ci.MaxTransfer >= 0 {
			var bytesSoFar int64
			if ci.CutoffMode == fs.CutoffModeCautious {
				bytesSoFar = accounting.Stats(ctx).GetBytesWithPending() + src.Size()
			} else {
				bytesSoFar = accounting.Stats(ctx).GetBytes()
			}
			if bytesSoFar >= int64(ci.MaxTransfer) {
				if ci.CutoffMode == fs.CutoffModeHard {
					return nil, accounting.ErrorMaxTransferLimitReachedFatal
				}
				return nil, accounting.ErrorMaxTransferLimitReachedGraceful
			}
		}
		if doCopy := f.Features().Copy; doCopy != nil && (SameConfig(src.Fs(), f) || (SameRemoteType(src.Fs(), f) && f.Features().ServerSideAcrossConfigs)) {
			in := tr.Account(ctx, nil) // account the transfer
			in.ServerSideCopyStart()
			newDst, err = doCopy(ctx, src, remote)
			if err == nil {
				dst = newDst
				in.ServerSideCopyEnd(dst.Size()) // account the bytes for the server-side transfer
				err = in.Close()
			} else {
				_ = in.Close()
			}
			if err == fs.ErrorCantCopy {
				tr.Reset(ctx) // skip incomplete accounting - will be overwritten by the manual copy below
			}
		} else {
			err = fs.ErrorCantCopy
		}
		// If can't server-side copy, do it manually
		if err == fs.ErrorCantCopy {
			if doMultiThreadCopy(ctx, f, src) {
				// Number of streams proportional to size
				streams := src.Size() / int64(ci.MultiThreadCutoff)
				// With maximum
				if streams > int64(ci.MultiThreadStreams) {
					streams = int64(ci.MultiThreadStreams)
				}
				if streams < 2 {
					streams = 2
				}
				dst, err = multiThreadCopy(ctx, f, remote, src, int(streams), tr)
				if doUpdate {
					actionTaken = "Multi-thread Copied (replaced existing)"
				} else {
					actionTaken = "Multi-thread Copied (new)"
				}
			} else {
				var in0 io.ReadCloser
				options := []fs.OpenOption{hashOption}
				for _, option := range ci.DownloadHeaders {
					options = append(options, option)
				}
				in0, err = NewReOpen(ctx, src, ci.LowLevelRetries, options...)
				if err != nil {
					err = errors.Wrap(err, "failed to open source object")
				} else {
					if src.Size() == -1 {
						// -1 indicates unknown size. Use Rcat to handle both remotes supporting and not supporting PutStream.
						if doUpdate {
							actionTaken = "Copied (Rcat, replaced existing)"
						} else {
							actionTaken = "Copied (Rcat, new)"
						}
						// NB Rcat closes in0
						dst, err = Rcat(ctx, f, remote, in0, src.ModTime(ctx))
						newDst = dst
					} else {
						in := tr.Account(ctx, in0).WithBuffer() // account and buffer the transfer
						var wrappedSrc fs.ObjectInfo = src
						// We try to pass the original object if possible
						if src.Remote() != remote {
							wrappedSrc = NewOverrideRemote(src, remote)
						}
						options := []fs.OpenOption{hashOption}
						for _, option := range ci.UploadHeaders {
							options = append(options, option)
						}
						if doUpdate {
							actionTaken = "Copied (replaced existing)"
							err = dst.Update(ctx, in, wrappedSrc, options...)
						} else {
							actionTaken = "Copied (new)"
							dst, err = f.Put(ctx, in, wrappedSrc, options...)
						}
						closeErr := in.Close()
						if err == nil {
							newDst = dst
							err = closeErr
						}
					}
				}
			}
		}
		tries++
		if tries >= maxTries {
			break
		}
		// Retry if err returned a retry error
		if fserrors.IsRetryError(err) || fserrors.ShouldRetry(err) {
			fs.Debugf(src, "Received error: %v - low level retry %d/%d", err, tries, maxTries)
			tr.Reset(ctx) // skip incomplete accounting - will be overwritten by retry
			continue
		}
		// otherwise finish
		break
	}
	if err != nil {
		err = fs.CountError(err)
		fs.Errorf(src, "Failed to copy: %v", err)
		return newDst, err
	}

	// Verify sizes are the same after transfer
	if sizeDiffers(ctx, src, dst) {
		err = errors.Errorf("corrupted on transfer: sizes differ %d vs %d", src.Size(), dst.Size())
		fs.Errorf(dst, "%v", err)
		err = fs.CountError(err)
		removeFailedCopy(ctx, dst)
		return newDst, err
	}

	// Verify hashes are the same after transfer - ignoring blank hashes
	if hashType != hash.None {
		// checkHashes has logged and counted errors
		equal, _, srcSum, dstSum, _ := checkHashes(ctx, src, dst, hashType)
		if !equal {
			err = errors.Errorf("corrupted on transfer: %v hash differ %q vs %q", hashType, srcSum, dstSum)
			fs.Errorf(dst, "%v", err)
			err = fs.CountError(err)
			removeFailedCopy(ctx, dst)
			return newDst, err
		}
	}
	if newDst != nil && src.String() != newDst.String() {
		fs.Infof(src, "%s to: %s", actionTaken, newDst.String())
	} else {
		fs.Infof(src, actionTaken)
	}
	return newDst, err
}

// SameObject returns true if src and dst could be pointing to the
// same object.
func SameObject(src, dst fs.Object) bool {
	srcFs, dstFs := src.Fs(), dst.Fs()
	if !SameConfig(srcFs, dstFs) {
		// If same remote type then check ID of objects if available
		doSrcID, srcIDOK := src.(fs.IDer)
		doDstID, dstIDOK := dst.(fs.IDer)
		if srcIDOK && dstIDOK && SameRemoteType(srcFs, dstFs) {
			srcID, dstID := doSrcID.ID(), doDstID.ID()
			if srcID != "" && srcID == dstID {
				return true
			}
		}
		return false
	}
	srcPath := path.Join(srcFs.Root(), src.Remote())
	dstPath := path.Join(dstFs.Root(), dst.Remote())
	if dst.Fs().Features().CaseInsensitive {
		srcPath = strings.ToLower(srcPath)
		dstPath = strings.ToLower(dstPath)
	}
	return srcPath == dstPath
}

// Move src object to dst or fdst if nil.  If dst is nil then it uses
// remote as the name of the new object.
//
// Note that you must check the destination does not exist before
// calling this and pass it as dst.  If you pass dst=nil and the
// destination does exist then this may create duplicates or return
// errors.
//
// It returns the destination object if possible.  Note that this may
// be nil.
func Move(ctx context.Context, fdst fs.Fs, dst fs.Object, remote string, src fs.Object) (newDst fs.Object, err error) {
	tr := accounting.Stats(ctx).NewCheckingTransfer(src)
	defer func() {
		if err == nil {
			accounting.Stats(ctx).Renames(1)
		}
		tr.Done(ctx, err)
	}()
	newDst = dst
	if SkipDestructive(ctx, src, "move") {
		in := tr.Account(ctx, nil)
		in.DryRun(src.Size())
		return newDst, nil
	}
	// See if we have Move available
	if doMove := fdst.Features().Move; doMove != nil && (SameConfig(src.Fs(), fdst) || (SameRemoteType(src.Fs(), fdst) && fdst.Features().ServerSideAcrossConfigs)) {
		// Delete destination if it exists and is not the same file as src (could be same file while seemingly different if the remote is case insensitive)
		if dst != nil && !SameObject(src, dst) {
			err = DeleteFile(ctx, dst)
			if err != nil {
				return newDst, err
			}
		}
		// Move dst <- src
		newDst, err = doMove(ctx, src, remote)
		switch err {
		case nil:
			if newDst != nil && src.String() != newDst.String() {
				fs.Infof(src, "Moved (server-side) to: %s", newDst.String())
			} else {
				fs.Infof(src, "Moved (server-side)")
			}

			return newDst, nil
		case fs.ErrorCantMove:
			fs.Debugf(src, "Can't move, switching to copy")
		default:
			err = fs.CountError(err)
			fs.Errorf(src, "Couldn't move: %v", err)
			return newDst, err
		}
	}
	// Move not found or didn't work so copy dst <- src
	newDst, err = Copy(ctx, fdst, dst, remote, src)
	if err != nil {
		fs.Errorf(src, "Not deleting source as copy failed: %v", err)
		return newDst, err
	}
	// Delete src if no error on copy
	return newDst, DeleteFile(ctx, src)
}

// CanServerSideMove returns true if fdst support server-side moves or
// server-side copies
//
// Some remotes simulate rename by server-side copy and delete, so include
// remotes that implements either Mover or Copier.
func CanServerSideMove(fdst fs.Fs) bool {
	canMove := fdst.Features().Move != nil
	canCopy := fdst.Features().Copy != nil
	return canMove || canCopy
}

// SuffixName adds the current --suffix to the remote, obeying
// --suffix-keep-extension if set
func SuffixName(ctx context.Context, remote string) string {
	ci := fs.GetConfig(ctx)
	if ci.Suffix == "" {
		return remote
	}
	if ci.SuffixKeepExtension {
		ext := path.Ext(remote)
		base := remote[:len(remote)-len(ext)]
		return base + ci.Suffix + ext
	}
	return remote + ci.Suffix
}

// DeleteFileWithBackupDir deletes a single file respecting --dry-run
// and accumulating stats and errors.
//
// If backupDir is set then it moves the file to there instead of
// deleting
func DeleteFileWithBackupDir(ctx context.Context, dst fs.Object, backupDir fs.Fs) (err error) {
	ci := fs.GetConfig(ctx)
	tr := accounting.Stats(ctx).NewCheckingTransfer(dst)
	defer func() {
		tr.Done(ctx, err)
	}()
	numDeletes := accounting.Stats(ctx).Deletes(1)
	if ci.MaxDelete != -1 && numDeletes > ci.MaxDelete {
		return fserrors.FatalError(errors.New("--max-delete threshold reached"))
	}
	action, actioned := "delete", "Deleted"
	if backupDir != nil {
		action, actioned = "move into backup dir", "Moved into backup dir"
	}
	skip := SkipDestructive(ctx, dst, action)
	if skip {
		// do nothing
	} else if backupDir != nil {
		err = MoveBackupDir(ctx, backupDir, dst)
	} else {
		err = dst.Remove(ctx)
	}
	if err != nil {
		fs.Errorf(dst, "Couldn't %s: %v", action, err)
		err = fs.CountError(err)
	} else if !skip {
		fs.Infof(dst, actioned)
	}
	return err
}

// DeleteFile deletes a single file respecting --dry-run and accumulating stats and errors.
//
// If useBackupDir is set and --backup-dir is in effect then it moves
// the file to there instead of deleting
func DeleteFile(ctx context.Context, dst fs.Object) (err error) {
	return DeleteFileWithBackupDir(ctx, dst, nil)
}

// DeleteFilesWithBackupDir removes all the files passed in the
// channel
//
// If backupDir is set the files will be placed into that directory
// instead of being deleted.
func DeleteFilesWithBackupDir(ctx context.Context, toBeDeleted fs.ObjectsChan, backupDir fs.Fs) error {
	var wg sync.WaitGroup
	ci := fs.GetConfig(ctx)
	wg.Add(ci.Transfers)
	var errorCount int32
	var fatalErrorCount int32

	for i := 0; i < ci.Transfers; i++ {
		go func() {
			defer wg.Done()
			for dst := range toBeDeleted {
				err := DeleteFileWithBackupDir(ctx, dst, backupDir)
				if err != nil {
					atomic.AddInt32(&errorCount, 1)
					if fserrors.IsFatalError(err) {
						fs.Errorf(nil, "Got fatal error on delete: %s", err)
						atomic.AddInt32(&fatalErrorCount, 1)
						return
					}
				}
			}
		}()
	}
	fs.Debugf(nil, "Waiting for deletions to finish")
	wg.Wait()
	if errorCount > 0 {
		err := errors.Errorf("failed to delete %d files", errorCount)
		if fatalErrorCount > 0 {
			return fserrors.FatalError(err)
		}
		return err
	}
	return nil
}

// DeleteFiles removes all the files passed in the channel
func DeleteFiles(ctx context.Context, toBeDeleted fs.ObjectsChan) error {
	return DeleteFilesWithBackupDir(ctx, toBeDeleted, nil)
}

// SameRemoteType returns true if fdst and fsrc are the same type
func SameRemoteType(fdst, fsrc fs.Info) bool {
	return fmt.Sprintf("%T", fdst) == fmt.Sprintf("%T", fsrc)
}

// SameConfig returns true if fdst and fsrc are using the same config
// file entry
func SameConfig(fdst, fsrc fs.Info) bool {
	return fdst.Name() == fsrc.Name()
}

// Same returns true if fdst and fsrc point to the same underlying Fs
func Same(fdst, fsrc fs.Info) bool {
	return SameConfig(fdst, fsrc) && strings.Trim(fdst.Root(), "/") == strings.Trim(fsrc.Root(), "/")
}

// fixRoot returns the Root with a trailing / if not empty. It is
// aware of case insensitive filesystems.
func fixRoot(f fs.Info) string {
	s := strings.Trim(filepath.ToSlash(f.Root()), "/")
	if s != "" {
		s += "/"
	}
	if f.Features().CaseInsensitive {
		s = strings.ToLower(s)
	}
	return s
}

// Overlapping returns true if fdst and fsrc point to the same
// underlying Fs and they overlap.
func Overlapping(fdst, fsrc fs.Info) bool {
	if !SameConfig(fdst, fsrc) {
		return false
	}
	fdstRoot := fixRoot(fdst)
	fsrcRoot := fixRoot(fsrc)
	return strings.HasPrefix(fdstRoot, fsrcRoot) || strings.HasPrefix(fsrcRoot, fdstRoot)
}

// SameDir returns true if fdst and fsrc point to the same
// underlying Fs and they are the same directory.
func SameDir(fdst, fsrc fs.Info) bool {
	if !SameConfig(fdst, fsrc) {
		return false
	}
	fdstRoot := fixRoot(fdst)
	fsrcRoot := fixRoot(fsrc)
	return fdstRoot == fsrcRoot
}

// Retry runs fn up to maxTries times if it returns a retriable error
func Retry(o interface{}, maxTries int, fn func() error) (err error) {
	for tries := 1; tries <= maxTries; tries++ {
		// Call the function which might error
		err = fn()
		if err == nil {
			break
		}
		// Retry if err returned a retry error
		if fserrors.IsRetryError(err) || fserrors.ShouldRetry(err) {
			fs.Debugf(o, "Received error: %v - low level retry %d/%d", err, tries, maxTries)
			continue
		}
		break
	}
	return err
}

// ListFn lists the Fs to the supplied function
//
// Lists in parallel which may get them out of order
func ListFn(ctx context.Context, f fs.Fs, fn func(fs.Object)) error {
	ci := fs.GetConfig(ctx)
	return walk.ListR(ctx, f, "", false, ci.MaxDepth, walk.ListObjects, func(entries fs.DirEntries) error {
		entries.ForObject(fn)
		return nil
	})
}

// mutex for synchronized output
var outMutex sync.Mutex

// SyncPrintf is a global var holding the Printf function used in syncFprintf so that it can be overridden
// Note, despite name, does not provide sync and should not be called directly
// Call syncFprintf, which provides sync
var SyncPrintf = func(format string, a ...interface{}) {
	fmt.Printf(format, a...)
}

// Synchronized fmt.Fprintf
//
// Ignores errors from Fprintf
//
// Updated to print to terminal if no writer is defined
// This special behavior is used to allow easier replacement of the print to terminal code by progress
func syncFprintf(w io.Writer, format string, a ...interface{}) {
	outMutex.Lock()
	defer outMutex.Unlock()
	if w == nil {
		SyncPrintf(format, a...)
	} else {
		_, _ = fmt.Fprintf(w, format, a...)
	}
}

// List the Fs to the supplied writer
//
// Shows size and path - obeys includes and excludes
//
// Lists in parallel which may get them out of order
func List(ctx context.Context, f fs.Fs, w io.Writer) error {
	return ListFn(ctx, f, func(o fs.Object) {
		syncFprintf(w, "%9d %s\n", o.Size(), o.Remote())
	})
}

// ListLong lists the Fs to the supplied writer
//
// Shows size, mod time and path - obeys includes and excludes
//
// Lists in parallel which may get them out of order
func ListLong(ctx context.Context, f fs.Fs, w io.Writer) error {
	return ListFn(ctx, f, func(o fs.Object) {
		tr := accounting.Stats(ctx).NewCheckingTransfer(o)
		defer func() {
			tr.Done(ctx, nil)
		}()
		modTime := o.ModTime(ctx)
		syncFprintf(w, "%9d %s %s\n", o.Size(), modTime.Local().Format("2006-01-02 15:04:05.000000000"), o.Remote())
	})
}

// hashSum returns the human readable hash for ht passed in.  This may
// be UNSUPPORTED or ERROR. If it isn't returning a valid hash it will
// return an error.
func hashSum(ctx context.Context, ht hash.Type, downloadFlag bool, o fs.Object) (string, error) {
	var sum string
	var err error

	// If downloadFlag is true, download and hash the file.
	// If downloadFlag is false, call o.Hash asking the remote for the hash
	if downloadFlag {
		// Setup: Define accounting, open the file with NewReOpen to provide restarts, account for the transfer, and setup a multi-hasher with the appropriate type
		// Execution: io.Copy file to hasher, get hash and encode in hex

		tr := accounting.Stats(ctx).NewTransfer(o)
		defer func() {
			tr.Done(ctx, err)
		}()

		// Open with NewReOpen to provide restarts
		var options []fs.OpenOption
		for _, option := range fs.GetConfig(ctx).DownloadHeaders {
			options = append(options, option)
		}
		in, err := NewReOpen(ctx, o, fs.GetConfig(ctx).LowLevelRetries, options...)
		if err != nil {
			return "ERROR", errors.Wrapf(err, "Failed to open file %v", o)
		}

		// Account and buffer the transfer
		in = tr.Account(ctx, in).WithBuffer()

		// Setup hasher
		hasher, err := hash.NewMultiHasherTypes(hash.NewHashSet(ht))
		if err != nil {
			return "UNSUPPORTED", errors.Wrap(err, "Hash unsupported")
		}

		// Copy to hasher, downloading the file and passing directly to hash
		_, err = io.Copy(hasher, in)
		if err != nil {
			return "ERROR", errors.Wrap(err, "Failed to copy file to hasher")
		}

		// Get hash and encode as hex
		byteSum, err := hasher.Sum(ht)
		if err != nil {
			return "ERROR", errors.Wrap(err, "Hasher returned an error")
		}
		sum = hex.EncodeToString(byteSum)
	} else {
		tr := accounting.Stats(ctx).NewCheckingTransfer(o)
		defer func() {
			tr.Done(ctx, err)
		}()

		sum, err = o.Hash(ctx, ht)
		if err == hash.ErrUnsupported {
			return "UNSUPPORTED", errors.Wrap(err, "Hash unsupported")
		} else if err != nil {
			return "ERROR", errors.Wrapf(err, "Failed to get hash %v from backed: %v", ht, err)
		}
	}

	return sum, nil
}

// HashLister does an md5sum equivalent for the hash type passed in
// Updated to handle both standard hex encoding and base64
// Updated to perform multiple hashes concurrently
func HashLister(ctx context.Context, ht hash.Type, outputBase64 bool, downloadFlag bool, f fs.Fs, w io.Writer) error {
	concurrencyControl := make(chan struct{}, fs.GetConfig(ctx).Transfers)
	var wg sync.WaitGroup
	err := ListFn(ctx, f, func(o fs.Object) {
		wg.Add(1)
		concurrencyControl <- struct{}{}
		go func() {
			defer func() {
				<-concurrencyControl
				wg.Done()
			}()
			sum, err := hashSum(ctx, ht, downloadFlag, o)
			if outputBase64 && err == nil {
				hexBytes, _ := hex.DecodeString(sum)
				sum = base64.URLEncoding.EncodeToString(hexBytes)
				width := base64.URLEncoding.EncodedLen(hash.Width(ht) / 2)
				syncFprintf(w, "%*s  %s\n", width, sum, o.Remote())
			} else {
				syncFprintf(w, "%*s  %s\n", hash.Width(ht), sum, o.Remote())
			}
			if err != nil {
				err = fs.CountError(err)
				fs.Errorf(o, "%v", err)
			}
		}()
	})
	wg.Wait()
	return err
}

// Count counts the objects and their sizes in the Fs
//
// Obeys includes and excludes
func Count(ctx context.Context, f fs.Fs) (objects int64, size int64, err error) {
	err = ListFn(ctx, f, func(o fs.Object) {
		atomic.AddInt64(&objects, 1)
		objectSize := o.Size()
		if objectSize > 0 {
			atomic.AddInt64(&size, objectSize)
		}
	})
	return
}

// ConfigMaxDepth returns the depth to use for a recursive or non recursive listing.
func ConfigMaxDepth(ctx context.Context, recursive bool) int {
	ci := fs.GetConfig(ctx)
	depth := ci.MaxDepth
	if !recursive && depth < 0 {
		depth = 1
	}
	return depth
}

// ListDir lists the directories/buckets/containers in the Fs to the supplied writer
func ListDir(ctx context.Context, f fs.Fs, w io.Writer) error {
	return walk.ListR(ctx, f, "", false, ConfigMaxDepth(ctx, false), walk.ListDirs, func(entries fs.DirEntries) error {
		entries.ForDir(func(dir fs.Directory) {
			if dir != nil {
				syncFprintf(w, "%12d %13s %9d %s\n", dir.Size(), dir.ModTime(ctx).Local().Format("2006-01-02 15:04:05"), dir.Items(), dir.Remote())
			}
		})
		return nil
	})
}

// Mkdir makes a destination directory or container
func Mkdir(ctx context.Context, f fs.Fs, dir string) error {
	if SkipDestructive(ctx, fs.LogDirName(f, dir), "make directory") {
		return nil
	}
	fs.Debugf(fs.LogDirName(f, dir), "Making directory")
	err := f.Mkdir(ctx, dir)
	if err != nil {
		err = fs.CountError(err)
		return err
	}
	return nil
}

// TryRmdir removes a container but not if not empty.  It doesn't
// count errors but may return one.
func TryRmdir(ctx context.Context, f fs.Fs, dir string) error {
	accounting.Stats(ctx).DeletedDirs(1)
	if SkipDestructive(ctx, fs.LogDirName(f, dir), "remove directory") {
		return nil
	}
	fs.Debugf(fs.LogDirName(f, dir), "Removing directory")
	return f.Rmdir(ctx, dir)
}

// Rmdir removes a container but not if not empty
func Rmdir(ctx context.Context, f fs.Fs, dir string) error {
	err := TryRmdir(ctx, f, dir)
	if err != nil {
		err = fs.CountError(err)
		return err
	}
	return err
}

// Purge removes a directory and all of its contents
func Purge(ctx context.Context, f fs.Fs, dir string) (err error) {
	doFallbackPurge := true
	if doPurge := f.Features().Purge; doPurge != nil {
		doFallbackPurge = false
		accounting.Stats(ctx).DeletedDirs(1)
		if SkipDestructive(ctx, fs.LogDirName(f, dir), "purge directory") {
			return nil
		}
		err = doPurge(ctx, dir)
		if err == fs.ErrorCantPurge {
			doFallbackPurge = true
		}
	}
	if doFallbackPurge {
		// DeleteFiles and Rmdir observe --dry-run
		err = DeleteFiles(ctx, listToChan(ctx, f, dir))
		if err != nil {
			return err
		}
		err = Rmdirs(ctx, f, dir, false)
	}
	if err != nil {
		err = fs.CountError(err)
		return err
	}
	return nil
}

// Delete removes all the contents of a container.  Unlike Purge, it
// obeys includes and excludes.
func Delete(ctx context.Context, f fs.Fs) error {
	ci := fs.GetConfig(ctx)
	delChan := make(fs.ObjectsChan, ci.Transfers)
	delErr := make(chan error, 1)
	go func() {
		delErr <- DeleteFiles(ctx, delChan)
	}()
	err := ListFn(ctx, f, func(o fs.Object) {
		delChan <- o
	})
	close(delChan)
	delError := <-delErr
	if err == nil {
		err = delError
	}
	return err
}

// listToChan will transfer all objects in the listing to the output
//
// If an error occurs, the error will be logged, and it will close the
// channel.
//
// If the error was ErrorDirNotFound then it will be ignored
func listToChan(ctx context.Context, f fs.Fs, dir string) fs.ObjectsChan {
	ci := fs.GetConfig(ctx)
	o := make(fs.ObjectsChan, ci.Checkers)
	go func() {
		defer close(o)
		err := walk.ListR(ctx, f, dir, true, ci.MaxDepth, walk.ListObjects, func(entries fs.DirEntries) error {
			entries.ForObject(func(obj fs.Object) {
				o <- obj
			})
			return nil
		})
		if err != nil && err != fs.ErrorDirNotFound {
			err = errors.Wrap(err, "failed to list")
			err = fs.CountError(err)
			fs.Errorf(nil, "%v", err)
		}
	}()
	return o
}

// CleanUp removes the trash for the Fs
func CleanUp(ctx context.Context, f fs.Fs) error {
	doCleanUp := f.Features().CleanUp
	if doCleanUp == nil {
		return errors.Errorf("%v doesn't support cleanup", f)
	}
	if SkipDestructive(ctx, f, "clean up old files") {
		return nil
	}
	return doCleanUp(ctx)
}

// wrap a Reader and a Closer together into a ReadCloser
type readCloser struct {
	io.Reader
	io.Closer
}

// Cat any files to the io.Writer
//
// if offset == 0 it will be ignored
// if offset > 0 then the file will be seeked to that offset
// if offset < 0 then the file will be seeked that far from the end
//
// if count < 0 then it will be ignored
// if count >= 0 then only that many characters will be output
func Cat(ctx context.Context, f fs.Fs, w io.Writer, offset, count int64) error {
	var mu sync.Mutex
	ci := fs.GetConfig(ctx)
	return ListFn(ctx, f, func(o fs.Object) {
		var err error
		tr := accounting.Stats(ctx).NewTransfer(o)
		defer func() {
			tr.Done(ctx, err)
		}()
		opt := fs.RangeOption{Start: offset, End: -1}
		size := o.Size()
		if opt.Start < 0 {
			opt.Start += size
		}
		if count >= 0 {
			opt.End = opt.Start + count - 1
		}
		var options []fs.OpenOption
		if opt.Start > 0 || opt.End >= 0 {
			options = append(options, &opt)
		}
		for _, option := range ci.DownloadHeaders {
			options = append(options, option)
		}
		in, err := o.Open(ctx, options...)
		if err != nil {
			err = fs.CountError(err)
			fs.Errorf(o, "Failed to open: %v", err)
			return
		}
		if count >= 0 {
			in = &readCloser{Reader: &io.LimitedReader{R: in, N: count}, Closer: in}
		}
		in = tr.Account(ctx, in).WithBuffer() // account and buffer the transfer
		// take the lock just before we output stuff, so at the last possible moment
		mu.Lock()
		defer mu.Unlock()
		_, err = io.Copy(w, in)
		if err != nil {
			err = fs.CountError(err)
			fs.Errorf(o, "Failed to send to output: %v", err)
		}
	})
}

// Rcat reads data from the Reader until EOF and uploads it to a file on remote
func Rcat(ctx context.Context, fdst fs.Fs, dstFileName string, in io.ReadCloser, modTime time.Time) (dst fs.Object, err error) {
	ci := fs.GetConfig(ctx)
	tr := accounting.Stats(ctx).NewTransferRemoteSize(dstFileName, -1)
	defer func() {
		tr.Done(ctx, err)
	}()
	in = tr.Account(ctx, in).WithBuffer()

	readCounter := readers.NewCountingReader(in)
	var trackingIn io.Reader
	var hasher *hash.MultiHasher
	var options []fs.OpenOption
	if !ci.IgnoreChecksum {
		hashes := hash.NewHashSet(fdst.Hashes().GetOne()) // just pick one hash
		hashOption := &fs.HashesOption{Hashes: hashes}
		options = append(options, hashOption)
		hasher, err = hash.NewMultiHasherTypes(hashes)
		if err != nil {
			return nil, err
		}
		trackingIn = io.TeeReader(readCounter, hasher)
	} else {
		trackingIn = readCounter
	}
	for _, option := range ci.UploadHeaders {
		options = append(options, option)
	}

	compare := func(dst fs.Object) error {
		var sums map[hash.Type]string
		if hasher != nil {
			sums = hasher.Sums()
		}
		src := object.NewStaticObjectInfo(dstFileName, modTime, int64(readCounter.BytesRead()), false, sums, fdst)
		if !Equal(ctx, src, dst) {
			err = errors.Errorf("corrupted on transfer")
			err = fs.CountError(err)
			fs.Errorf(dst, "%v", err)
			return err
		}
		return nil
	}

	// check if file small enough for direct upload
	buf := make([]byte, ci.StreamingUploadCutoff)
	if n, err := io.ReadFull(trackingIn, buf); err == io.EOF || err == io.ErrUnexpectedEOF {
		fs.Debugf(fdst, "File to upload is small (%d bytes), uploading instead of streaming", n)
		src := object.NewMemoryObject(dstFileName, modTime, buf[:n])
		return Copy(ctx, fdst, nil, dstFileName, src)
	}

	// Make a new ReadCloser with the bits we've already read
	in = &readCloser{
		Reader: io.MultiReader(bytes.NewReader(buf), trackingIn),
		Closer: in,
	}

	fStreamTo := fdst
	canStream := fdst.Features().PutStream != nil
	if !canStream {
		fs.Debugf(fdst, "Target remote doesn't support streaming uploads, creating temporary local FS to spool file")
		tmpLocalFs, err := fs.TemporaryLocalFs(ctx)
		if err != nil {
			return nil, errors.Wrap(err, "Failed to create temporary local FS to spool file")
		}
		defer func() {
			err := Purge(ctx, tmpLocalFs, "")
			if err != nil {
				fs.Infof(tmpLocalFs, "Failed to cleanup temporary FS: %v", err)
			}
		}()
		fStreamTo = tmpLocalFs
	}

	if SkipDestructive(ctx, dstFileName, "upload from pipe") {
		// prevents "broken pipe" errors
		_, err = io.Copy(ioutil.Discard, in)
		return nil, err
	}

	objInfo := object.NewStaticObjectInfo(dstFileName, modTime, -1, false, nil, nil)
	if dst, err = fStreamTo.Features().PutStream(ctx, in, objInfo, options...); err != nil {
		return dst, err
	}
	if err = compare(dst); err != nil {
		return dst, err
	}
	if !canStream {
		// copy dst (which is the local object we have just streamed to) to the remote
		return Copy(ctx, fdst, nil, dstFileName, dst)
	}
	return dst, nil
}

// PublicLink adds a "readable by anyone with link" permission on the given file or folder.
func PublicLink(ctx context.Context, f fs.Fs, remote string, expire fs.Duration, unlink bool) (string, error) {
	doPublicLink := f.Features().PublicLink
	if doPublicLink == nil {
		return "", errors.Errorf("%v doesn't support public links", f)
	}
	return doPublicLink(ctx, remote, expire, unlink)
}

// Rmdirs removes any empty directories (or directories only
// containing empty directories) under f, including f.
func Rmdirs(ctx context.Context, f fs.Fs, dir string, leaveRoot bool) error {
	ci := fs.GetConfig(ctx)
	dirEmpty := make(map[string]bool)
	dirEmpty[dir] = !leaveRoot
	err := walk.Walk(ctx, f, dir, true, ci.MaxDepth, func(dirPath string, entries fs.DirEntries, err error) error {
		if err != nil {
			err = fs.CountError(err)
			fs.Errorf(f, "Failed to list %q: %v", dirPath, err)
			return nil
		}
		for _, entry := range entries {
			switch x := entry.(type) {
			case fs.Directory:
				// add a new directory as empty
				dir := x.Remote()
				_, found := dirEmpty[dir]
				if !found {
					dirEmpty[dir] = true
				}
			case fs.Object:
				// mark the parents of the file as being non-empty
				dir := x.Remote()
				for dir != "" {
					dir = path.Dir(dir)
					if dir == "." || dir == "/" {
						dir = ""
					}
					empty, found := dirEmpty[dir]
					// End if we reach a directory which is non-empty
					if found && !empty {
						break
					}
					dirEmpty[dir] = false
				}
			}
		}
		return nil
	})
	if err != nil {
		return errors.Wrap(err, "failed to rmdirs")
	}
	// Now delete the empty directories, starting from the longest path
	var toDelete []string
	for dir, empty := range dirEmpty {
		if empty {
			toDelete = append(toDelete, dir)
		}
	}
	sort.Strings(toDelete)
	for i := len(toDelete) - 1; i >= 0; i-- {
		dir := toDelete[i]
		err := TryRmdir(ctx, f, dir)
		if err != nil {
			err = fs.CountError(err)
			fs.Errorf(dir, "Failed to rmdir: %v", err)
			return err
		}
	}
	return nil
}

// GetCompareDest sets up --compare-dest
func GetCompareDest(ctx context.Context) (CompareDest fs.Fs, err error) {
	ci := fs.GetConfig(ctx)
	CompareDest, err = cache.Get(ctx, ci.CompareDest)
	if err != nil {
		return nil, fserrors.FatalError(errors.Errorf("Failed to make fs for --compare-dest %q: %v", ci.CompareDest, err))
	}
	return CompareDest, nil
}

// compareDest checks --compare-dest to see if src needs to
// be copied
//
// Returns True if src is in --compare-dest
func compareDest(ctx context.Context, dst, src fs.Object, CompareDest fs.Fs) (NoNeedTransfer bool, err error) {
	var remote string
	if dst == nil {
		remote = src.Remote()
	} else {
		remote = dst.Remote()
	}
	CompareDestFile, err := CompareDest.NewObject(ctx, remote)
	switch err {
	case fs.ErrorObjectNotFound:
		return false, nil
	case nil:
		break
	default:
		return false, err
	}
	if Equal(ctx, src, CompareDestFile) {
		fs.Debugf(src, "Destination found in --compare-dest, skipping")
		return true, nil
	}
	return false, nil
}

// GetCopyDest sets up --copy-dest
func GetCopyDest(ctx context.Context, fdst fs.Fs) (CopyDest fs.Fs, err error) {
	ci := fs.GetConfig(ctx)
	CopyDest, err = cache.Get(ctx, ci.CopyDest)
	if err != nil {
		return nil, fserrors.FatalError(errors.Errorf("Failed to make fs for --copy-dest %q: %v", ci.CopyDest, err))
	}
	if !SameConfig(fdst, CopyDest) {
		return nil, fserrors.FatalError(errors.New("parameter to --copy-dest has to be on the same remote as destination"))
	}
	if CopyDest.Features().Copy == nil {
		return nil, fserrors.FatalError(errors.New("can't use --copy-dest on a remote which doesn't support server-side copy"))
	}
	return CopyDest, nil
}

// copyDest checks --copy-dest to see if src needs to
// be copied
//
// Returns True if src was copied from --copy-dest
func copyDest(ctx context.Context, fdst fs.Fs, dst, src fs.Object, CopyDest, backupDir fs.Fs) (NoNeedTransfer bool, err error) {
	var remote string
	if dst == nil {
		remote = src.Remote()
	} else {
		remote = dst.Remote()
	}
	CopyDestFile, err := CopyDest.NewObject(ctx, remote)
	switch err {
	case fs.ErrorObjectNotFound:
		return false, nil
	case nil:
		break
	default:
		return false, err
	}
	opt := defaultEqualOpt(ctx)
	opt.updateModTime = false
	if equal(ctx, src, CopyDestFile, opt) {
		if dst == nil || !Equal(ctx, src, dst) {
			if dst != nil && backupDir != nil {
				err = MoveBackupDir(ctx, backupDir, dst)
				if err != nil {
					return false, errors.Wrap(err, "moving to --backup-dir failed")
				}
				// If successful zero out the dstObj as it is no longer there
				dst = nil
			}
			_, err := Copy(ctx, fdst, dst, remote, CopyDestFile)
			if err != nil {
				fs.Errorf(src, "Destination found in --copy-dest, error copying")
				return false, nil
			}
			fs.Debugf(src, "Destination found in --copy-dest, using server-side copy")
			return true, nil
		}
		fs.Debugf(src, "Unchanged skipping")
		return true, nil
	}
	fs.Debugf(src, "Destination not found in --copy-dest")
	return false, nil
}

// CompareOrCopyDest checks --compare-dest and --copy-dest to see if src
// does not need to be copied
//
// Returns True if src does not need to be copied
func CompareOrCopyDest(ctx context.Context, fdst fs.Fs, dst, src fs.Object, CompareOrCopyDest, backupDir fs.Fs) (NoNeedTransfer bool, err error) {
	ci := fs.GetConfig(ctx)
	if ci.CompareDest != "" {
		return compareDest(ctx, dst, src, CompareOrCopyDest)
	} else if ci.CopyDest != "" {
		return copyDest(ctx, fdst, dst, src, CompareOrCopyDest, backupDir)
	}
	return false, nil
}

// NeedTransfer checks to see if src needs to be copied to dst using
// the current config.
//
// Returns a flag which indicates whether the file needs to be
// transferred or not.
func NeedTransfer(ctx context.Context, dst, src fs.Object) bool {
	ci := fs.GetConfig(ctx)
	if dst == nil {
		fs.Debugf(src, "Need to transfer - File not found at Destination")
		return true
	}
	// If we should ignore existing files, don't transfer
	if ci.IgnoreExisting {
		fs.Debugf(src, "Destination exists, skipping")
		return false
	}
	// If we should upload unconditionally
	if ci.IgnoreTimes {
		fs.Debugf(src, "Transferring unconditionally as --ignore-times is in use")
		return true
	}
	// If UpdateOlder is in effect, skip if dst is newer than src
	if ci.UpdateOlder {
		srcModTime := src.ModTime(ctx)
		dstModTime := dst.ModTime(ctx)
		dt := dstModTime.Sub(srcModTime)
		// If have a mutually agreed precision then use that
		modifyWindow := fs.GetModifyWindow(ctx, dst.Fs(), src.Fs())
		if modifyWindow == fs.ModTimeNotSupported {
			// Otherwise use 1 second as a safe default as
			// the resolution of the time a file was
			// uploaded.
			modifyWindow = time.Second
		}
		switch {
		case dt >= modifyWindow:
			fs.Debugf(src, "Destination is newer than source, skipping")
			return false
		case dt <= -modifyWindow:
			// force --checksum on for the check and do update modtimes by default
			opt := defaultEqualOpt(ctx)
			opt.forceModTimeMatch = true
			if equal(ctx, src, dst, opt) {
				fs.Debugf(src, "Unchanged skipping")
				return false
			}
		default:
			// Do a size only compare unless --checksum is set
			opt := defaultEqualOpt(ctx)
			opt.sizeOnly = !ci.CheckSum
			if equal(ctx, src, dst, opt) {
				fs.Debugf(src, "Destination mod time is within %v of source and files identical, skipping", modifyWindow)
				return false
			}
			fs.Debugf(src, "Destination mod time is within %v of source but files differ, transferring", modifyWindow)
		}
	} else {
		// Check to see if changed or not
		if Equal(ctx, src, dst) {
			fs.Debugf(src, "Unchanged skipping")
			return false
		}
	}
	return true
}

// RcatSize reads data from the Reader until EOF and uploads it to a file on remote.
// Pass in size >=0 if known, <0 if not known
func RcatSize(ctx context.Context, fdst fs.Fs, dstFileName string, in io.ReadCloser, size int64, modTime time.Time) (dst fs.Object, err error) {
	var obj fs.Object

	if size >= 0 {
		var err error
		// Size known use Put
		tr := accounting.Stats(ctx).NewTransferRemoteSize(dstFileName, size)
		defer func() {
			tr.Done(ctx, err)
		}()
		body := ioutil.NopCloser(in) // we let the server close the body
		in := tr.Account(ctx, body)  // account the transfer (no buffering)

		if SkipDestructive(ctx, dstFileName, "upload from pipe") {
			// prevents "broken pipe" errors
			_, err = io.Copy(ioutil.Discard, in)
			return nil, err
		}

		info := object.NewStaticObjectInfo(dstFileName, modTime, size, true, nil, fdst)
		obj, err = fdst.Put(ctx, in, info)
		if err != nil {
			fs.Errorf(dstFileName, "Post request put error: %v", err)

			return nil, err
		}
	} else {
		// Size unknown use Rcat
		obj, err = Rcat(ctx, fdst, dstFileName, in, modTime)
		if err != nil {
			fs.Errorf(dstFileName, "Post request rcat error: %v", err)

			return nil, err
		}
	}

	return obj, nil
}

// copyURLFunc is called from CopyURLFn
type copyURLFunc func(ctx context.Context, dstFileName string, in io.ReadCloser, size int64, modTime time.Time) (err error)

// copyURLFn copies the data from the url to the function supplied
func copyURLFn(ctx context.Context, dstFileName string, url string, dstFileNameFromURL bool, fn copyURLFunc) (err error) {
	client := fshttp.NewClient(ctx)
	resp, err := client.Get(url)
	if err != nil {
		return err
	}
	defer fs.CheckClose(resp.Body, &err)
	if resp.StatusCode < 200 || resp.StatusCode >= 300 {
		return errors.Errorf("CopyURL failed: %s", resp.Status)
	}
	modTime, err := http.ParseTime(resp.Header.Get("Last-Modified"))
	if err != nil {
		modTime = time.Now()
	}
	if dstFileNameFromURL {
		dstFileName = path.Base(resp.Request.URL.Path)
		if dstFileName == "." || dstFileName == "/" {
			return errors.Errorf("CopyURL failed: file name wasn't found in url")
		}
	}
	return fn(ctx, dstFileName, resp.Body, resp.ContentLength, modTime)
}

// CopyURL copies the data from the url to (fdst, dstFileName)
func CopyURL(ctx context.Context, fdst fs.Fs, dstFileName string, url string, dstFileNameFromURL bool, noClobber bool) (dst fs.Object, err error) {

	err = copyURLFn(ctx, dstFileName, url, dstFileNameFromURL, func(ctx context.Context, dstFileName string, in io.ReadCloser, size int64, modTime time.Time) (err error) {
		if noClobber {
			_, err = fdst.NewObject(ctx, dstFileName)
			if err == nil {
				return errors.New("CopyURL failed: file already exist")
			}
		}
		dst, err = RcatSize(ctx, fdst, dstFileName, in, size, modTime)
		return err
	})
	return dst, err
}

// CopyURLToWriter copies the data from the url to the io.Writer supplied
func CopyURLToWriter(ctx context.Context, url string, out io.Writer) (err error) {
	return copyURLFn(ctx, "", url, false, func(ctx context.Context, dstFileName string, in io.ReadCloser, size int64, modTime time.Time) (err error) {
		_, err = io.Copy(out, in)
		return err
	})
}

// BackupDir returns the correctly configured --backup-dir
func BackupDir(ctx context.Context, fdst fs.Fs, fsrc fs.Fs, srcFileName string) (backupDir fs.Fs, err error) {
	ci := fs.GetConfig(ctx)
	if ci.BackupDir != "" {
		backupDir, err = cache.Get(ctx, ci.BackupDir)
		if err != nil {
			return nil, fserrors.FatalError(errors.Errorf("Failed to make fs for --backup-dir %q: %v", ci.BackupDir, err))
		}
		if !SameConfig(fdst, backupDir) {
			return nil, fserrors.FatalError(errors.New("parameter to --backup-dir has to be on the same remote as destination"))
		}
		if srcFileName == "" {
			if Overlapping(fdst, backupDir) {
				return nil, fserrors.FatalError(errors.New("destination and parameter to --backup-dir mustn't overlap"))
			}
			if Overlapping(fsrc, backupDir) {
				return nil, fserrors.FatalError(errors.New("source and parameter to --backup-dir mustn't overlap"))
			}
		} else {
			if ci.Suffix == "" {
				if SameDir(fdst, backupDir) {
					return nil, fserrors.FatalError(errors.New("destination and parameter to --backup-dir mustn't be the same"))
				}
				if SameDir(fsrc, backupDir) {
					return nil, fserrors.FatalError(errors.New("source and parameter to --backup-dir mustn't be the same"))
				}
			}
		}
<<<<<<< HEAD
	} else if fs.Config.Suffix != "" {
=======
	} else if ci.Suffix != "" {
>>>>>>> 7f5ee5d8
		// --backup-dir is not set but --suffix is - use the destination as the backupDir
		backupDir = fdst
	} else {
		return nil, fserrors.FatalError(errors.New("internal error: BackupDir called when --backup-dir and --suffix both empty"))
	}
	if !CanServerSideMove(backupDir) {
		return nil, fserrors.FatalError(errors.New("can't use --backup-dir on a remote which doesn't support server-side move or copy"))
	}
	return backupDir, nil
}

// MoveBackupDir moves a file to the backup dir
func MoveBackupDir(ctx context.Context, backupDir fs.Fs, dst fs.Object) (err error) {
	remoteWithSuffix := SuffixName(ctx, dst.Remote())
	overwritten, _ := backupDir.NewObject(ctx, remoteWithSuffix)
	_, err = Move(ctx, backupDir, overwritten, remoteWithSuffix, dst)
	return err
}

// moveOrCopyFile moves or copies a single file possibly to a new name
func moveOrCopyFile(ctx context.Context, fdst fs.Fs, fsrc fs.Fs, dstFileName string, srcFileName string, cp bool) (err error) {
	ci := fs.GetConfig(ctx)
	dstFilePath := path.Join(fdst.Root(), dstFileName)
	srcFilePath := path.Join(fsrc.Root(), srcFileName)
	if fdst.Name() == fsrc.Name() && dstFilePath == srcFilePath {
		fs.Debugf(fdst, "don't need to copy/move %s, it is already at target location", dstFileName)
		return nil
	}

	// Choose operations
	Op := Move
	if cp {
		Op = Copy
	}

	// Find src object
	srcObj, err := fsrc.NewObject(ctx, srcFileName)
	if err != nil {
		return err
	}

	// Find dst object if it exists
	var dstObj fs.Object
	if !ci.NoCheckDest {
		dstObj, err = fdst.NewObject(ctx, dstFileName)
		if err == fs.ErrorObjectNotFound {
			dstObj = nil
		} else if err != nil {
			return err
		}
	}

	// Special case for changing case of a file on a case insensitive remote
	// This will move the file to a temporary name then
	// move it back to the intended destination. This is required
	// to avoid issues with certain remotes and avoid file deletion.
	if !cp && fdst.Name() == fsrc.Name() && fdst.Features().CaseInsensitive && dstFileName != srcFileName && strings.ToLower(dstFilePath) == strings.ToLower(srcFilePath) {
		// Create random name to temporarily move file to
		tmpObjName := dstFileName + "-rclone-move-" + random.String(8)
		_, err := fdst.NewObject(ctx, tmpObjName)
		if err != fs.ErrorObjectNotFound {
			if err == nil {
				return errors.New("found an already existing file with a randomly generated name. Try the operation again")
			}
			return errors.Wrap(err, "error while attempting to move file to a temporary location")
		}
		tr := accounting.Stats(ctx).NewTransfer(srcObj)
		defer func() {
			tr.Done(ctx, err)
		}()
		tmpObj, err := Op(ctx, fdst, nil, tmpObjName, srcObj)
		if err != nil {
			return errors.Wrap(err, "error while moving file to temporary location")
		}
		_, err = Op(ctx, fdst, nil, dstFileName, tmpObj)
		return err
	}

	var backupDir, copyDestDir fs.Fs
	if ci.BackupDir != "" || ci.Suffix != "" {
		backupDir, err = BackupDir(ctx, fdst, fsrc, srcFileName)
		if err != nil {
			return errors.Wrap(err, "creating Fs for --backup-dir failed")
		}
	}
	if ci.CompareDest != "" {
		copyDestDir, err = GetCompareDest(ctx)
		if err != nil {
			return err
		}
	} else if ci.CopyDest != "" {
		copyDestDir, err = GetCopyDest(ctx, fdst)
		if err != nil {
			return err
		}
	}
	NoNeedTransfer, err := CompareOrCopyDest(ctx, fdst, dstObj, srcObj, copyDestDir, backupDir)
	if err != nil {
		return err
	}
	if !NoNeedTransfer && NeedTransfer(ctx, dstObj, srcObj) {
		// If destination already exists, then we must move it into --backup-dir if required
		if dstObj != nil && backupDir != nil {
			err = MoveBackupDir(ctx, backupDir, dstObj)
			if err != nil {
				return errors.Wrap(err, "moving to --backup-dir failed")
			}
			// If successful zero out the dstObj as it is no longer there
			dstObj = nil
		}

		_, err = Op(ctx, fdst, dstObj, dstFileName, srcObj)
	} else {
		tr := accounting.Stats(ctx).NewCheckingTransfer(srcObj)
		if !cp {
			err = DeleteFile(ctx, srcObj)
		}
		tr.Done(ctx, err)
	}
	return err
}

// MoveFile moves a single file possibly to a new name
func MoveFile(ctx context.Context, fdst fs.Fs, fsrc fs.Fs, dstFileName string, srcFileName string) (err error) {
	return moveOrCopyFile(ctx, fdst, fsrc, dstFileName, srcFileName, false)
}

// CopyFile moves a single file possibly to a new name
func CopyFile(ctx context.Context, fdst fs.Fs, fsrc fs.Fs, dstFileName string, srcFileName string) (err error) {
	return moveOrCopyFile(ctx, fdst, fsrc, dstFileName, srcFileName, true)
}

// SetTier changes tier of object in remote
func SetTier(ctx context.Context, fsrc fs.Fs, tier string) error {
	return ListFn(ctx, fsrc, func(o fs.Object) {
		objImpl, ok := o.(fs.SetTierer)
		if !ok {
			fs.Errorf(fsrc, "Remote object does not implement SetTier")
			return
		}
		err := objImpl.SetTier(tier)
		if err != nil {
			fs.Errorf(fsrc, "Failed to do SetTier, %v", err)
		}
	})
}

// ListFormat defines files information print format
type ListFormat struct {
	separator string
	dirSlash  bool
	absolute  bool
	output    []func(entry *ListJSONItem) string
	csv       *csv.Writer
	buf       bytes.Buffer
}

// SetSeparator changes separator in struct
func (l *ListFormat) SetSeparator(separator string) {
	l.separator = separator
}

// SetDirSlash defines if slash should be printed
func (l *ListFormat) SetDirSlash(dirSlash bool) {
	l.dirSlash = dirSlash
}

// SetAbsolute prints a leading slash in front of path names
func (l *ListFormat) SetAbsolute(absolute bool) {
	l.absolute = absolute
}

// SetCSV defines if the output should be csv
//
// Note that you should call SetSeparator before this if you want a
// custom separator
func (l *ListFormat) SetCSV(useCSV bool) {
	if useCSV {
		l.csv = csv.NewWriter(&l.buf)
		if l.separator != "" {
			l.csv.Comma = []rune(l.separator)[0]
		}
	} else {
		l.csv = nil
	}
}

// SetOutput sets functions used to create files information
func (l *ListFormat) SetOutput(output []func(entry *ListJSONItem) string) {
	l.output = output
}

// AddModTime adds file's Mod Time to output
func (l *ListFormat) AddModTime() {
	l.AppendOutput(func(entry *ListJSONItem) string {
		return entry.ModTime.When.Local().Format("2006-01-02 15:04:05")
	})
}

// AddSize adds file's size to output
func (l *ListFormat) AddSize() {
	l.AppendOutput(func(entry *ListJSONItem) string {
		return strconv.FormatInt(entry.Size, 10)
	})
}

// normalisePath makes sure the path has the correct slashes for the current mode
func (l *ListFormat) normalisePath(entry *ListJSONItem, remote string) string {
	if l.absolute && !strings.HasPrefix(remote, "/") {
		remote = "/" + remote
	}
	if entry.IsDir && l.dirSlash {
		remote += "/"
	}
	return remote
}

// AddPath adds path to file to output
func (l *ListFormat) AddPath() {
	l.AppendOutput(func(entry *ListJSONItem) string {
		return l.normalisePath(entry, entry.Path)
	})
}

// AddEncrypted adds the encrypted path to file to output
func (l *ListFormat) AddEncrypted() {
	l.AppendOutput(func(entry *ListJSONItem) string {
		return l.normalisePath(entry, entry.Encrypted)
	})
}

// AddHash adds the hash of the type given to the output
func (l *ListFormat) AddHash(ht hash.Type) {
	hashName := ht.String()
	l.AppendOutput(func(entry *ListJSONItem) string {
		if entry.IsDir {
			return ""
		}
		return entry.Hashes[hashName]
	})
}

// AddID adds file's ID to the output if known
func (l *ListFormat) AddID() {
	l.AppendOutput(func(entry *ListJSONItem) string {
		return entry.ID
	})
}

// AddOrigID adds file's Original ID to the output if known
func (l *ListFormat) AddOrigID() {
	l.AppendOutput(func(entry *ListJSONItem) string {
		return entry.OrigID
	})
}

// AddTier adds file's Tier to the output if known
func (l *ListFormat) AddTier() {
	l.AppendOutput(func(entry *ListJSONItem) string {
		return entry.Tier
	})
}

// AddMimeType adds file's MimeType to the output if known
func (l *ListFormat) AddMimeType() {
	l.AppendOutput(func(entry *ListJSONItem) string {
		return entry.MimeType
	})
}

// AppendOutput adds string generated by specific function to printed output
func (l *ListFormat) AppendOutput(functionToAppend func(item *ListJSONItem) string) {
	l.output = append(l.output, functionToAppend)
}

// Format prints information about the DirEntry in the format defined
func (l *ListFormat) Format(entry *ListJSONItem) (result string) {
	var out []string
	for _, fun := range l.output {
		out = append(out, fun(entry))
	}
	if l.csv != nil {
		l.buf.Reset()
		_ = l.csv.Write(out) // can't fail writing to bytes.Buffer
		l.csv.Flush()
		result = strings.TrimRight(l.buf.String(), "\n")
	} else {
		result = strings.Join(out, l.separator)
	}
	return result
}

// DirMove renames srcRemote to dstRemote
//
// It does this by loading the directory tree into memory (using ListR
// if available) and doing renames in parallel.
func DirMove(ctx context.Context, f fs.Fs, srcRemote, dstRemote string) (err error) {
	ci := fs.GetConfig(ctx)

	if SkipDestructive(ctx, srcRemote, "dirMove") {
		accounting.Stats(ctx).Renames(1)
		return nil
	}

	// Use DirMove if possible
	if doDirMove := f.Features().DirMove; doDirMove != nil {
		err = doDirMove(ctx, f, srcRemote, dstRemote)
		if err == nil {
			accounting.Stats(ctx).Renames(1)
		}
		return err
	}

	// Load the directory tree into memory
	tree, err := walk.NewDirTree(ctx, f, srcRemote, true, -1)
	if err != nil {
		return errors.Wrap(err, "RenameDir tree walk")
	}

	// Get the directories in sorted order
	dirs := tree.Dirs()

	// Make the destination directories - must be done in order not in parallel
	for _, dir := range dirs {
		dstPath := dstRemote + dir[len(srcRemote):]
		err := f.Mkdir(ctx, dstPath)
		if err != nil {
			return errors.Wrap(err, "RenameDir mkdir")
		}
	}

	// Rename the files in parallel
	type rename struct {
		o       fs.Object
		newPath string
	}
	renames := make(chan rename, ci.Transfers)
	g, gCtx := errgroup.WithContext(context.Background())
	for i := 0; i < ci.Transfers; i++ {
		g.Go(func() error {
			for job := range renames {
				dstOverwritten, _ := f.NewObject(gCtx, job.newPath)
				_, err := Move(gCtx, f, dstOverwritten, job.newPath, job.o)
				if err != nil {
					return err
				}
				select {
				case <-gCtx.Done():
					return gCtx.Err()
				default:
				}

			}
			return nil
		})
	}
	for dir, entries := range tree {
		dstPath := dstRemote + dir[len(srcRemote):]
		for _, entry := range entries {
			if o, ok := entry.(fs.Object); ok {
				renames <- rename{o, path.Join(dstPath, path.Base(o.Remote()))}
			}
		}
	}
	close(renames)
	err = g.Wait()
	if err != nil {
		return errors.Wrap(err, "RenameDir renames")
	}

	// Remove the source directories in reverse order
	for i := len(dirs) - 1; i >= 0; i-- {
		err := f.Rmdir(ctx, dirs[i])
		if err != nil {
			return errors.Wrap(err, "RenameDir rmdir")
		}
	}

	return nil
}

// FsInfo provides information about a remote
type FsInfo struct {
	// Name of the remote (as passed into NewFs)
	Name string

	// Root of the remote (as passed into NewFs)
	Root string

	// String returns a description of the FS
	String string

	// Precision of the ModTimes in this Fs in Nanoseconds
	Precision time.Duration

	// Returns the supported hash types of the filesystem
	Hashes []string

	// Features returns the optional features of this Fs
	Features map[string]bool
}

// GetFsInfo gets the information (FsInfo) about a given Fs
func GetFsInfo(f fs.Fs) *FsInfo {
	info := &FsInfo{
		Name:      f.Name(),
		Root:      f.Root(),
		String:    f.String(),
		Precision: f.Precision(),
		Hashes:    make([]string, 0, 4),
		Features:  f.Features().Enabled(),
	}
	for _, hashType := range f.Hashes().Array() {
		info.Hashes = append(info.Hashes, hashType.String())
	}
	return info
}

var (
	interactiveMu sync.Mutex
	skipped       = map[string]bool{}
)

// skipDestructiveChoose asks the user which action to take
//
// Call with interactiveMu held
func skipDestructiveChoose(ctx context.Context, subject interface{}, action string) (skip bool) {
	fmt.Printf("rclone: %s \"%v\"?\n", action, subject)
	switch i := config.CommandDefault([]string{
		"yYes, this is OK",
		"nNo, skip this",
		fmt.Sprintf("sSkip all %s operations with no more questions", action),
		fmt.Sprintf("!Do all %s operations with no more questions", action),
		"qExit rclone now.",
	}, 0); i {
	case 'y':
		skip = false
	case 'n':
		skip = true
	case 's':
		skip = true
		skipped[action] = true
		fs.Logf(nil, "Skipping all %s operations from now on without asking", action)
	case '!':
		skip = false
		skipped[action] = false
		fs.Logf(nil, "Doing all %s operations from now on without asking", action)
	case 'q':
		fs.Logf(nil, "Quitting rclone now")
		atexit.Run()
		os.Exit(0)
	default:
		skip = true
		fs.Errorf(nil, "Bad choice %c", i)
	}
	return skip
}

// SkipDestructive should be called whenever rclone is about to do an destructive operation.
//
// It will check the --dry-run flag and it will ask the user if the --interactive flag is set.
//
// subject should be the object or directory in use
//
// action should be a descriptive word or short phrase
//
// Together they should make sense in this sentence: "Rclone is about
// to action subject".
func SkipDestructive(ctx context.Context, subject interface{}, action string) (skip bool) {
	var flag string
	ci := fs.GetConfig(ctx)
	switch {
	case ci.DryRun:
		flag = "--dry-run"
		skip = true
	case ci.Interactive:
		flag = "--interactive"
		interactiveMu.Lock()
		defer interactiveMu.Unlock()
		var found bool
		skip, found = skipped[action]
		if !found {
			skip = skipDestructiveChoose(ctx, subject, action)
		}
	default:
		return false
	}
	if skip {
		size := int64(-1)
		if do, ok := subject.(interface{ Size() int64 }); ok {
			size = do.Size()
		}
		if size >= 0 {
			fs.Logf(subject, "Skipped %s as %s is set (size %v)", fs.LogValue("skipped", action), flag, fs.LogValue("size", fs.SizeSuffix(size)))
		} else {
			fs.Logf(subject, "Skipped %s as %s is set", fs.LogValue("skipped", action), flag)
		}
	}
	return skip
}<|MERGE_RESOLUTION|>--- conflicted
+++ resolved
@@ -1644,11 +1644,7 @@
 				}
 			}
 		}
-<<<<<<< HEAD
-	} else if fs.Config.Suffix != "" {
-=======
 	} else if ci.Suffix != "" {
->>>>>>> 7f5ee5d8
 		// --backup-dir is not set but --suffix is - use the destination as the backupDir
 		backupDir = fdst
 	} else {
