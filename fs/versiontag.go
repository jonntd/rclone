package fs

// VersionTag of rclone
<<<<<<< HEAD
var VersionTag = "v1.59.2"
=======
var VersionTag = "v1.60.0"
>>>>>>> 01dbbff6
<|MERGE_RESOLUTION|>--- conflicted
+++ resolved
@@ -1,8 +1,4 @@
 package fs
 
 // VersionTag of rclone
-<<<<<<< HEAD
-var VersionTag = "v1.59.2"
-=======
-var VersionTag = "v1.60.0"
->>>>>>> 01dbbff6
+var VersionTag = "v1.60.0"