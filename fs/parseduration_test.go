--- conflicted
+++ resolved
@@ -42,17 +42,10 @@
 		{"1x", 0, true},
 		{"off", time.Duration(DurationOff), false},
 		{"1h2m3s", time.Hour + 2*time.Minute + 3*time.Second, false},
-<<<<<<< HEAD
-		{"2001-02-03", time.Since(time.Date(2001, 2, 3, 0, 0, 0, 0, time.UTC)), false},
-		{"2001-02-03 10:11:12", time.Since(time.Date(2001, 2, 3, 10, 11, 12, 0, time.UTC)), false},
-		{"2001-02-03T10:11:12", time.Since(time.Date(2001, 2, 3, 10, 11, 12, 0, time.UTC)), false},
-		{"2001-02-03T10:11:12.123Z", time.Since(time.Date(2001, 2, 3, 10, 11, 12, 123, time.UTC)), false},
-=======
 		{"2001-02-03", now.Sub(time.Date(2001, 2, 3, 0, 0, 0, 0, time.UTC)), false},
 		{"2001-02-03 10:11:12", now.Sub(time.Date(2001, 2, 3, 10, 11, 12, 0, time.UTC)), false},
 		{"2001-02-03T10:11:12", now.Sub(time.Date(2001, 2, 3, 10, 11, 12, 0, time.UTC)), false},
 		{"2001-02-03T10:11:12.123Z", now.Sub(time.Date(2001, 2, 3, 10, 11, 12, 123, time.UTC)), false},
->>>>>>> 7f5ee5d8
 	} {
 		duration, err := parseDurationFromNow(test.in, getNow)
 		if test.err {
