package accounting

import (
	"context"
	"sync"
	"time"

	"github.com/pkg/errors"
	"github.com/rclone/rclone/fs"
	"github.com/rclone/rclone/fs/rc"
	"golang.org/x/time/rate"
)

// TokenBucket holds the global token bucket limiter
var TokenBucket tokenBucket

// TokenBucketSlot is the type to select which token bucket to use
type TokenBucketSlot int

// Slots for the token bucket
const (
	TokenBucketSlotAccounting TokenBucketSlot = iota
	TokenBucketSlotTransportRx
	TokenBucketSlotTransportTx
	TokenBucketSlots
)

type buckets [TokenBucketSlots]*rate.Limiter

// tokenBucket holds info about the rate limiters in use
type tokenBucket struct {
	mu          sync.RWMutex // protects the token bucket variables
	curr        buckets
	prev        buckets
	toggledOff  bool
	currLimitMu sync.Mutex // protects changes to the timeslot
	currLimit   fs.BwTimeSlot
}

// Return true if limit is disabled
//
// Call with lock held
func (bs *buckets) _isOff() bool {
	return bs[0] == nil
}

// Disable the limits
//
// Call with lock held
func (bs *buckets) _setOff() {
	for i := range bs {
		bs[i] = nil
	}
}

const defaultMaxBurstSize = 4 * 1024 * 1024 // must be bigger than the biggest request

// make a new empty token bucket with the bandwidth given
func newEmptyTokenBucket(bandwidth fs.SizeSuffix) *rate.Limiter {
	// Relate maxBurstSize to bandwidth limit
	// 4M gives 2.5 Gb/s on Windows
<<<<<<< HEAD
	// Use defaultMaxBurstSize up to 2GBit/s (256MByte/s) then scale
=======
	// Use defaultMaxBurstSize up to 2GBit/s (256MiB/s) then scale
>>>>>>> 169990e2
	maxBurstSize := (bandwidth * defaultMaxBurstSize) / (256 * 1024 * 1024)
	if maxBurstSize < defaultMaxBurstSize {
		maxBurstSize = defaultMaxBurstSize
	}
	// fs.Debugf(nil, "bandwidth=%v maxBurstSize=%v", bandwidth, maxBurstSize)
	tb := rate.NewLimiter(rate.Limit(bandwidth), int(maxBurstSize))
	if tb != nil {
		// empty the bucket
		err := tb.WaitN(context.Background(), int(maxBurstSize))
		if err != nil {
			fs.Errorf(nil, "Failed to empty token bucket: %v", err)
		}
	}
	return tb
}

// make a new empty token bucket with the bandwidth(s) given
func newTokenBucket(bandwidth fs.BwPair) (tbs buckets) {
	bandwidthAccounting := fs.SizeSuffix(-1)
	if bandwidth.Tx > 0 {
		tbs[TokenBucketSlotTransportTx] = newEmptyTokenBucket(bandwidth.Tx)
		bandwidthAccounting = bandwidth.Tx
	}
	if bandwidth.Rx > 0 {
		tbs[TokenBucketSlotTransportRx] = newEmptyTokenBucket(bandwidth.Rx)
		if bandwidth.Rx > bandwidthAccounting {
			bandwidthAccounting = bandwidth.Rx
		}
	}
	// Limit core bandwidth to max of Rx and Tx if both are limited
	if bandwidth.Tx > 0 && bandwidth.Rx > 0 {
		tbs[TokenBucketSlotAccounting] = newEmptyTokenBucket(bandwidthAccounting)
	}
	return tbs
}

// StartTokenBucket starts the token bucket if necessary
func (tb *tokenBucket) StartTokenBucket(ctx context.Context) {
	tb.mu.Lock()
	defer tb.mu.Unlock()
	ci := fs.GetConfig(ctx)
	tb.currLimit = ci.BwLimit.LimitAt(time.Now())
	if tb.currLimit.Bandwidth.IsSet() {
		tb.curr = newTokenBucket(tb.currLimit.Bandwidth)
		fs.Infof(nil, "Starting bandwidth limiter at %vByte/s", &tb.currLimit.Bandwidth)

		// Start the SIGUSR2 signal handler to toggle bandwidth.
		// This function does nothing in windows systems.
		tb.startSignalHandler()
	}
}

// StartTokenTicker creates a ticker to update the bandwidth limiter every minute.
func (tb *tokenBucket) StartTokenTicker(ctx context.Context) {
	ci := fs.GetConfig(ctx)
	// If the timetable has a single entry or was not specified, we don't need
	// a ticker to update the bandwidth.
	if len(ci.BwLimit) <= 1 {
		return
	}

	ticker := time.NewTicker(time.Minute)
	go func() {
		for range ticker.C {
			limitNow := ci.BwLimit.LimitAt(time.Now())
			tb.currLimitMu.Lock()

			if tb.currLimit.Bandwidth != limitNow.Bandwidth {
				tb.mu.Lock()

				// If bwlimit is toggled off, the change should only
				// become active on the next toggle, which causes
				// an exchange of tb.curr <-> tb.prev
				var targetBucket *buckets
				if tb.toggledOff {
					targetBucket = &tb.prev
				} else {
					targetBucket = &tb.curr
				}

				// Set new bandwidth. If unlimited, set tokenbucket to nil.
				if limitNow.Bandwidth.IsSet() {
					*targetBucket = newTokenBucket(limitNow.Bandwidth)
					if tb.toggledOff {
						fs.Logf(nil, "Scheduled bandwidth change. "+
							"Limit will be set to %v Byte/s when toggled on again.", &limitNow.Bandwidth)
					} else {
						fs.Logf(nil, "Scheduled bandwidth change. Limit set to %v Byte/s", &limitNow.Bandwidth)
					}
				} else {
					targetBucket._setOff()
					fs.Logf(nil, "Scheduled bandwidth change. Bandwidth limits disabled")
				}

				tb.currLimit = limitNow
				tb.mu.Unlock()
			}
			tb.currLimitMu.Unlock()
		}
	}()
}

// LimitBandwidth sleeps for the correct amount of time for the passage
// of n bytes according to the current bandwidth limit
func (tb *tokenBucket) LimitBandwidth(i TokenBucketSlot, n int) {
	tb.mu.RLock()

	// Limit the transfer speed if required
	if tb.curr[i] != nil {
		err := tb.curr[i].WaitN(context.Background(), n)
		if err != nil {
			fs.Errorf(nil, "Token bucket error: %v", err)
		}
	}

	tb.mu.RUnlock()
}

// SetBwLimit sets the current bandwidth limit
func (tb *tokenBucket) SetBwLimit(bandwidth fs.BwPair) {
	tb.mu.Lock()
	defer tb.mu.Unlock()
	if bandwidth.IsSet() {
		tb.curr = newTokenBucket(bandwidth)
		fs.Logf(nil, "Bandwidth limit set to %v", bandwidth)
	} else {
		tb.curr._setOff()
		fs.Logf(nil, "Bandwidth limit reset to unlimited")
	}
}

// read and set the bandwidth limits
func (tb *tokenBucket) rcBwlimit(ctx context.Context, in rc.Params) (out rc.Params, err error) {
	if in["rate"] != nil {
		bwlimit, err := in.GetString("rate")
		if err != nil {
			return out, err
		}
		var bws fs.BwTimetable
		err = bws.Set(bwlimit)
		if err != nil {
			return out, errors.Wrap(err, "bad bwlimit")
		}
		if len(bws) != 1 {
			return out, errors.New("need exactly 1 bandwidth setting")
		}
		bw := bws[0]
		tb.SetBwLimit(bw.Bandwidth)
	}
	tb.mu.RLock()
	bytesPerSecond := int64(-1)
	if tb.curr[TokenBucketSlotAccounting] != nil {
		bytesPerSecond = int64(tb.curr[TokenBucketSlotAccounting].Limit())
	}
	var bp = fs.BwPair{Tx: -1, Rx: -1}
	if tb.curr[TokenBucketSlotTransportTx] != nil {
		bp.Tx = fs.SizeSuffix(tb.curr[TokenBucketSlotTransportTx].Limit())
	}
	if tb.curr[TokenBucketSlotTransportRx] != nil {
		bp.Rx = fs.SizeSuffix(tb.curr[TokenBucketSlotTransportRx].Limit())
	}
	tb.mu.RUnlock()
	out = rc.Params{
		"rate":             bp.String(),
		"bytesPerSecond":   bytesPerSecond,
		"bytesPerSecondTx": int64(bp.Tx),
		"bytesPerSecondRx": int64(bp.Rx),
	}
	return out, nil
}

// Remote control for the token bucket
func init() {
	rc.Add(rc.Call{
		Path: "core/bwlimit",
		Fn: func(ctx context.Context, in rc.Params) (out rc.Params, err error) {
			return TokenBucket.rcBwlimit(ctx, in)
		},
		Title: "Set the bandwidth limit.",
		Help: `
This sets the bandwidth limit to the string passed in. This should be
a single bandwidth limit entry or a pair of upload:download bandwidth.

Eg

    rclone rc core/bwlimit rate=off
    {
        "bytesPerSecond": -1,
        "bytesPerSecondTx": -1,
        "bytesPerSecondRx": -1,
        "rate": "off"
    }
    rclone rc core/bwlimit rate=1M
    {
        "bytesPerSecond": 1048576,
        "bytesPerSecondTx": 1048576,
        "bytesPerSecondRx": 1048576,
        "rate": "1M"
    }
    rclone rc core/bwlimit rate=1M:100k
    {
        "bytesPerSecond": 1048576,
        "bytesPerSecondTx": 1048576,
        "bytesPerSecondRx": 131072,
        "rate": "1M"
    }


If the rate parameter is not supplied then the bandwidth is queried

    rclone rc core/bwlimit
    {
        "bytesPerSecond": 1048576,
        "bytesPerSecondTx": 1048576,
        "bytesPerSecondRx": 1048576,
        "rate": "1M"
    }

The format of the parameter is exactly the same as passed to --bwlimit
except only one bandwidth may be specified.

In either case "rate" is returned as a human readable string, and
"bytesPerSecond" is returned as a number.
`,
	})
}<|MERGE_RESOLUTION|>--- conflicted
+++ resolved
@@ -59,11 +59,7 @@
 func newEmptyTokenBucket(bandwidth fs.SizeSuffix) *rate.Limiter {
 	// Relate maxBurstSize to bandwidth limit
 	// 4M gives 2.5 Gb/s on Windows
-<<<<<<< HEAD
-	// Use defaultMaxBurstSize up to 2GBit/s (256MByte/s) then scale
-=======
 	// Use defaultMaxBurstSize up to 2GBit/s (256MiB/s) then scale
->>>>>>> 169990e2
 	maxBurstSize := (bandwidth * defaultMaxBurstSize) / (256 * 1024 * 1024)
 	if maxBurstSize < defaultMaxBurstSize {
 		maxBurstSize = defaultMaxBurstSize
